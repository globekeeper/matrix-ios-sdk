PODS:
  - AFNetworking (4.0.1):
    - AFNetworking/NSURLSession (= 4.0.1)
    - AFNetworking/Reachability (= 4.0.1)
    - AFNetworking/Security (= 4.0.1)
    - AFNetworking/Serialization (= 4.0.1)
    - AFNetworking/UIKit (= 4.0.1)
  - AFNetworking/NSURLSession (4.0.1):
    - AFNetworking/Reachability
    - AFNetworking/Security
    - AFNetworking/Serialization
  - AFNetworking/Reachability (4.0.1)
  - AFNetworking/Security (4.0.1)
  - AFNetworking/Serialization (4.0.1)
  - AFNetworking/UIKit (4.0.1):
    - AFNetworking/NSURLSession
  - GZIP (1.3.0)
  - libbase58 (0.1.4)
<<<<<<< HEAD
  - MatrixSDKCrypto (0.1.2)
=======
  - MatrixSDKCrypto (0.1.5)
>>>>>>> 895fbd2d
  - OHHTTPStubs (9.1.0):
    - OHHTTPStubs/Default (= 9.1.0)
  - OHHTTPStubs/Core (9.1.0)
  - OHHTTPStubs/Default (9.1.0):
    - OHHTTPStubs/Core
    - OHHTTPStubs/JSON
    - OHHTTPStubs/NSURLSession
    - OHHTTPStubs/OHPathHelpers
  - OHHTTPStubs/JSON (9.1.0):
    - OHHTTPStubs/Core
  - OHHTTPStubs/NSURLSession (9.1.0):
    - OHHTTPStubs/Core
  - OHHTTPStubs/OHPathHelpers (9.1.0)
  - OLMKit (3.2.12):
    - OLMKit/olmc (= 3.2.12)
    - OLMKit/olmcpp (= 3.2.12)
  - OLMKit/olmc (3.2.12)
  - OLMKit/olmcpp (3.2.12)
  - Realm (10.27.0):
    - Realm/Headers (= 10.27.0)
  - Realm/Headers (10.27.0)
  - SwiftyBeaver (1.9.5)

DEPENDENCIES:
  - AFNetworking (~> 4.0.0)
  - GZIP (~> 1.3.0)
  - libbase58 (~> 0.1.4)
<<<<<<< HEAD
  - MatrixSDKCrypto (= 0.1.2)
=======
  - MatrixSDKCrypto (= 0.1.5)
>>>>>>> 895fbd2d
  - OHHTTPStubs (~> 9.1.0)
  - OLMKit (~> 3.2.5)
  - Realm (= 10.27.0)
  - SwiftyBeaver (= 1.9.5)

SPEC REPOS:
  trunk:
    - AFNetworking
    - GZIP
    - libbase58
    - MatrixSDKCrypto
    - OHHTTPStubs
    - OLMKit
    - Realm
    - SwiftyBeaver

SPEC CHECKSUMS:
  AFNetworking: 7864c38297c79aaca1500c33288e429c3451fdce
  GZIP: 416858efbe66b41b206895ac6dfd5493200d95b3
  libbase58: 7c040313537b8c44b6e2d15586af8e21f7354efd
<<<<<<< HEAD
  MatrixSDKCrypto: e6e69cb16f9e459761567d078af0c17929f6a3c2
=======
  MatrixSDKCrypto: dcab554bc7157cad31c01fc1137cf5acb01959a4
>>>>>>> 895fbd2d
  OHHTTPStubs: 90eac6d8f2c18317baeca36698523dc67c513831
  OLMKit: da115f16582e47626616874e20f7bb92222c7a51
  Realm: 9ca328bd7e700cc19703799785e37f77d1a130f2
  SwiftyBeaver: 84069991dd5dca07d7069100985badaca7f0ce82

<<<<<<< HEAD
PODFILE CHECKSUM: fbef7edcb018e39ce5fae5cbd2762001bd6aad26
=======
PODFILE CHECKSUM: 7805b1fe65269b6ac6667a7f347f324e8970c050
>>>>>>> 895fbd2d

COCOAPODS: 1.11.3<|MERGE_RESOLUTION|>--- conflicted
+++ resolved
@@ -16,11 +16,7 @@
     - AFNetworking/NSURLSession
   - GZIP (1.3.0)
   - libbase58 (0.1.4)
-<<<<<<< HEAD
-  - MatrixSDKCrypto (0.1.2)
-=======
   - MatrixSDKCrypto (0.1.5)
->>>>>>> 895fbd2d
   - OHHTTPStubs (9.1.0):
     - OHHTTPStubs/Default (= 9.1.0)
   - OHHTTPStubs/Core (9.1.0)
@@ -48,11 +44,7 @@
   - AFNetworking (~> 4.0.0)
   - GZIP (~> 1.3.0)
   - libbase58 (~> 0.1.4)
-<<<<<<< HEAD
-  - MatrixSDKCrypto (= 0.1.2)
-=======
   - MatrixSDKCrypto (= 0.1.5)
->>>>>>> 895fbd2d
   - OHHTTPStubs (~> 9.1.0)
   - OLMKit (~> 3.2.5)
   - Realm (= 10.27.0)
@@ -73,20 +65,12 @@
   AFNetworking: 7864c38297c79aaca1500c33288e429c3451fdce
   GZIP: 416858efbe66b41b206895ac6dfd5493200d95b3
   libbase58: 7c040313537b8c44b6e2d15586af8e21f7354efd
-<<<<<<< HEAD
-  MatrixSDKCrypto: e6e69cb16f9e459761567d078af0c17929f6a3c2
-=======
   MatrixSDKCrypto: dcab554bc7157cad31c01fc1137cf5acb01959a4
->>>>>>> 895fbd2d
   OHHTTPStubs: 90eac6d8f2c18317baeca36698523dc67c513831
   OLMKit: da115f16582e47626616874e20f7bb92222c7a51
   Realm: 9ca328bd7e700cc19703799785e37f77d1a130f2
   SwiftyBeaver: 84069991dd5dca07d7069100985badaca7f0ce82
 
-<<<<<<< HEAD
-PODFILE CHECKSUM: fbef7edcb018e39ce5fae5cbd2762001bd6aad26
-=======
 PODFILE CHECKSUM: 7805b1fe65269b6ac6667a7f347f324e8970c050
->>>>>>> 895fbd2d
 
 COCOAPODS: 1.11.3