--- conflicted
+++ resolved
@@ -1,11 +1,7 @@
 Pod::Spec.new do |s|
 
   s.name         = "MatrixSDK"
-<<<<<<< HEAD
-  s.version      = "0.24.1"
-=======
   s.version      = "0.24.3"
->>>>>>> 895fbd2d
   s.summary      = "The iOS SDK to build apps compatible with Matrix (https://www.matrix.org)"
 
   s.description  = <<-DESC
@@ -70,11 +66,7 @@
   
   # Experimental / NOT production-ready Rust-based crypto library
   s.subspec 'CryptoSDK' do |ss|
-<<<<<<< HEAD
-    ss.dependency 'MatrixSDKCrypto', '0.1.2', :configurations => ["DEBUG"]
-=======
     ss.dependency 'MatrixSDKCrypto', '0.1.5', :configurations => ["DEBUG"]
->>>>>>> 895fbd2d
   end
 
 end