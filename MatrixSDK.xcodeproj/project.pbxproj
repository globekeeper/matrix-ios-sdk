// !$*UTF8*$!
{
	archiveVersion = 1;
	classes = {
	};
	objectVersion = 46;
	objects = {

/* Begin PBXBuildFile section */
		320BBF3C1D6C7D9D0079890E /* MXEventsEnumerator.h in Headers */ = {isa = PBXBuildFile; fileRef = 320BBF3B1D6C7D9D0079890E /* MXEventsEnumerator.h */; settings = {ATTRIBUTES = (Public, ); }; };
		320BBF411D6C81550079890E /* MXEventsByTypesEnumeratorOnArray.m in Sources */ = {isa = PBXBuildFile; fileRef = 320BBF3D1D6C81550079890E /* MXEventsByTypesEnumeratorOnArray.m */; };
		320BBF421D6C81550079890E /* MXEventsByTypesEnumeratorOnArray.h in Headers */ = {isa = PBXBuildFile; fileRef = 320BBF3E1D6C81550079890E /* MXEventsByTypesEnumeratorOnArray.h */; settings = {ATTRIBUTES = (Public, ); }; };
		320BBF431D6C81550079890E /* MXEventsEnumeratorOnArray.h in Headers */ = {isa = PBXBuildFile; fileRef = 320BBF3F1D6C81550079890E /* MXEventsEnumeratorOnArray.h */; settings = {ATTRIBUTES = (Public, ); }; };
		320BBF441D6C81550079890E /* MXEventsEnumeratorOnArray.m in Sources */ = {isa = PBXBuildFile; fileRef = 320BBF401D6C81550079890E /* MXEventsEnumeratorOnArray.m */; };
		320DFDDB19DD99B60068622A /* MXRoom.h in Headers */ = {isa = PBXBuildFile; fileRef = 320DFDCA19DD99B60068622A /* MXRoom.h */; settings = {ATTRIBUTES = (Public, ); }; };
		320DFDDC19DD99B60068622A /* MXRoom.m in Sources */ = {isa = PBXBuildFile; fileRef = 320DFDCB19DD99B60068622A /* MXRoom.m */; };
		320DFDE019DD99B60068622A /* MXSession.h in Headers */ = {isa = PBXBuildFile; fileRef = 320DFDD019DD99B60068622A /* MXSession.h */; settings = {ATTRIBUTES = (Public, ); }; };
		320DFDE119DD99B60068622A /* MXSession.m in Sources */ = {isa = PBXBuildFile; fileRef = 320DFDD119DD99B60068622A /* MXSession.m */; };
		320DFDE219DD99B60068622A /* MXError.h in Headers */ = {isa = PBXBuildFile; fileRef = 320DFDD219DD99B60068622A /* MXError.h */; settings = {ATTRIBUTES = (Public, ); }; };
		320DFDE319DD99B60068622A /* MXError.m in Sources */ = {isa = PBXBuildFile; fileRef = 320DFDD319DD99B60068622A /* MXError.m */; };
		320DFDE419DD99B60068622A /* MXRestClient.h in Headers */ = {isa = PBXBuildFile; fileRef = 320DFDD419DD99B60068622A /* MXRestClient.h */; settings = {ATTRIBUTES = (Public, ); }; };
		320DFDE519DD99B60068622A /* MXRestClient.m in Sources */ = {isa = PBXBuildFile; fileRef = 320DFDD519DD99B60068622A /* MXRestClient.m */; };
		320DFDE619DD99B60068622A /* MXHTTPClient.h in Headers */ = {isa = PBXBuildFile; fileRef = 320DFDD719DD99B60068622A /* MXHTTPClient.h */; settings = {ATTRIBUTES = (Public, ); }; };
		320DFDE719DD99B60068622A /* MXHTTPClient.m in Sources */ = {isa = PBXBuildFile; fileRef = 320DFDD819DD99B60068622A /* MXHTTPClient.m */; };
		320E1BC11E0AD674009635F5 /* MXRoomSummaryTests.m in Sources */ = {isa = PBXBuildFile; fileRef = 320E1BC01E0AD674009635F5 /* MXRoomSummaryTests.m */; };
		32114A7F1A24E15500FF2EC4 /* MXMyUserTests.m in Sources */ = {isa = PBXBuildFile; fileRef = 32114A7E1A24E15500FF2EC4 /* MXMyUserTests.m */; };
		32114A851A262CE000FF2EC4 /* MXStore.h in Headers */ = {isa = PBXBuildFile; fileRef = 32114A841A262CE000FF2EC4 /* MXStore.h */; settings = {ATTRIBUTES = (Public, ); }; };
		32114A8F1A262ECB00FF2EC4 /* MXNoStore.h in Headers */ = {isa = PBXBuildFile; fileRef = 32114A8D1A262ECB00FF2EC4 /* MXNoStore.h */; settings = {ATTRIBUTES = (Public, ); }; };
		32114A901A262ECB00FF2EC4 /* MXNoStore.m in Sources */ = {isa = PBXBuildFile; fileRef = 32114A8E1A262ECB00FF2EC4 /* MXNoStore.m */; };
		32169AA11BD4D0E30077868B /* MXCoreDataStore.xcdatamodeld in Sources */ = {isa = PBXBuildFile; fileRef = 32169A9F1BD4D0E30077868B /* MXCoreDataStore.xcdatamodeld */; };
		32169AA21BD4D1B00077868B /* MXCoreDataStore.xcdatamodeld in Sources */ = {isa = PBXBuildFile; fileRef = 32169A9F1BD4D0E30077868B /* MXCoreDataStore.xcdatamodeld */; };
		321809B919EEBF3000377451 /* MXEventTests.m in Sources */ = {isa = PBXBuildFile; fileRef = 321809B819EEBF3000377451 /* MXEventTests.m */; };
		321B413F1E09937E009EEEC7 /* MXRoomSummary.h in Headers */ = {isa = PBXBuildFile; fileRef = 321B413D1E09937E009EEEC7 /* MXRoomSummary.h */; settings = {ATTRIBUTES = (Public, ); }; };
		321B41401E09937E009EEEC7 /* MXRoomSummary.m in Sources */ = {isa = PBXBuildFile; fileRef = 321B413E1E09937E009EEEC7 /* MXRoomSummary.m */; };
		3220093819EFA4C9008DE41D /* MXEventListener.h in Headers */ = {isa = PBXBuildFile; fileRef = 3220093619EFA4C9008DE41D /* MXEventListener.h */; settings = {ATTRIBUTES = (Public, ); }; };
		3220093919EFA4C9008DE41D /* MXEventListener.m in Sources */ = {isa = PBXBuildFile; fileRef = 3220093719EFA4C9008DE41D /* MXEventListener.m */; };
		3220094519EFBF30008DE41D /* MXSessionEventListener.h in Headers */ = {isa = PBXBuildFile; fileRef = 3220094319EFBF30008DE41D /* MXSessionEventListener.h */; settings = {ATTRIBUTES = (Public, ); }; };
		3220094619EFBF30008DE41D /* MXSessionEventListener.m in Sources */ = {isa = PBXBuildFile; fileRef = 3220094419EFBF30008DE41D /* MXSessionEventListener.m */; };
		322360521A8E610500A3CA81 /* MXPushRuleDisplayNameCondtionChecker.h in Headers */ = {isa = PBXBuildFile; fileRef = 322360501A8E610500A3CA81 /* MXPushRuleDisplayNameCondtionChecker.h */; };
		322360531A8E610500A3CA81 /* MXPushRuleDisplayNameCondtionChecker.m in Sources */ = {isa = PBXBuildFile; fileRef = 322360511A8E610500A3CA81 /* MXPushRuleDisplayNameCondtionChecker.m */; };
		322691321E5EF77D00966A6E /* MXDeviceListOperation.h in Headers */ = {isa = PBXBuildFile; fileRef = 322691301E5EF77D00966A6E /* MXDeviceListOperation.h */; };
		322691331E5EF77D00966A6E /* MXDeviceListOperation.m in Sources */ = {isa = PBXBuildFile; fileRef = 322691311E5EF77D00966A6E /* MXDeviceListOperation.m */; };
		322691361E5EFF8700966A6E /* MXDeviceListOperationsPool.h in Headers */ = {isa = PBXBuildFile; fileRef = 322691341E5EFF8700966A6E /* MXDeviceListOperationsPool.h */; };
		322691371E5EFF8700966A6E /* MXDeviceListOperationsPool.m in Sources */ = {isa = PBXBuildFile; fileRef = 322691351E5EFF8700966A6E /* MXDeviceListOperationsPool.m */; };
		3226DC3819DEED3B00866530 /* MatrixSDK.framework in Frameworks */ = {isa = PBXBuildFile; fileRef = 32C6F92D19DD814400EA4E9C /* MatrixSDK.framework */; };
		322A51B61D9AB15900C8536D /* MXCrypto.h in Headers */ = {isa = PBXBuildFile; fileRef = 322A51B41D9AB15900C8536D /* MXCrypto.h */; settings = {ATTRIBUTES = (Public, ); }; };
		322A51B71D9AB15900C8536D /* MXCrypto.m in Sources */ = {isa = PBXBuildFile; fileRef = 322A51B51D9AB15900C8536D /* MXCrypto.m */; };
		322A51C31D9AC8FE00C8536D /* MXCryptoAlgorithms.h in Headers */ = {isa = PBXBuildFile; fileRef = 322A51C11D9AC8FE00C8536D /* MXCryptoAlgorithms.h */; };
		322A51C41D9AC8FE00C8536D /* MXCryptoAlgorithms.m in Sources */ = {isa = PBXBuildFile; fileRef = 322A51C21D9AC8FE00C8536D /* MXCryptoAlgorithms.m */; };
		322A51C71D9BBD3C00C8536D /* MXOlmDevice.h in Headers */ = {isa = PBXBuildFile; fileRef = 322A51C51D9BBD3C00C8536D /* MXOlmDevice.h */; };
		322A51C81D9BBD3C00C8536D /* MXOlmDevice.m in Sources */ = {isa = PBXBuildFile; fileRef = 322A51C61D9BBD3C00C8536D /* MXOlmDevice.m */; };
		322A51D81D9E846800C8536D /* MXCryptoTests.m in Sources */ = {isa = PBXBuildFile; fileRef = 322A51D71D9E846800C8536D /* MXCryptoTests.m */; };
		32322A481E57264E005DD155 /* MXSelfSignedHomeserverTests.m in Sources */ = {isa = PBXBuildFile; fileRef = 32322A471E57264E005DD155 /* MXSelfSignedHomeserverTests.m */; };
		32322A4B1E575F65005DD155 /* MXAllowedCertificates.h in Headers */ = {isa = PBXBuildFile; fileRef = 32322A491E575F65005DD155 /* MXAllowedCertificates.h */; };
		32322A4C1E575F65005DD155 /* MXAllowedCertificates.m in Sources */ = {isa = PBXBuildFile; fileRef = 32322A4A1E575F65005DD155 /* MXAllowedCertificates.m */; };
		3233606F1A403A0D0071A488 /* MXFileStore.h in Headers */ = {isa = PBXBuildFile; fileRef = 3233606D1A403A0D0071A488 /* MXFileStore.h */; settings = {ATTRIBUTES = (Public, ); }; };
		323360701A403A0D0071A488 /* MXFileStore.m in Sources */ = {isa = PBXBuildFile; fileRef = 3233606E1A403A0D0071A488 /* MXFileStore.m */; };
		323B2ACF1BCD3EF000B11F34 /* MXCoreDataStore.h in Headers */ = {isa = PBXBuildFile; fileRef = 323B2ACB1BCD3EF000B11F34 /* MXCoreDataStore.h */; settings = {ATTRIBUTES = (Public, ); }; };
		323B2AD01BCD3EF000B11F34 /* MXCoreDataStore.m in Sources */ = {isa = PBXBuildFile; fileRef = 323B2ACC1BCD3EF000B11F34 /* MXCoreDataStore.m */; };
		323B2AD31BCD3F1400B11F34 /* MXStoreCoreDataStoreTests.m in Sources */ = {isa = PBXBuildFile; fileRef = 323B2AD21BCD3F1400B11F34 /* MXStoreCoreDataStoreTests.m */; };
		323B2ADF1BCD4CB600B11F34 /* MXCoreDataAccount+CoreDataProperties.h in Headers */ = {isa = PBXBuildFile; fileRef = 323B2ADB1BCD4CB600B11F34 /* MXCoreDataAccount+CoreDataProperties.h */; };
		323B2AE01BCD4CB600B11F34 /* MXCoreDataAccount+CoreDataProperties.m in Sources */ = {isa = PBXBuildFile; fileRef = 323B2ADC1BCD4CB600B11F34 /* MXCoreDataAccount+CoreDataProperties.m */; };
		323B2AE11BCD4CB600B11F34 /* MXCoreDataAccount.h in Headers */ = {isa = PBXBuildFile; fileRef = 323B2ADD1BCD4CB600B11F34 /* MXCoreDataAccount.h */; };
		323B2AE21BCD4CB600B11F34 /* MXCoreDataAccount.m in Sources */ = {isa = PBXBuildFile; fileRef = 323B2ADE1BCD4CB600B11F34 /* MXCoreDataAccount.m */; };
		323B2AF61BCE8AC800B11F34 /* MXCoreDataRoom+CoreDataProperties.h in Headers */ = {isa = PBXBuildFile; fileRef = 323B2AF21BCE8AC800B11F34 /* MXCoreDataRoom+CoreDataProperties.h */; };
		323B2AF71BCE8AC800B11F34 /* MXCoreDataRoom+CoreDataProperties.m in Sources */ = {isa = PBXBuildFile; fileRef = 323B2AF31BCE8AC800B11F34 /* MXCoreDataRoom+CoreDataProperties.m */; };
		323B2AF81BCE8AC800B11F34 /* MXCoreDataRoom.h in Headers */ = {isa = PBXBuildFile; fileRef = 323B2AF41BCE8AC800B11F34 /* MXCoreDataRoom.h */; };
		323B2AF91BCE8AC900B11F34 /* MXCoreDataRoom.m in Sources */ = {isa = PBXBuildFile; fileRef = 323B2AF51BCE8AC800B11F34 /* MXCoreDataRoom.m */; };
		323B2AFE1BCE9B6700B11F34 /* MXCoreDataEvent+CoreDataProperties.h in Headers */ = {isa = PBXBuildFile; fileRef = 323B2AFA1BCE9B6700B11F34 /* MXCoreDataEvent+CoreDataProperties.h */; };
		323B2AFF1BCE9B6700B11F34 /* MXCoreDataEvent+CoreDataProperties.m in Sources */ = {isa = PBXBuildFile; fileRef = 323B2AFB1BCE9B6700B11F34 /* MXCoreDataEvent+CoreDataProperties.m */; };
		323B2B001BCE9B6700B11F34 /* MXCoreDataEvent.h in Headers */ = {isa = PBXBuildFile; fileRef = 323B2AFC1BCE9B6700B11F34 /* MXCoreDataEvent.h */; };
		323B2B011BCE9B6700B11F34 /* MXCoreDataEvent.m in Sources */ = {isa = PBXBuildFile; fileRef = 323B2AFD1BCE9B6700B11F34 /* MXCoreDataEvent.m */; };
		323C5A081A70E53500FB0549 /* MXToolsTests.m in Sources */ = {isa = PBXBuildFile; fileRef = 323C5A071A70E53500FB0549 /* MXToolsTests.m */; };
		323D299A1D426F7000A80BE4 /* MXJingleVideoView.h in Headers */ = {isa = PBXBuildFile; fileRef = 323D29981D426F7000A80BE4 /* MXJingleVideoView.h */; };
		323D299B1D426F7000A80BE4 /* MXJingleVideoView.m in Sources */ = {isa = PBXBuildFile; fileRef = 323D29991D426F7000A80BE4 /* MXJingleVideoView.m */; };
		323E0C571A2F6E7D00A31D73 /* MXRoomPowerLevels.h in Headers */ = {isa = PBXBuildFile; fileRef = 323E0C551A2F6E7D00A31D73 /* MXRoomPowerLevels.h */; settings = {ATTRIBUTES = (Public, ); }; };
		323E0C581A2F6E7D00A31D73 /* MXRoomPowerLevels.m in Sources */ = {isa = PBXBuildFile; fileRef = 323E0C561A2F6E7D00A31D73 /* MXRoomPowerLevels.m */; };
		323E0C5B1A306D7A00A31D73 /* MXEvent.h in Headers */ = {isa = PBXBuildFile; fileRef = 323E0C591A306D7A00A31D73 /* MXEvent.h */; settings = {ATTRIBUTES = (Public, ); }; };
		323E0C5C1A306D7A00A31D73 /* MXEvent.m in Sources */ = {isa = PBXBuildFile; fileRef = 323E0C5A1A306D7A00A31D73 /* MXEvent.m */; };
		323EF7471C7CB4C7000DC98C /* MXEventTimelineTests.m in Sources */ = {isa = PBXBuildFile; fileRef = 323EF7461C7CB4C7000DC98C /* MXEventTimelineTests.m */; };
		324095221AFA432F00D81C97 /* MXCallStackCall.h in Headers */ = {isa = PBXBuildFile; fileRef = 3240951E1AFA432F00D81C97 /* MXCallStackCall.h */; settings = {ATTRIBUTES = (Public, ); }; };
		3245A7501AF7B2930001D8A7 /* MXCall.h in Headers */ = {isa = PBXBuildFile; fileRef = 3245A74C1AF7B2930001D8A7 /* MXCall.h */; settings = {ATTRIBUTES = (Public, ); }; };
		3245A7511AF7B2930001D8A7 /* MXCall.m in Sources */ = {isa = PBXBuildFile; fileRef = 3245A74D1AF7B2930001D8A7 /* MXCall.m */; };
		3245A7521AF7B2930001D8A7 /* MXCallManager.h in Headers */ = {isa = PBXBuildFile; fileRef = 3245A74E1AF7B2930001D8A7 /* MXCallManager.h */; settings = {ATTRIBUTES = (Public, ); }; };
		3245A7531AF7B2930001D8A7 /* MXCallManager.m in Sources */ = {isa = PBXBuildFile; fileRef = 3245A74F1AF7B2930001D8A7 /* MXCallManager.m */; };
		3246BDC51A1A0789000A7D62 /* MXRoomStateDynamicTests.m in Sources */ = {isa = PBXBuildFile; fileRef = 3246BDC41A1A0789000A7D62 /* MXRoomStateDynamicTests.m */; };
		32481A841C03572900782AD3 /* MXRoomAccountData.h in Headers */ = {isa = PBXBuildFile; fileRef = 32481A821C03572900782AD3 /* MXRoomAccountData.h */; settings = {ATTRIBUTES = (Public, ); }; };
		32481A851C03572900782AD3 /* MXRoomAccountData.m in Sources */ = {isa = PBXBuildFile; fileRef = 32481A831C03572900782AD3 /* MXRoomAccountData.m */; };
		324BE45B1E3FA7A8008D99D4 /* MXMegolmExportEncryptionTest.m in Sources */ = {isa = PBXBuildFile; fileRef = 324BE45A1E3FA7A8008D99D4 /* MXMegolmExportEncryptionTest.m */; };
		324BE4681E3FADB1008D99D4 /* MXMegolmExportEncryption.h in Headers */ = {isa = PBXBuildFile; fileRef = 324BE4661E3FADB1008D99D4 /* MXMegolmExportEncryption.h */; settings = {ATTRIBUTES = (Public, ); }; };
		324BE4691E3FADB1008D99D4 /* MXMegolmExportEncryption.m in Sources */ = {isa = PBXBuildFile; fileRef = 324BE4671E3FADB1008D99D4 /* MXMegolmExportEncryption.m */; };
		324BE46C1E422766008D99D4 /* MXMegolmSessionData.h in Headers */ = {isa = PBXBuildFile; fileRef = 324BE46A1E422766008D99D4 /* MXMegolmSessionData.h */; };
		324BE46D1E422766008D99D4 /* MXMegolmSessionData.m in Sources */ = {isa = PBXBuildFile; fileRef = 324BE46B1E422766008D99D4 /* MXMegolmSessionData.m */; };
		325653831A2E14ED00CC0423 /* MXStoreTests.m in Sources */ = {isa = PBXBuildFile; fileRef = 325653821A2E14ED00CC0423 /* MXStoreTests.m */; };
		3256E3811DCB91EB003C9718 /* MXCryptoConstants.h in Headers */ = {isa = PBXBuildFile; fileRef = 3256E37F1DCB91EB003C9718 /* MXCryptoConstants.h */; settings = {ATTRIBUTES = (Public, ); }; };
		3256E3821DCB91EB003C9718 /* MXCryptoConstants.m in Sources */ = {isa = PBXBuildFile; fileRef = 3256E3801DCB91EB003C9718 /* MXCryptoConstants.m */; };
		3259CD531DF860C300186944 /* MXRealmCryptoStore.h in Headers */ = {isa = PBXBuildFile; fileRef = 3259CD511DF860C300186944 /* MXRealmCryptoStore.h */; };
		3259CD541DF860C300186944 /* MXRealmCryptoStore.m in Sources */ = {isa = PBXBuildFile; fileRef = 3259CD521DF860C300186944 /* MXRealmCryptoStore.m */; };
		325D1C261DFECE0D0070B8BF /* MXCrypto_Private.h in Headers */ = {isa = PBXBuildFile; fileRef = 325D1C251DFECE0D0070B8BF /* MXCrypto_Private.h */; };
		326056851C76FDF2009D44AD /* MXEventTimeline.h in Headers */ = {isa = PBXBuildFile; fileRef = 326056831C76FDF1009D44AD /* MXEventTimeline.h */; settings = {ATTRIBUTES = (Public, ); }; };
		326056861C76FDF2009D44AD /* MXEventTimeline.m in Sources */ = {isa = PBXBuildFile; fileRef = 326056841C76FDF1009D44AD /* MXEventTimeline.m */; };
		32637ED41E5B00400011E20D /* MXDeviceList.h in Headers */ = {isa = PBXBuildFile; fileRef = 32637ED21E5B00400011E20D /* MXDeviceList.h */; };
		32637ED51E5B00400011E20D /* MXDeviceList.m in Sources */ = {isa = PBXBuildFile; fileRef = 32637ED31E5B00400011E20D /* MXDeviceList.m */; };
		3264DB911CEC528D00B99881 /* MXAccountData.h in Headers */ = {isa = PBXBuildFile; fileRef = 3264DB8F1CEC528D00B99881 /* MXAccountData.h */; };
		3264DB921CEC528D00B99881 /* MXAccountData.m in Sources */ = {isa = PBXBuildFile; fileRef = 3264DB901CEC528D00B99881 /* MXAccountData.m */; };
		3264DB941CECA72900B99881 /* MXAccountDataTests.m in Sources */ = {isa = PBXBuildFile; fileRef = 3264DB931CECA72900B99881 /* MXAccountDataTests.m */; };
		3264E2A21BDF8D1500F89A86 /* MXCoreDataRoomState.h in Headers */ = {isa = PBXBuildFile; fileRef = 3264E29E1BDF8D1500F89A86 /* MXCoreDataRoomState.h */; };
		3264E2A31BDF8D1500F89A86 /* MXCoreDataRoomState.m in Sources */ = {isa = PBXBuildFile; fileRef = 3264E29F1BDF8D1500F89A86 /* MXCoreDataRoomState.m */; };
		3264E2A41BDF8D1500F89A86 /* MXCoreDataRoomState+CoreDataProperties.h in Headers */ = {isa = PBXBuildFile; fileRef = 3264E2A01BDF8D1500F89A86 /* MXCoreDataRoomState+CoreDataProperties.h */; };
		3264E2A51BDF8D1500F89A86 /* MXCoreDataRoomState+CoreDataProperties.m in Sources */ = {isa = PBXBuildFile; fileRef = 3264E2A11BDF8D1500F89A86 /* MXCoreDataRoomState+CoreDataProperties.m */; };
		3265CB381A14C43E00E24B2F /* MXRoomState.h in Headers */ = {isa = PBXBuildFile; fileRef = 3265CB361A14C43E00E24B2F /* MXRoomState.h */; settings = {ATTRIBUTES = (Public, ); }; };
		3265CB391A14C43E00E24B2F /* MXRoomState.m in Sources */ = {isa = PBXBuildFile; fileRef = 3265CB371A14C43E00E24B2F /* MXRoomState.m */; };
		3265CB3B1A151C3800E24B2F /* MXRoomStateTests.m in Sources */ = {isa = PBXBuildFile; fileRef = 3265CB3A1A151C3800E24B2F /* MXRoomStateTests.m */; };
		326D1EF51BFC79300030947B /* MXPushRuleTests.m in Sources */ = {isa = PBXBuildFile; fileRef = 326D1EF41BFC79300030947B /* MXPushRuleTests.m */; };
		327137241A24BDDE00DB6757 /* MXUserTests.m in Sources */ = {isa = PBXBuildFile; fileRef = 327137231A24BDDE00DB6757 /* MXUserTests.m */; };
		327137271A24D50A00DB6757 /* MXMyUser.h in Headers */ = {isa = PBXBuildFile; fileRef = 327137251A24D50A00DB6757 /* MXMyUser.h */; settings = {ATTRIBUTES = (Public, ); }; };
		327137281A24D50A00DB6757 /* MXMyUser.m in Sources */ = {isa = PBXBuildFile; fileRef = 327137261A24D50A00DB6757 /* MXMyUser.m */; };
		3271877B1DA7CAA60071C818 /* MXEncrypting.h in Headers */ = {isa = PBXBuildFile; fileRef = 3271877A1DA7CAA60071C818 /* MXEncrypting.h */; };
		3271877D1DA7CB2F0071C818 /* MXDecrypting.h in Headers */ = {isa = PBXBuildFile; fileRef = 3271877C1DA7CB2F0071C818 /* MXDecrypting.h */; };
		327187851DA7D0220071C818 /* MXOlmDecryption.h in Headers */ = {isa = PBXBuildFile; fileRef = 327187831DA7D0220071C818 /* MXOlmDecryption.h */; };
		327187861DA7D0220071C818 /* MXOlmDecryption.m in Sources */ = {isa = PBXBuildFile; fileRef = 327187841DA7D0220071C818 /* MXOlmDecryption.m */; };
		327187891DA7DCE50071C818 /* MXOlmEncryption.h in Headers */ = {isa = PBXBuildFile; fileRef = 327187871DA7DCE50071C818 /* MXOlmEncryption.h */; };
		3271878A1DA7DCE50071C818 /* MXOlmEncryption.m in Sources */ = {isa = PBXBuildFile; fileRef = 327187881DA7DCE50071C818 /* MXOlmEncryption.m */; };
		327E37B61A974F75007F026F /* MXLogger.h in Headers */ = {isa = PBXBuildFile; fileRef = 327E37B41A974F75007F026F /* MXLogger.h */; settings = {ATTRIBUTES = (Public, ); }; };
		327E37B71A974F75007F026F /* MXLogger.m in Sources */ = {isa = PBXBuildFile; fileRef = 327E37B51A974F75007F026F /* MXLogger.m */; };
		327E37B91A977810007F026F /* MXLoggerTests.m in Sources */ = {isa = PBXBuildFile; fileRef = 327E37B81A977810007F026F /* MXLoggerTests.m */; };
		327F8DB21C6112BA00581CA3 /* MXRoomThirdPartyInvite.h in Headers */ = {isa = PBXBuildFile; fileRef = 327F8DB01C6112BA00581CA3 /* MXRoomThirdPartyInvite.h */; settings = {ATTRIBUTES = (Public, ); }; };
		327F8DB31C6112BA00581CA3 /* MXRoomThirdPartyInvite.m in Sources */ = {isa = PBXBuildFile; fileRef = 327F8DB11C6112BA00581CA3 /* MXRoomThirdPartyInvite.m */; };
		3281E89E19E299C000976E1A /* MXErrorTests.m in Sources */ = {isa = PBXBuildFile; fileRef = 3281E89D19E299C000976E1A /* MXErrorTests.m */; };
		3281E8A019E2CC1200976E1A /* MXHTTPClientTests.m in Sources */ = {isa = PBXBuildFile; fileRef = 3281E89F19E2CC1200976E1A /* MXHTTPClientTests.m */; };
		3281E8A219E2DE4300976E1A /* MXSessionTests.m in Sources */ = {isa = PBXBuildFile; fileRef = 3281E8A119E2DE4300976E1A /* MXSessionTests.m */; };
		3281E8A819E41A2000976E1A /* MatrixSDKTestsData.m in Sources */ = {isa = PBXBuildFile; fileRef = 3281E8A719E41A2000976E1A /* MatrixSDKTestsData.m */; };
		3281E8B719E42DFE00976E1A /* MXJSONModel.h in Headers */ = {isa = PBXBuildFile; fileRef = 3281E8B319E42DFE00976E1A /* MXJSONModel.h */; settings = {ATTRIBUTES = (Public, ); }; };
		3281E8B819E42DFE00976E1A /* MXJSONModel.m in Sources */ = {isa = PBXBuildFile; fileRef = 3281E8B419E42DFE00976E1A /* MXJSONModel.m */; };
		3281E8B919E42DFE00976E1A /* MXJSONModels.h in Headers */ = {isa = PBXBuildFile; fileRef = 3281E8B519E42DFE00976E1A /* MXJSONModels.h */; settings = {ATTRIBUTES = (Public, ); }; };
		3281E8BA19E42DFE00976E1A /* MXJSONModels.m in Sources */ = {isa = PBXBuildFile; fileRef = 3281E8B619E42DFE00976E1A /* MXJSONModels.m */; };
		32832B5C1BCC048300241108 /* MXStoreFileStoreTests.m in Sources */ = {isa = PBXBuildFile; fileRef = 32832B581BCC048300241108 /* MXStoreFileStoreTests.m */; };
		32832B5D1BCC048300241108 /* MXStoreMemoryStoreTests.m in Sources */ = {isa = PBXBuildFile; fileRef = 32832B591BCC048300241108 /* MXStoreMemoryStoreTests.m */; };
		32832B5E1BCC048300241108 /* MXStoreNoStoreTests.m in Sources */ = {isa = PBXBuildFile; fileRef = 32832B5A1BCC048300241108 /* MXStoreNoStoreTests.m */; };
		3283F7781EAF30F700C1688C /* MXBugReportRestClient.h in Headers */ = {isa = PBXBuildFile; fileRef = 3283F7761EAF30F700C1688C /* MXBugReportRestClient.h */; settings = {ATTRIBUTES = (Public, ); }; };
		3283F7791EAF30F700C1688C /* MXBugReportRestClient.m in Sources */ = {isa = PBXBuildFile; fileRef = 3283F7771EAF30F700C1688C /* MXBugReportRestClient.m */; };
		3284A5A01DB7C00600A09972 /* MXCryptoStore.h in Headers */ = {isa = PBXBuildFile; fileRef = 3284A59D1DB7C00600A09972 /* MXCryptoStore.h */; };
		3284A5AC1DB7CFA800A09972 /* MXFileCryptoStore.h in Headers */ = {isa = PBXBuildFile; fileRef = 3284A5A81DB7CFA800A09972 /* MXFileCryptoStore.h */; };
		3284A5AD1DB7CFA800A09972 /* MXFileCryptoStore.m in Sources */ = {isa = PBXBuildFile; fileRef = 3284A5A91DB7CFA800A09972 /* MXFileCryptoStore.m */; };
		3284A5AE1DB7CFA800A09972 /* MXFileCryptoStoreMetaData.h in Headers */ = {isa = PBXBuildFile; fileRef = 3284A5AA1DB7CFA800A09972 /* MXFileCryptoStoreMetaData.h */; };
		3284A5AF1DB7CFA800A09972 /* MXFileCryptoStoreMetaData.m in Sources */ = {isa = PBXBuildFile; fileRef = 3284A5AB1DB7CFA800A09972 /* MXFileCryptoStoreMetaData.m */; };
		328DDEC11A07E57E008C7DC8 /* MXJSONModelTests.m in Sources */ = {isa = PBXBuildFile; fileRef = 328DDEC01A07E57E008C7DC8 /* MXJSONModelTests.m */; };
		3291D4D41A68FFEB00C3BA41 /* MXFileRoomStore.h in Headers */ = {isa = PBXBuildFile; fileRef = 3291D4D21A68FFEB00C3BA41 /* MXFileRoomStore.h */; };
		3291D4D51A68FFEB00C3BA41 /* MXFileRoomStore.m in Sources */ = {isa = PBXBuildFile; fileRef = 3291D4D31A68FFEB00C3BA41 /* MXFileRoomStore.m */; };
		329571931B0240CE00ABB3BA /* MXVoIPTests.m in Sources */ = {isa = PBXBuildFile; fileRef = 329571921B0240CE00ABB3BA /* MXVoIPTests.m */; };
		329571991B024D2B00ABB3BA /* MXMockCallStack.m in Sources */ = {isa = PBXBuildFile; fileRef = 329571961B024D2B00ABB3BA /* MXMockCallStack.m */; };
		3295719A1B024D2B00ABB3BA /* MXMockCallStackCall.m in Sources */ = {isa = PBXBuildFile; fileRef = 329571981B024D2B00ABB3BA /* MXMockCallStackCall.m */; };
		329B2ABF1D3FB01D002D546F /* MXJingleCallStack.h in Headers */ = {isa = PBXBuildFile; fileRef = 329B2ABB1D3FB01D002D546F /* MXJingleCallStack.h */; };
		329B2AC01D3FB01D002D546F /* MXJingleCallStack.m in Sources */ = {isa = PBXBuildFile; fileRef = 329B2ABC1D3FB01D002D546F /* MXJingleCallStack.m */; };
		329B2AC11D3FB01D002D546F /* MXJingleCallStackCall.h in Headers */ = {isa = PBXBuildFile; fileRef = 329B2ABD1D3FB01D002D546F /* MXJingleCallStackCall.h */; };
		329B2AC21D3FB01D002D546F /* MXJingleCallStackCall.m in Sources */ = {isa = PBXBuildFile; fileRef = 329B2ABE1D3FB01D002D546F /* MXJingleCallStackCall.m */; };
		329D3E621E251027002E2F1E /* MXRoomSummaryUpdater.h in Headers */ = {isa = PBXBuildFile; fileRef = 329D3E601E251027002E2F1E /* MXRoomSummaryUpdater.h */; settings = {ATTRIBUTES = (Public, ); }; };
		329D3E631E251027002E2F1E /* MXRoomSummaryUpdater.m in Sources */ = {isa = PBXBuildFile; fileRef = 329D3E611E251027002E2F1E /* MXRoomSummaryUpdater.m */; };
		329FB1751A0A3A1600A5E88E /* MXRoomMember.h in Headers */ = {isa = PBXBuildFile; fileRef = 329FB1731A0A3A1600A5E88E /* MXRoomMember.h */; settings = {ATTRIBUTES = (Public, ); }; };
		329FB1761A0A3A1600A5E88E /* MXRoomMember.m in Sources */ = {isa = PBXBuildFile; fileRef = 329FB1741A0A3A1600A5E88E /* MXRoomMember.m */; };
		329FB1791A0A74B100A5E88E /* MXTools.h in Headers */ = {isa = PBXBuildFile; fileRef = 329FB1771A0A74B100A5E88E /* MXTools.h */; settings = {ATTRIBUTES = (Public, ); }; };
		329FB17A1A0A74B100A5E88E /* MXTools.m in Sources */ = {isa = PBXBuildFile; fileRef = 329FB1781A0A74B100A5E88E /* MXTools.m */; };
		329FB17C1A0A963700A5E88E /* MXRoomMemberTests.m in Sources */ = {isa = PBXBuildFile; fileRef = 329FB17B1A0A963700A5E88E /* MXRoomMemberTests.m */; };
		329FB17F1A0B665800A5E88E /* MXUser.h in Headers */ = {isa = PBXBuildFile; fileRef = 329FB17D1A0B665800A5E88E /* MXUser.h */; settings = {ATTRIBUTES = (Public, ); }; };
		329FB1801A0B665800A5E88E /* MXUser.m in Sources */ = {isa = PBXBuildFile; fileRef = 329FB17E1A0B665800A5E88E /* MXUser.m */; };
		32A151261DABB0CB00400192 /* MXMegolmDecryption.h in Headers */ = {isa = PBXBuildFile; fileRef = 32A151241DABB0CB00400192 /* MXMegolmDecryption.h */; };
		32A151271DABB0CB00400192 /* MXMegolmDecryption.m in Sources */ = {isa = PBXBuildFile; fileRef = 32A151251DABB0CB00400192 /* MXMegolmDecryption.m */; };
		32A151391DAD292400400192 /* MXMegolmEncryption.h in Headers */ = {isa = PBXBuildFile; fileRef = 32A151371DAD292400400192 /* MXMegolmEncryption.h */; };
		32A1513A1DAD292400400192 /* MXMegolmEncryption.m in Sources */ = {isa = PBXBuildFile; fileRef = 32A151381DAD292400400192 /* MXMegolmEncryption.m */; };
		32A1513E1DAF768D00400192 /* MXOlmInboundGroupSession.h in Headers */ = {isa = PBXBuildFile; fileRef = 32A1513C1DAF768D00400192 /* MXOlmInboundGroupSession.h */; };
		32A1513F1DAF768D00400192 /* MXOlmInboundGroupSession.m in Sources */ = {isa = PBXBuildFile; fileRef = 32A1513D1DAF768D00400192 /* MXOlmInboundGroupSession.m */; };
		32A151461DAF7C0C00400192 /* MXDeviceInfo.h in Headers */ = {isa = PBXBuildFile; fileRef = 32A151401DAF7C0C00400192 /* MXDeviceInfo.h */; settings = {ATTRIBUTES = (Public, ); }; };
		32A151471DAF7C0C00400192 /* MXDeviceInfo.m in Sources */ = {isa = PBXBuildFile; fileRef = 32A151411DAF7C0C00400192 /* MXDeviceInfo.m */; };
		32A151481DAF7C0C00400192 /* MXKey.h in Headers */ = {isa = PBXBuildFile; fileRef = 32A151421DAF7C0C00400192 /* MXKey.h */; };
		32A151491DAF7C0C00400192 /* MXKey.m in Sources */ = {isa = PBXBuildFile; fileRef = 32A151431DAF7C0C00400192 /* MXKey.m */; };
		32A1514A1DAF7C0C00400192 /* MXUsersDevicesMap.h in Headers */ = {isa = PBXBuildFile; fileRef = 32A151441DAF7C0C00400192 /* MXUsersDevicesMap.h */; settings = {ATTRIBUTES = (Public, ); }; };
		32A1514B1DAF7C0C00400192 /* MXUsersDevicesMap.m in Sources */ = {isa = PBXBuildFile; fileRef = 32A151451DAF7C0C00400192 /* MXUsersDevicesMap.m */; };
		32A1514E1DAF897600400192 /* MXOlmSessionResult.h in Headers */ = {isa = PBXBuildFile; fileRef = 32A1514C1DAF897600400192 /* MXOlmSessionResult.h */; };
		32A1514F1DAF897600400192 /* MXOlmSessionResult.m in Sources */ = {isa = PBXBuildFile; fileRef = 32A1514D1DAF897600400192 /* MXOlmSessionResult.m */; };
		32A151521DAF8A7200400192 /* MXQueuedEncryption.h in Headers */ = {isa = PBXBuildFile; fileRef = 32A151501DAF8A7200400192 /* MXQueuedEncryption.h */; };
		32A151531DAF8A7200400192 /* MXQueuedEncryption.m in Sources */ = {isa = PBXBuildFile; fileRef = 32A151511DAF8A7200400192 /* MXQueuedEncryption.m */; };
		32A1515B1DB525DA00400192 /* NSObject+sortedKeys.h in Headers */ = {isa = PBXBuildFile; fileRef = 32A151591DB525DA00400192 /* NSObject+sortedKeys.h */; };
		32A1515C1DB525DA00400192 /* NSObject+sortedKeys.m in Sources */ = {isa = PBXBuildFile; fileRef = 32A1515A1DB525DA00400192 /* NSObject+sortedKeys.m */; };
		32A27D1F19EC335300BAFADE /* MXRoomTests.m in Sources */ = {isa = PBXBuildFile; fileRef = 32A27D1E19EC335300BAFADE /* MXRoomTests.m */; };
		32BD34BE1E84134A006EDC0D /* MatrixSDKTestsE2EData.m in Sources */ = {isa = PBXBuildFile; fileRef = 32BD34BD1E84134A006EDC0D /* MatrixSDKTestsE2EData.m */; };
		32BED28F1B00A23F00E668FE /* MXCallStack.h in Headers */ = {isa = PBXBuildFile; fileRef = 32BED28E1B00A23F00E668FE /* MXCallStack.h */; settings = {ATTRIBUTES = (Public, ); }; };
		32C6F93319DD814400EA4E9C /* MatrixSDK.h in Headers */ = {isa = PBXBuildFile; fileRef = 32C6F93219DD814400EA4E9C /* MatrixSDK.h */; settings = {ATTRIBUTES = (Public, ); }; };
		32CAB1071A91EA34008C5BB9 /* MXPushRuleRoomMemberCountConditionChecker.h in Headers */ = {isa = PBXBuildFile; fileRef = 32CAB1051A91EA34008C5BB9 /* MXPushRuleRoomMemberCountConditionChecker.h */; };
		32CAB1081A91EA34008C5BB9 /* MXPushRuleRoomMemberCountConditionChecker.m in Sources */ = {isa = PBXBuildFile; fileRef = 32CAB1061A91EA34008C5BB9 /* MXPushRuleRoomMemberCountConditionChecker.m */; };
		32CAB10B1A925B41008C5BB9 /* MXHTTPOperation.h in Headers */ = {isa = PBXBuildFile; fileRef = 32CAB1091A925B41008C5BB9 /* MXHTTPOperation.h */; settings = {ATTRIBUTES = (Public, ); }; };
		32CAB10C1A925B41008C5BB9 /* MXHTTPOperation.m in Sources */ = {isa = PBXBuildFile; fileRef = 32CAB10A1A925B41008C5BB9 /* MXHTTPOperation.m */; };
		32CE6FB81A409B1F00317F1E /* MXFileStoreMetaData.h in Headers */ = {isa = PBXBuildFile; fileRef = 32CE6FB61A409B1F00317F1E /* MXFileStoreMetaData.h */; };
		32CE6FB91A409B1F00317F1E /* MXFileStoreMetaData.m in Sources */ = {isa = PBXBuildFile; fileRef = 32CE6FB71A409B1F00317F1E /* MXFileStoreMetaData.m */; };
		32D7767D1A27860600FC4AA2 /* MXMemoryStore.h in Headers */ = {isa = PBXBuildFile; fileRef = 32D7767B1A27860600FC4AA2 /* MXMemoryStore.h */; settings = {ATTRIBUTES = (Public, ); }; };
		32D7767E1A27860600FC4AA2 /* MXMemoryStore.m in Sources */ = {isa = PBXBuildFile; fileRef = 32D7767C1A27860600FC4AA2 /* MXMemoryStore.m */; };
		32D776811A27877300FC4AA2 /* MXMemoryRoomStore.h in Headers */ = {isa = PBXBuildFile; fileRef = 32D7767F1A27877300FC4AA2 /* MXMemoryRoomStore.h */; settings = {ATTRIBUTES = (Public, ); }; };
		32D776821A27877300FC4AA2 /* MXMemoryRoomStore.m in Sources */ = {isa = PBXBuildFile; fileRef = 32D776801A27877300FC4AA2 /* MXMemoryRoomStore.m */; };
		32D8CAC219DEE6ED002AF8A0 /* MXRestClientNoAuthAPITests.m in Sources */ = {isa = PBXBuildFile; fileRef = 32D8CAC119DEE6ED002AF8A0 /* MXRestClientNoAuthAPITests.m */; };
		32DC15CF1A8CF7AE006F9AD3 /* MXPushRuleConditionChecker.h in Headers */ = {isa = PBXBuildFile; fileRef = 32DC15CC1A8CF7AE006F9AD3 /* MXPushRuleConditionChecker.h */; settings = {ATTRIBUTES = (Public, ); }; };
		32DC15D01A8CF7AE006F9AD3 /* MXNotificationCenter.h in Headers */ = {isa = PBXBuildFile; fileRef = 32DC15CD1A8CF7AE006F9AD3 /* MXNotificationCenter.h */; settings = {ATTRIBUTES = (Public, ); }; };
		32DC15D11A8CF7AE006F9AD3 /* MXNotificationCenter.m in Sources */ = {isa = PBXBuildFile; fileRef = 32DC15CE1A8CF7AE006F9AD3 /* MXNotificationCenter.m */; };
		32DC15D41A8CF874006F9AD3 /* MXPushRuleEventMatchConditionChecker.h in Headers */ = {isa = PBXBuildFile; fileRef = 32DC15D21A8CF874006F9AD3 /* MXPushRuleEventMatchConditionChecker.h */; };
		32DC15D51A8CF874006F9AD3 /* MXPushRuleEventMatchConditionChecker.m in Sources */ = {isa = PBXBuildFile; fileRef = 32DC15D31A8CF874006F9AD3 /* MXPushRuleEventMatchConditionChecker.m */; };
		32DC15D71A8DFF0D006F9AD3 /* MXNotificationCenterTests.m in Sources */ = {isa = PBXBuildFile; fileRef = 32DC15D61A8DFF0D006F9AD3 /* MXNotificationCenterTests.m */; };
		32E226A61D06AC9F00E6CA54 /* MXPeekingRoom.h in Headers */ = {isa = PBXBuildFile; fileRef = 32E226A41D06AC9F00E6CA54 /* MXPeekingRoom.h */; settings = {ATTRIBUTES = (Public, ); }; };
		32E226A71D06AC9F00E6CA54 /* MXPeekingRoom.m in Sources */ = {isa = PBXBuildFile; fileRef = 32E226A51D06AC9F00E6CA54 /* MXPeekingRoom.m */; };
		32E226A91D081CE200E6CA54 /* MXPeekingRoomTests.m in Sources */ = {isa = PBXBuildFile; fileRef = 32E226A81D081CE200E6CA54 /* MXPeekingRoomTests.m */; };
		32F9FA7D1DBA0CF0009D98A6 /* MXDecryptionResult.h in Headers */ = {isa = PBXBuildFile; fileRef = 32F9FA7B1DBA0CF0009D98A6 /* MXDecryptionResult.h */; };
		32F9FA7E1DBA0CF0009D98A6 /* MXDecryptionResult.m in Sources */ = {isa = PBXBuildFile; fileRef = 32F9FA7C1DBA0CF0009D98A6 /* MXDecryptionResult.m */; };
		32FCAB4D19E578860049C555 /* MXRestClientTests.m in Sources */ = {isa = PBXBuildFile; fileRef = 32FCAB4C19E578860049C555 /* MXRestClientTests.m */; };
		32FE41361D0AB7070060835E /* MXEnumConstants.h in Headers */ = {isa = PBXBuildFile; fileRef = 32FE41341D0AB7070060835E /* MXEnumConstants.h */; settings = {ATTRIBUTES = (Public, ); }; };
		32FE41371D0AB7070060835E /* MXEnumConstants.m in Sources */ = {isa = PBXBuildFile; fileRef = 32FE41351D0AB7070060835E /* MXEnumConstants.m */; };
		71DE22E01BC7C51200284153 /* MXReceiptData.m in Sources */ = {isa = PBXBuildFile; fileRef = 71DE22DC1BC7C51200284153 /* MXReceiptData.m */; };
		71DE22E11BC7C51200284153 /* MXReceiptData.h in Headers */ = {isa = PBXBuildFile; fileRef = 71DE22DD1BC7C51200284153 /* MXReceiptData.h */; settings = {ATTRIBUTES = (Public, ); }; };
		A23A8594855481FEFA0E9A22 /* libPods-MatrixSDK.a in Frameworks */ = {isa = PBXBuildFile; fileRef = E1674C6FF8BBF074E7F76059 /* libPods-MatrixSDK.a */; };
		C60165381E3AA57900B92CFA /* MXSDKOptions.h in Headers */ = {isa = PBXBuildFile; fileRef = F0C34CB91C18C80000C36F09 /* MXSDKOptions.h */; settings = {ATTRIBUTES = (Public, ); }; };
		C61A4AF41E5DD88400442158 /* Dummy.swift in Sources */ = {isa = PBXBuildFile; fileRef = C61A4AF31E5DD88400442158 /* Dummy.swift */; };
		C61A4CC41E5F38CB00442158 /* SwiftMatrixSDK.h in Headers */ = {isa = PBXBuildFile; fileRef = C61A4CC31E5F38CB00442158 /* SwiftMatrixSDK.h */; };
		C6D5D60A1E4FA74000706C0F /* MXEnumConstants.swift in Sources */ = {isa = PBXBuildFile; fileRef = C6D5D6091E4FA74000706C0F /* MXEnumConstants.swift */; };
		C6D5D60E1E4FBD2900706C0F /* MXSession.swift in Sources */ = {isa = PBXBuildFile; fileRef = C6D5D60D1E4FBD2900706C0F /* MXSession.swift */; };
		C6F9357C1E5B39CA00FC34BF /* MXRestClient.swift in Sources */ = {isa = PBXBuildFile; fileRef = C6F9357B1E5B39CA00FC34BF /* MXRestClient.swift */; };
		C6F935801E5B3ACA00FC34BF /* MXResponse.swift in Sources */ = {isa = PBXBuildFile; fileRef = C6F9357E1E5B3ACA00FC34BF /* MXResponse.swift */; };
		C6F935881E5B3BE600FC34BF /* MX3PID.swift in Sources */ = {isa = PBXBuildFile; fileRef = C6F935831E5B3BE600FC34BF /* MX3PID.swift */; };
		C6F935891E5B3BE600FC34BF /* MXEventTimeline.swift in Sources */ = {isa = PBXBuildFile; fileRef = C6F935841E5B3BE600FC34BF /* MXEventTimeline.swift */; };
		C6F9358A1E5B3BE600FC34BF /* MXEvent.swift in Sources */ = {isa = PBXBuildFile; fileRef = C6F935861E5B3BE600FC34BF /* MXEvent.swift */; };
		C6F9358B1E5B3BE600FC34BF /* MXJSONModels.swift in Sources */ = {isa = PBXBuildFile; fileRef = C6F935871E5B3BE600FC34BF /* MXJSONModels.swift */; };
		C6FE1EF01E65C4F7008587E4 /* MXAnalyticsDelegate.h in Headers */ = {isa = PBXBuildFile; fileRef = C6FE1EEF1E65C4F7008587E4 /* MXAnalyticsDelegate.h */; settings = {ATTRIBUTES = (Public, ); }; };
		C6FE1EF31E65E3F2008587E4 /* MXGoogleAnalytics.h in Headers */ = {isa = PBXBuildFile; fileRef = C6FE1EF11E65E3F2008587E4 /* MXGoogleAnalytics.h */; };
		C6FE1EF41E65E3F2008587E4 /* MXGoogleAnalytics.m in Sources */ = {isa = PBXBuildFile; fileRef = C6FE1EF21E65E3F2008587E4 /* MXGoogleAnalytics.m */; };
		D123DC2791F0EAF08F70C207 /* libPods-MatrixSDKTests.a in Frameworks */ = {isa = PBXBuildFile; fileRef = 3ABDD5D65684E6B7F52FB94E /* libPods-MatrixSDKTests.a */; };
		F03EF4FE1DF014D9009DF592 /* MXMediaLoader.h in Headers */ = {isa = PBXBuildFile; fileRef = F03EF4FA1DF014D9009DF592 /* MXMediaLoader.h */; settings = {ATTRIBUTES = (Public, ); }; };
		F03EF4FF1DF014D9009DF592 /* MXMediaLoader.m in Sources */ = {isa = PBXBuildFile; fileRef = F03EF4FB1DF014D9009DF592 /* MXMediaLoader.m */; };
		F03EF5001DF014D9009DF592 /* MXMediaManager.h in Headers */ = {isa = PBXBuildFile; fileRef = F03EF4FC1DF014D9009DF592 /* MXMediaManager.h */; settings = {ATTRIBUTES = (Public, ); }; };
		F03EF5011DF014D9009DF592 /* MXMediaManager.m in Sources */ = {isa = PBXBuildFile; fileRef = F03EF4FD1DF014D9009DF592 /* MXMediaManager.m */; };
		F03EF5041DF01596009DF592 /* MXLRUCache.h in Headers */ = {isa = PBXBuildFile; fileRef = F03EF5021DF01596009DF592 /* MXLRUCache.h */; settings = {ATTRIBUTES = (Public, ); }; };
		F03EF5051DF01596009DF592 /* MXLRUCache.m in Sources */ = {isa = PBXBuildFile; fileRef = F03EF5031DF01596009DF592 /* MXLRUCache.m */; };
		F03EF5081DF071D5009DF592 /* MXEncryptedAttachments.h in Headers */ = {isa = PBXBuildFile; fileRef = F03EF5061DF071D5009DF592 /* MXEncryptedAttachments.h */; };
		F03EF5091DF071D5009DF592 /* MXEncryptedAttachments.m in Sources */ = {isa = PBXBuildFile; fileRef = F03EF5071DF071D5009DF592 /* MXEncryptedAttachments.m */; };
		F082946D1DB66C3D00CEAB63 /* MXInvite3PID.h in Headers */ = {isa = PBXBuildFile; fileRef = F082946B1DB66C3D00CEAB63 /* MXInvite3PID.h */; settings = {ATTRIBUTES = (Public, ); }; };
		F082946E1DB66C3D00CEAB63 /* MXInvite3PID.m in Sources */ = {isa = PBXBuildFile; fileRef = F082946C1DB66C3D00CEAB63 /* MXInvite3PID.m */; };
		F08B8D5C1E014711006171A8 /* NSData+MatrixSDK.h in Headers */ = {isa = PBXBuildFile; fileRef = F08B8D5A1E014711006171A8 /* NSData+MatrixSDK.h */; settings = {ATTRIBUTES = (Public, ); }; };
		F08B8D5D1E014711006171A8 /* NSData+MatrixSDK.m in Sources */ = {isa = PBXBuildFile; fileRef = F08B8D5B1E014711006171A8 /* NSData+MatrixSDK.m */; };
		F0AC734E1DA4F53B0011DAEE /* MXRoomEventFilter.h in Headers */ = {isa = PBXBuildFile; fileRef = F0AC734C1DA4F53B0011DAEE /* MXRoomEventFilter.h */; settings = {ATTRIBUTES = (Public, ); }; };
		F0AC734F1DA4F53B0011DAEE /* MXRoomEventFilter.m in Sources */ = {isa = PBXBuildFile; fileRef = F0AC734D1DA4F53B0011DAEE /* MXRoomEventFilter.m */; };
		F0C34CBB1C18C93700C36F09 /* MXSDKOptions.m in Sources */ = {isa = PBXBuildFile; fileRef = F0C34CBA1C18C93700C36F09 /* MXSDKOptions.m */; };
/* End PBXBuildFile section */

/* Begin PBXContainerItemProxy section */
		3226DC3619DEED2100866530 /* PBXContainerItemProxy */ = {
			isa = PBXContainerItemProxy;
			containerPortal = 32C6F92419DD814400EA4E9C /* Project object */;
			proxyType = 1;
			remoteGlobalIDString = 32C6F92C19DD814400EA4E9C;
			remoteInfo = MatrixSDK;
		};
/* End PBXContainerItemProxy section */

/* Begin PBXCopyFilesBuildPhase section */
		323B2ADA1BCD47F000B11F34 /* CopyFiles */ = {
			isa = PBXCopyFilesBuildPhase;
			buildActionMask = 2147483647;
			dstPath = "";
			dstSubfolderSpec = 7;
			files = (
			);
			runOnlyForDeploymentPostprocessing = 0;
		};
/* End PBXCopyFilesBuildPhase section */

/* Begin PBXFileReference section */
		0BCFBADF157F3C8C43112BD6 /* Pods-MatrixSDKTests.release.xcconfig */ = {isa = PBXFileReference; includeInIndex = 1; lastKnownFileType = text.xcconfig; name = "Pods-MatrixSDKTests.release.xcconfig"; path = "Pods/Target Support Files/Pods-MatrixSDKTests/Pods-MatrixSDKTests.release.xcconfig"; sourceTree = "<group>"; };
		2BF02FACC417CA3368671024 /* Pods-MatrixSDK.debug.xcconfig */ = {isa = PBXFileReference; includeInIndex = 1; lastKnownFileType = text.xcconfig; name = "Pods-MatrixSDK.debug.xcconfig"; path = "Pods/Target Support Files/Pods-MatrixSDK/Pods-MatrixSDK.debug.xcconfig"; sourceTree = "<group>"; };
		320BBF3B1D6C7D9D0079890E /* MXEventsEnumerator.h */ = {isa = PBXFileReference; fileEncoding = 4; lastKnownFileType = sourcecode.c.h; path = MXEventsEnumerator.h; sourceTree = "<group>"; };
		320BBF3D1D6C81550079890E /* MXEventsByTypesEnumeratorOnArray.m */ = {isa = PBXFileReference; fileEncoding = 4; lastKnownFileType = sourcecode.c.objc; path = MXEventsByTypesEnumeratorOnArray.m; sourceTree = "<group>"; };
		320BBF3E1D6C81550079890E /* MXEventsByTypesEnumeratorOnArray.h */ = {isa = PBXFileReference; fileEncoding = 4; lastKnownFileType = sourcecode.c.h; path = MXEventsByTypesEnumeratorOnArray.h; sourceTree = "<group>"; };
		320BBF3F1D6C81550079890E /* MXEventsEnumeratorOnArray.h */ = {isa = PBXFileReference; fileEncoding = 4; lastKnownFileType = sourcecode.c.h; path = MXEventsEnumeratorOnArray.h; sourceTree = "<group>"; };
		320BBF401D6C81550079890E /* MXEventsEnumeratorOnArray.m */ = {isa = PBXFileReference; fileEncoding = 4; lastKnownFileType = sourcecode.c.objc; path = MXEventsEnumeratorOnArray.m; sourceTree = "<group>"; };
		320DFDCA19DD99B60068622A /* MXRoom.h */ = {isa = PBXFileReference; fileEncoding = 4; lastKnownFileType = sourcecode.c.h; path = MXRoom.h; sourceTree = "<group>"; };
		320DFDCB19DD99B60068622A /* MXRoom.m */ = {isa = PBXFileReference; fileEncoding = 4; lastKnownFileType = sourcecode.c.objc; lineEnding = 0; path = MXRoom.m; sourceTree = "<group>"; };
		320DFDD019DD99B60068622A /* MXSession.h */ = {isa = PBXFileReference; fileEncoding = 4; lastKnownFileType = sourcecode.c.h; lineEnding = 0; path = MXSession.h; sourceTree = "<group>"; };
		320DFDD119DD99B60068622A /* MXSession.m */ = {isa = PBXFileReference; fileEncoding = 4; lastKnownFileType = sourcecode.c.objc; path = MXSession.m; sourceTree = "<group>"; };
		320DFDD219DD99B60068622A /* MXError.h */ = {isa = PBXFileReference; fileEncoding = 4; lastKnownFileType = sourcecode.c.h; path = MXError.h; sourceTree = "<group>"; };
		320DFDD319DD99B60068622A /* MXError.m */ = {isa = PBXFileReference; fileEncoding = 4; lastKnownFileType = sourcecode.c.objc; path = MXError.m; sourceTree = "<group>"; };
		320DFDD419DD99B60068622A /* MXRestClient.h */ = {isa = PBXFileReference; fileEncoding = 4; lastKnownFileType = sourcecode.c.h; path = MXRestClient.h; sourceTree = "<group>"; };
		320DFDD519DD99B60068622A /* MXRestClient.m */ = {isa = PBXFileReference; fileEncoding = 4; lastKnownFileType = sourcecode.c.objc; lineEnding = 0; path = MXRestClient.m; sourceTree = "<group>"; };
		320DFDD719DD99B60068622A /* MXHTTPClient.h */ = {isa = PBXFileReference; fileEncoding = 4; lastKnownFileType = sourcecode.c.h; path = MXHTTPClient.h; sourceTree = "<group>"; };
		320DFDD819DD99B60068622A /* MXHTTPClient.m */ = {isa = PBXFileReference; fileEncoding = 4; lastKnownFileType = sourcecode.c.objc; path = MXHTTPClient.m; sourceTree = "<group>"; };
		320E1BC01E0AD674009635F5 /* MXRoomSummaryTests.m */ = {isa = PBXFileReference; fileEncoding = 4; lastKnownFileType = sourcecode.c.objc; path = MXRoomSummaryTests.m; sourceTree = "<group>"; };
		32114A7E1A24E15500FF2EC4 /* MXMyUserTests.m */ = {isa = PBXFileReference; fileEncoding = 4; lastKnownFileType = sourcecode.c.objc; path = MXMyUserTests.m; sourceTree = "<group>"; };
		32114A841A262CE000FF2EC4 /* MXStore.h */ = {isa = PBXFileReference; fileEncoding = 4; lastKnownFileType = sourcecode.c.h; path = MXStore.h; sourceTree = "<group>"; };
		32114A8D1A262ECB00FF2EC4 /* MXNoStore.h */ = {isa = PBXFileReference; fileEncoding = 4; lastKnownFileType = sourcecode.c.h; path = MXNoStore.h; sourceTree = "<group>"; };
		32114A8E1A262ECB00FF2EC4 /* MXNoStore.m */ = {isa = PBXFileReference; fileEncoding = 4; lastKnownFileType = sourcecode.c.objc; path = MXNoStore.m; sourceTree = "<group>"; };
		32169AA01BD4D0E30077868B /* MXCoreDataStore.xcdatamodel */ = {isa = PBXFileReference; lastKnownFileType = wrapper.xcdatamodel; path = MXCoreDataStore.xcdatamodel; sourceTree = "<group>"; };
		321809B819EEBF3000377451 /* MXEventTests.m */ = {isa = PBXFileReference; fileEncoding = 4; lastKnownFileType = sourcecode.c.objc; lineEnding = 0; path = MXEventTests.m; sourceTree = "<group>"; xcLanguageSpecificationIdentifier = xcode.lang.objc; };
		321B413D1E09937E009EEEC7 /* MXRoomSummary.h */ = {isa = PBXFileReference; fileEncoding = 4; lastKnownFileType = sourcecode.c.h; path = MXRoomSummary.h; sourceTree = "<group>"; };
		321B413E1E09937E009EEEC7 /* MXRoomSummary.m */ = {isa = PBXFileReference; fileEncoding = 4; lastKnownFileType = sourcecode.c.objc; path = MXRoomSummary.m; sourceTree = "<group>"; };
		3220093619EFA4C9008DE41D /* MXEventListener.h */ = {isa = PBXFileReference; fileEncoding = 4; lastKnownFileType = sourcecode.c.h; path = MXEventListener.h; sourceTree = "<group>"; };
		3220093719EFA4C9008DE41D /* MXEventListener.m */ = {isa = PBXFileReference; fileEncoding = 4; lastKnownFileType = sourcecode.c.objc; path = MXEventListener.m; sourceTree = "<group>"; };
		3220094319EFBF30008DE41D /* MXSessionEventListener.h */ = {isa = PBXFileReference; fileEncoding = 4; lastKnownFileType = sourcecode.c.h; path = MXSessionEventListener.h; sourceTree = "<group>"; };
		3220094419EFBF30008DE41D /* MXSessionEventListener.m */ = {isa = PBXFileReference; fileEncoding = 4; lastKnownFileType = sourcecode.c.objc; path = MXSessionEventListener.m; sourceTree = "<group>"; };
		322360501A8E610500A3CA81 /* MXPushRuleDisplayNameCondtionChecker.h */ = {isa = PBXFileReference; fileEncoding = 4; lastKnownFileType = sourcecode.c.h; path = MXPushRuleDisplayNameCondtionChecker.h; sourceTree = "<group>"; };
		322360511A8E610500A3CA81 /* MXPushRuleDisplayNameCondtionChecker.m */ = {isa = PBXFileReference; fileEncoding = 4; lastKnownFileType = sourcecode.c.objc; path = MXPushRuleDisplayNameCondtionChecker.m; sourceTree = "<group>"; };
		322691301E5EF77D00966A6E /* MXDeviceListOperation.h */ = {isa = PBXFileReference; fileEncoding = 4; lastKnownFileType = sourcecode.c.h; path = MXDeviceListOperation.h; sourceTree = "<group>"; };
		322691311E5EF77D00966A6E /* MXDeviceListOperation.m */ = {isa = PBXFileReference; fileEncoding = 4; lastKnownFileType = sourcecode.c.objc; path = MXDeviceListOperation.m; sourceTree = "<group>"; };
		322691341E5EFF8700966A6E /* MXDeviceListOperationsPool.h */ = {isa = PBXFileReference; fileEncoding = 4; lastKnownFileType = sourcecode.c.h; name = MXDeviceListOperationsPool.h; path = MatrixSDK/Crypto/Data/MXDeviceListOperationsPool.h; sourceTree = SOURCE_ROOT; };
		322691351E5EFF8700966A6E /* MXDeviceListOperationsPool.m */ = {isa = PBXFileReference; fileEncoding = 4; lastKnownFileType = sourcecode.c.objc; name = MXDeviceListOperationsPool.m; path = MatrixSDK/Crypto/Data/MXDeviceListOperationsPool.m; sourceTree = SOURCE_ROOT; };
		322A51B41D9AB15900C8536D /* MXCrypto.h */ = {isa = PBXFileReference; fileEncoding = 4; lastKnownFileType = sourcecode.c.h; path = MXCrypto.h; sourceTree = "<group>"; };
		322A51B51D9AB15900C8536D /* MXCrypto.m */ = {isa = PBXFileReference; fileEncoding = 4; lastKnownFileType = sourcecode.c.objc; path = MXCrypto.m; sourceTree = "<group>"; };
		322A51C11D9AC8FE00C8536D /* MXCryptoAlgorithms.h */ = {isa = PBXFileReference; fileEncoding = 4; lastKnownFileType = sourcecode.c.h; path = MXCryptoAlgorithms.h; sourceTree = "<group>"; };
		322A51C21D9AC8FE00C8536D /* MXCryptoAlgorithms.m */ = {isa = PBXFileReference; fileEncoding = 4; lastKnownFileType = sourcecode.c.objc; path = MXCryptoAlgorithms.m; sourceTree = "<group>"; };
		322A51C51D9BBD3C00C8536D /* MXOlmDevice.h */ = {isa = PBXFileReference; fileEncoding = 4; lastKnownFileType = sourcecode.c.h; path = MXOlmDevice.h; sourceTree = "<group>"; };
		322A51C61D9BBD3C00C8536D /* MXOlmDevice.m */ = {isa = PBXFileReference; fileEncoding = 4; lastKnownFileType = sourcecode.c.objc; path = MXOlmDevice.m; sourceTree = "<group>"; };
		322A51D71D9E846800C8536D /* MXCryptoTests.m */ = {isa = PBXFileReference; fileEncoding = 4; lastKnownFileType = sourcecode.c.objc; path = MXCryptoTests.m; sourceTree = "<group>"; };
		32322A471E57264E005DD155 /* MXSelfSignedHomeserverTests.m */ = {isa = PBXFileReference; fileEncoding = 4; lastKnownFileType = sourcecode.c.objc; path = MXSelfSignedHomeserverTests.m; sourceTree = "<group>"; };
		32322A491E575F65005DD155 /* MXAllowedCertificates.h */ = {isa = PBXFileReference; fileEncoding = 4; lastKnownFileType = sourcecode.c.h; path = MXAllowedCertificates.h; sourceTree = "<group>"; };
		32322A4A1E575F65005DD155 /* MXAllowedCertificates.m */ = {isa = PBXFileReference; fileEncoding = 4; lastKnownFileType = sourcecode.c.objc; path = MXAllowedCertificates.m; sourceTree = "<group>"; };
		3233606D1A403A0D0071A488 /* MXFileStore.h */ = {isa = PBXFileReference; fileEncoding = 4; lastKnownFileType = sourcecode.c.h; path = MXFileStore.h; sourceTree = "<group>"; };
		3233606E1A403A0D0071A488 /* MXFileStore.m */ = {isa = PBXFileReference; fileEncoding = 4; lastKnownFileType = sourcecode.c.objc; path = MXFileStore.m; sourceTree = "<group>"; };
		323B2ACB1BCD3EF000B11F34 /* MXCoreDataStore.h */ = {isa = PBXFileReference; fileEncoding = 4; lastKnownFileType = sourcecode.c.h; path = MXCoreDataStore.h; sourceTree = "<group>"; };
		323B2ACC1BCD3EF000B11F34 /* MXCoreDataStore.m */ = {isa = PBXFileReference; fileEncoding = 4; lastKnownFileType = sourcecode.c.objc; path = MXCoreDataStore.m; sourceTree = "<group>"; };
		323B2AD21BCD3F1400B11F34 /* MXStoreCoreDataStoreTests.m */ = {isa = PBXFileReference; fileEncoding = 4; lastKnownFileType = sourcecode.c.objc; path = MXStoreCoreDataStoreTests.m; sourceTree = "<group>"; };
		323B2ADB1BCD4CB600B11F34 /* MXCoreDataAccount+CoreDataProperties.h */ = {isa = PBXFileReference; fileEncoding = 4; lastKnownFileType = sourcecode.c.h; path = "MXCoreDataAccount+CoreDataProperties.h"; sourceTree = "<group>"; };
		323B2ADC1BCD4CB600B11F34 /* MXCoreDataAccount+CoreDataProperties.m */ = {isa = PBXFileReference; fileEncoding = 4; lastKnownFileType = sourcecode.c.objc; path = "MXCoreDataAccount+CoreDataProperties.m"; sourceTree = "<group>"; };
		323B2ADD1BCD4CB600B11F34 /* MXCoreDataAccount.h */ = {isa = PBXFileReference; fileEncoding = 4; lastKnownFileType = sourcecode.c.h; path = MXCoreDataAccount.h; sourceTree = "<group>"; };
		323B2ADE1BCD4CB600B11F34 /* MXCoreDataAccount.m */ = {isa = PBXFileReference; fileEncoding = 4; lastKnownFileType = sourcecode.c.objc; path = MXCoreDataAccount.m; sourceTree = "<group>"; };
		323B2AEE1BCD5CDE00B11F34 /* CoreData.framework */ = {isa = PBXFileReference; lastKnownFileType = wrapper.framework; name = CoreData.framework; path = System/Library/Frameworks/CoreData.framework; sourceTree = SDKROOT; };
		323B2AF21BCE8AC800B11F34 /* MXCoreDataRoom+CoreDataProperties.h */ = {isa = PBXFileReference; fileEncoding = 4; lastKnownFileType = sourcecode.c.h; path = "MXCoreDataRoom+CoreDataProperties.h"; sourceTree = "<group>"; };
		323B2AF31BCE8AC800B11F34 /* MXCoreDataRoom+CoreDataProperties.m */ = {isa = PBXFileReference; fileEncoding = 4; lastKnownFileType = sourcecode.c.objc; path = "MXCoreDataRoom+CoreDataProperties.m"; sourceTree = "<group>"; };
		323B2AF41BCE8AC800B11F34 /* MXCoreDataRoom.h */ = {isa = PBXFileReference; fileEncoding = 4; lastKnownFileType = sourcecode.c.h; path = MXCoreDataRoom.h; sourceTree = "<group>"; };
		323B2AF51BCE8AC800B11F34 /* MXCoreDataRoom.m */ = {isa = PBXFileReference; fileEncoding = 4; lastKnownFileType = sourcecode.c.objc; path = MXCoreDataRoom.m; sourceTree = "<group>"; };
		323B2AFA1BCE9B6700B11F34 /* MXCoreDataEvent+CoreDataProperties.h */ = {isa = PBXFileReference; fileEncoding = 4; lastKnownFileType = sourcecode.c.h; name = "MXCoreDataEvent+CoreDataProperties.h"; path = "MatrixSDK/Data/Store/MXCoreDataStore/MXCoreDataEvent+CoreDataProperties.h"; sourceTree = SOURCE_ROOT; };
		323B2AFB1BCE9B6700B11F34 /* MXCoreDataEvent+CoreDataProperties.m */ = {isa = PBXFileReference; fileEncoding = 4; lastKnownFileType = sourcecode.c.objc; name = "MXCoreDataEvent+CoreDataProperties.m"; path = "MatrixSDK/Data/Store/MXCoreDataStore/MXCoreDataEvent+CoreDataProperties.m"; sourceTree = SOURCE_ROOT; };
		323B2AFC1BCE9B6700B11F34 /* MXCoreDataEvent.h */ = {isa = PBXFileReference; fileEncoding = 4; lastKnownFileType = sourcecode.c.h; name = MXCoreDataEvent.h; path = MatrixSDK/Data/Store/MXCoreDataStore/MXCoreDataEvent.h; sourceTree = SOURCE_ROOT; };
		323B2AFD1BCE9B6700B11F34 /* MXCoreDataEvent.m */ = {isa = PBXFileReference; fileEncoding = 4; lastKnownFileType = sourcecode.c.objc; name = MXCoreDataEvent.m; path = MatrixSDK/Data/Store/MXCoreDataStore/MXCoreDataEvent.m; sourceTree = SOURCE_ROOT; };
		323C5A071A70E53500FB0549 /* MXToolsTests.m */ = {isa = PBXFileReference; fileEncoding = 4; lastKnownFileType = sourcecode.c.objc; path = MXToolsTests.m; sourceTree = "<group>"; };
		323D29981D426F7000A80BE4 /* MXJingleVideoView.h */ = {isa = PBXFileReference; fileEncoding = 4; lastKnownFileType = sourcecode.c.h; path = MXJingleVideoView.h; sourceTree = "<group>"; };
		323D29991D426F7000A80BE4 /* MXJingleVideoView.m */ = {isa = PBXFileReference; fileEncoding = 4; lastKnownFileType = sourcecode.c.objc; path = MXJingleVideoView.m; sourceTree = "<group>"; };
		323E0C551A2F6E7D00A31D73 /* MXRoomPowerLevels.h */ = {isa = PBXFileReference; fileEncoding = 4; lastKnownFileType = sourcecode.c.h; path = MXRoomPowerLevels.h; sourceTree = "<group>"; };
		323E0C561A2F6E7D00A31D73 /* MXRoomPowerLevels.m */ = {isa = PBXFileReference; fileEncoding = 4; lastKnownFileType = sourcecode.c.objc; path = MXRoomPowerLevels.m; sourceTree = "<group>"; };
		323E0C591A306D7A00A31D73 /* MXEvent.h */ = {isa = PBXFileReference; fileEncoding = 4; lastKnownFileType = sourcecode.c.h; path = MXEvent.h; sourceTree = "<group>"; };
		323E0C5A1A306D7A00A31D73 /* MXEvent.m */ = {isa = PBXFileReference; fileEncoding = 4; lastKnownFileType = sourcecode.c.objc; path = MXEvent.m; sourceTree = "<group>"; };
		323EF7461C7CB4C7000DC98C /* MXEventTimelineTests.m */ = {isa = PBXFileReference; fileEncoding = 4; lastKnownFileType = sourcecode.c.objc; path = MXEventTimelineTests.m; sourceTree = "<group>"; };
		3240951E1AFA432F00D81C97 /* MXCallStackCall.h */ = {isa = PBXFileReference; fileEncoding = 4; lastKnownFileType = sourcecode.c.h; path = MXCallStackCall.h; sourceTree = "<group>"; };
		3245A74C1AF7B2930001D8A7 /* MXCall.h */ = {isa = PBXFileReference; fileEncoding = 4; lastKnownFileType = sourcecode.c.h; path = MXCall.h; sourceTree = "<group>"; };
		3245A74D1AF7B2930001D8A7 /* MXCall.m */ = {isa = PBXFileReference; fileEncoding = 4; lastKnownFileType = sourcecode.c.objc; path = MXCall.m; sourceTree = "<group>"; };
		3245A74E1AF7B2930001D8A7 /* MXCallManager.h */ = {isa = PBXFileReference; fileEncoding = 4; lastKnownFileType = sourcecode.c.h; path = MXCallManager.h; sourceTree = "<group>"; };
		3245A74F1AF7B2930001D8A7 /* MXCallManager.m */ = {isa = PBXFileReference; fileEncoding = 4; lastKnownFileType = sourcecode.c.objc; path = MXCallManager.m; sourceTree = "<group>"; };
		3246BDC41A1A0789000A7D62 /* MXRoomStateDynamicTests.m */ = {isa = PBXFileReference; fileEncoding = 4; lastKnownFileType = sourcecode.c.objc; path = MXRoomStateDynamicTests.m; sourceTree = "<group>"; };
		32481A821C03572900782AD3 /* MXRoomAccountData.h */ = {isa = PBXFileReference; fileEncoding = 4; lastKnownFileType = sourcecode.c.h; path = MXRoomAccountData.h; sourceTree = "<group>"; };
		32481A831C03572900782AD3 /* MXRoomAccountData.m */ = {isa = PBXFileReference; fileEncoding = 4; lastKnownFileType = sourcecode.c.objc; path = MXRoomAccountData.m; sourceTree = "<group>"; };
		324BE45A1E3FA7A8008D99D4 /* MXMegolmExportEncryptionTest.m */ = {isa = PBXFileReference; fileEncoding = 4; lastKnownFileType = sourcecode.c.objc; path = MXMegolmExportEncryptionTest.m; sourceTree = "<group>"; };
		324BE4661E3FADB1008D99D4 /* MXMegolmExportEncryption.h */ = {isa = PBXFileReference; fileEncoding = 4; lastKnownFileType = sourcecode.c.h; path = MXMegolmExportEncryption.h; sourceTree = "<group>"; };
		324BE4671E3FADB1008D99D4 /* MXMegolmExportEncryption.m */ = {isa = PBXFileReference; fileEncoding = 4; lastKnownFileType = sourcecode.c.objc; path = MXMegolmExportEncryption.m; sourceTree = "<group>"; };
		324BE46A1E422766008D99D4 /* MXMegolmSessionData.h */ = {isa = PBXFileReference; fileEncoding = 4; lastKnownFileType = sourcecode.c.h; path = MXMegolmSessionData.h; sourceTree = "<group>"; };
		324BE46B1E422766008D99D4 /* MXMegolmSessionData.m */ = {isa = PBXFileReference; fileEncoding = 4; lastKnownFileType = sourcecode.c.objc; path = MXMegolmSessionData.m; sourceTree = "<group>"; };
		325653821A2E14ED00CC0423 /* MXStoreTests.m */ = {isa = PBXFileReference; fileEncoding = 4; lastKnownFileType = sourcecode.c.objc; path = MXStoreTests.m; sourceTree = "<group>"; };
		3256E37F1DCB91EB003C9718 /* MXCryptoConstants.h */ = {isa = PBXFileReference; fileEncoding = 4; lastKnownFileType = sourcecode.c.h; path = MXCryptoConstants.h; sourceTree = "<group>"; };
		3256E3801DCB91EB003C9718 /* MXCryptoConstants.m */ = {isa = PBXFileReference; fileEncoding = 4; lastKnownFileType = sourcecode.c.objc; path = MXCryptoConstants.m; sourceTree = "<group>"; };
		3259CD511DF860C300186944 /* MXRealmCryptoStore.h */ = {isa = PBXFileReference; fileEncoding = 4; lastKnownFileType = sourcecode.c.h; path = MXRealmCryptoStore.h; sourceTree = "<group>"; };
		3259CD521DF860C300186944 /* MXRealmCryptoStore.m */ = {isa = PBXFileReference; fileEncoding = 4; lastKnownFileType = sourcecode.c.objc; path = MXRealmCryptoStore.m; sourceTree = "<group>"; };
		325D1C251DFECE0D0070B8BF /* MXCrypto_Private.h */ = {isa = PBXFileReference; fileEncoding = 4; lastKnownFileType = sourcecode.c.h; path = MXCrypto_Private.h; sourceTree = "<group>"; };
		326056831C76FDF1009D44AD /* MXEventTimeline.h */ = {isa = PBXFileReference; fileEncoding = 4; lastKnownFileType = sourcecode.c.h; path = MXEventTimeline.h; sourceTree = "<group>"; };
		326056841C76FDF1009D44AD /* MXEventTimeline.m */ = {isa = PBXFileReference; fileEncoding = 4; lastKnownFileType = sourcecode.c.objc; path = MXEventTimeline.m; sourceTree = "<group>"; };
		32637ED21E5B00400011E20D /* MXDeviceList.h */ = {isa = PBXFileReference; fileEncoding = 4; lastKnownFileType = sourcecode.c.h; path = MXDeviceList.h; sourceTree = "<group>"; };
		32637ED31E5B00400011E20D /* MXDeviceList.m */ = {isa = PBXFileReference; fileEncoding = 4; lastKnownFileType = sourcecode.c.objc; path = MXDeviceList.m; sourceTree = "<group>"; };
		3264DB8F1CEC528D00B99881 /* MXAccountData.h */ = {isa = PBXFileReference; fileEncoding = 4; lastKnownFileType = sourcecode.c.h; path = MXAccountData.h; sourceTree = "<group>"; };
		3264DB901CEC528D00B99881 /* MXAccountData.m */ = {isa = PBXFileReference; fileEncoding = 4; lastKnownFileType = sourcecode.c.objc; path = MXAccountData.m; sourceTree = "<group>"; };
		3264DB931CECA72900B99881 /* MXAccountDataTests.m */ = {isa = PBXFileReference; fileEncoding = 4; lastKnownFileType = sourcecode.c.objc; path = MXAccountDataTests.m; sourceTree = "<group>"; };
		3264E29E1BDF8D1500F89A86 /* MXCoreDataRoomState.h */ = {isa = PBXFileReference; fileEncoding = 4; lastKnownFileType = sourcecode.c.h; path = MXCoreDataRoomState.h; sourceTree = "<group>"; };
		3264E29F1BDF8D1500F89A86 /* MXCoreDataRoomState.m */ = {isa = PBXFileReference; fileEncoding = 4; lastKnownFileType = sourcecode.c.objc; path = MXCoreDataRoomState.m; sourceTree = "<group>"; };
		3264E2A01BDF8D1500F89A86 /* MXCoreDataRoomState+CoreDataProperties.h */ = {isa = PBXFileReference; fileEncoding = 4; lastKnownFileType = sourcecode.c.h; path = "MXCoreDataRoomState+CoreDataProperties.h"; sourceTree = "<group>"; };
		3264E2A11BDF8D1500F89A86 /* MXCoreDataRoomState+CoreDataProperties.m */ = {isa = PBXFileReference; fileEncoding = 4; lastKnownFileType = sourcecode.c.objc; path = "MXCoreDataRoomState+CoreDataProperties.m"; sourceTree = "<group>"; };
		3265CB361A14C43E00E24B2F /* MXRoomState.h */ = {isa = PBXFileReference; fileEncoding = 4; lastKnownFileType = sourcecode.c.h; path = MXRoomState.h; sourceTree = "<group>"; };
		3265CB371A14C43E00E24B2F /* MXRoomState.m */ = {isa = PBXFileReference; fileEncoding = 4; lastKnownFileType = sourcecode.c.objc; path = MXRoomState.m; sourceTree = "<group>"; };
		3265CB3A1A151C3800E24B2F /* MXRoomStateTests.m */ = {isa = PBXFileReference; fileEncoding = 4; lastKnownFileType = sourcecode.c.objc; path = MXRoomStateTests.m; sourceTree = "<group>"; };
		326D1EF41BFC79300030947B /* MXPushRuleTests.m */ = {isa = PBXFileReference; fileEncoding = 4; lastKnownFileType = sourcecode.c.objc; path = MXPushRuleTests.m; sourceTree = "<group>"; };
		327137231A24BDDE00DB6757 /* MXUserTests.m */ = {isa = PBXFileReference; fileEncoding = 4; lastKnownFileType = sourcecode.c.objc; path = MXUserTests.m; sourceTree = "<group>"; };
		327137251A24D50A00DB6757 /* MXMyUser.h */ = {isa = PBXFileReference; fileEncoding = 4; lastKnownFileType = sourcecode.c.h; path = MXMyUser.h; sourceTree = "<group>"; };
		327137261A24D50A00DB6757 /* MXMyUser.m */ = {isa = PBXFileReference; fileEncoding = 4; lastKnownFileType = sourcecode.c.objc; path = MXMyUser.m; sourceTree = "<group>"; };
		3271877A1DA7CAA60071C818 /* MXEncrypting.h */ = {isa = PBXFileReference; fileEncoding = 4; lastKnownFileType = sourcecode.c.h; path = MXEncrypting.h; sourceTree = "<group>"; };
		3271877C1DA7CB2F0071C818 /* MXDecrypting.h */ = {isa = PBXFileReference; fileEncoding = 4; lastKnownFileType = sourcecode.c.h; path = MXDecrypting.h; sourceTree = "<group>"; };
		327187831DA7D0220071C818 /* MXOlmDecryption.h */ = {isa = PBXFileReference; fileEncoding = 4; lastKnownFileType = sourcecode.c.h; path = MXOlmDecryption.h; sourceTree = "<group>"; };
		327187841DA7D0220071C818 /* MXOlmDecryption.m */ = {isa = PBXFileReference; fileEncoding = 4; lastKnownFileType = sourcecode.c.objc; path = MXOlmDecryption.m; sourceTree = "<group>"; };
		327187871DA7DCE50071C818 /* MXOlmEncryption.h */ = {isa = PBXFileReference; fileEncoding = 4; lastKnownFileType = sourcecode.c.h; path = MXOlmEncryption.h; sourceTree = "<group>"; };
		327187881DA7DCE50071C818 /* MXOlmEncryption.m */ = {isa = PBXFileReference; fileEncoding = 4; lastKnownFileType = sourcecode.c.objc; path = MXOlmEncryption.m; sourceTree = "<group>"; };
		327E37B41A974F75007F026F /* MXLogger.h */ = {isa = PBXFileReference; fileEncoding = 4; lastKnownFileType = sourcecode.c.h; path = MXLogger.h; sourceTree = "<group>"; };
		327E37B51A974F75007F026F /* MXLogger.m */ = {isa = PBXFileReference; fileEncoding = 4; lastKnownFileType = sourcecode.c.objc; path = MXLogger.m; sourceTree = "<group>"; };
		327E37B81A977810007F026F /* MXLoggerTests.m */ = {isa = PBXFileReference; fileEncoding = 4; lastKnownFileType = sourcecode.c.objc; path = MXLoggerTests.m; sourceTree = "<group>"; };
		327F8DB01C6112BA00581CA3 /* MXRoomThirdPartyInvite.h */ = {isa = PBXFileReference; fileEncoding = 4; lastKnownFileType = sourcecode.c.h; path = MXRoomThirdPartyInvite.h; sourceTree = "<group>"; };
		327F8DB11C6112BA00581CA3 /* MXRoomThirdPartyInvite.m */ = {isa = PBXFileReference; fileEncoding = 4; lastKnownFileType = sourcecode.c.objc; path = MXRoomThirdPartyInvite.m; sourceTree = "<group>"; };
		3281E89D19E299C000976E1A /* MXErrorTests.m */ = {isa = PBXFileReference; fileEncoding = 4; lastKnownFileType = sourcecode.c.objc; path = MXErrorTests.m; sourceTree = "<group>"; };
		3281E89F19E2CC1200976E1A /* MXHTTPClientTests.m */ = {isa = PBXFileReference; fileEncoding = 4; lastKnownFileType = sourcecode.c.objc; path = MXHTTPClientTests.m; sourceTree = "<group>"; };
		3281E8A119E2DE4300976E1A /* MXSessionTests.m */ = {isa = PBXFileReference; fileEncoding = 4; lastKnownFileType = sourcecode.c.objc; lineEnding = 0; path = MXSessionTests.m; sourceTree = "<group>"; xcLanguageSpecificationIdentifier = xcode.lang.objc; };
		3281E8A619E41A2000976E1A /* MatrixSDKTestsData.h */ = {isa = PBXFileReference; fileEncoding = 4; lastKnownFileType = sourcecode.c.h; lineEnding = 0; path = MatrixSDKTestsData.h; sourceTree = "<group>"; xcLanguageSpecificationIdentifier = xcode.lang.objcpp; };
		3281E8A719E41A2000976E1A /* MatrixSDKTestsData.m */ = {isa = PBXFileReference; fileEncoding = 4; lastKnownFileType = sourcecode.c.objc; lineEnding = 0; path = MatrixSDKTestsData.m; sourceTree = "<group>"; xcLanguageSpecificationIdentifier = xcode.lang.objc; };
		3281E8B319E42DFE00976E1A /* MXJSONModel.h */ = {isa = PBXFileReference; fileEncoding = 4; lastKnownFileType = sourcecode.c.h; path = MXJSONModel.h; sourceTree = "<group>"; };
		3281E8B419E42DFE00976E1A /* MXJSONModel.m */ = {isa = PBXFileReference; fileEncoding = 4; lastKnownFileType = sourcecode.c.objc; path = MXJSONModel.m; sourceTree = "<group>"; };
		3281E8B519E42DFE00976E1A /* MXJSONModels.h */ = {isa = PBXFileReference; fileEncoding = 4; lastKnownFileType = sourcecode.c.h; lineEnding = 0; path = MXJSONModels.h; sourceTree = "<group>"; };
		3281E8B619E42DFE00976E1A /* MXJSONModels.m */ = {isa = PBXFileReference; fileEncoding = 4; lastKnownFileType = sourcecode.c.objc; path = MXJSONModels.m; sourceTree = "<group>"; };
		32832B581BCC048300241108 /* MXStoreFileStoreTests.m */ = {isa = PBXFileReference; fileEncoding = 4; lastKnownFileType = sourcecode.c.objc; path = MXStoreFileStoreTests.m; sourceTree = "<group>"; };
		32832B591BCC048300241108 /* MXStoreMemoryStoreTests.m */ = {isa = PBXFileReference; fileEncoding = 4; lastKnownFileType = sourcecode.c.objc; path = MXStoreMemoryStoreTests.m; sourceTree = "<group>"; };
		32832B5A1BCC048300241108 /* MXStoreNoStoreTests.m */ = {isa = PBXFileReference; fileEncoding = 4; lastKnownFileType = sourcecode.c.objc; path = MXStoreNoStoreTests.m; sourceTree = "<group>"; };
		32832B5B1BCC048300241108 /* MXStoreTests.h */ = {isa = PBXFileReference; fileEncoding = 4; lastKnownFileType = sourcecode.c.h; path = MXStoreTests.h; sourceTree = "<group>"; };
		3283F7761EAF30F700C1688C /* MXBugReportRestClient.h */ = {isa = PBXFileReference; fileEncoding = 4; lastKnownFileType = sourcecode.c.h; path = MXBugReportRestClient.h; sourceTree = "<group>"; };
		3283F7771EAF30F700C1688C /* MXBugReportRestClient.m */ = {isa = PBXFileReference; fileEncoding = 4; lastKnownFileType = sourcecode.c.objc; path = MXBugReportRestClient.m; sourceTree = "<group>"; };
		3284A59D1DB7C00600A09972 /* MXCryptoStore.h */ = {isa = PBXFileReference; fileEncoding = 4; lastKnownFileType = sourcecode.c.h; path = MXCryptoStore.h; sourceTree = "<group>"; };
		3284A5A81DB7CFA800A09972 /* MXFileCryptoStore.h */ = {isa = PBXFileReference; fileEncoding = 4; lastKnownFileType = sourcecode.c.h; path = MXFileCryptoStore.h; sourceTree = "<group>"; };
		3284A5A91DB7CFA800A09972 /* MXFileCryptoStore.m */ = {isa = PBXFileReference; fileEncoding = 4; lastKnownFileType = sourcecode.c.objc; path = MXFileCryptoStore.m; sourceTree = "<group>"; };
		3284A5AA1DB7CFA800A09972 /* MXFileCryptoStoreMetaData.h */ = {isa = PBXFileReference; fileEncoding = 4; lastKnownFileType = sourcecode.c.h; path = MXFileCryptoStoreMetaData.h; sourceTree = "<group>"; };
		3284A5AB1DB7CFA800A09972 /* MXFileCryptoStoreMetaData.m */ = {isa = PBXFileReference; fileEncoding = 4; lastKnownFileType = sourcecode.c.objc; path = MXFileCryptoStoreMetaData.m; sourceTree = "<group>"; };
		328DDEC01A07E57E008C7DC8 /* MXJSONModelTests.m */ = {isa = PBXFileReference; fileEncoding = 4; lastKnownFileType = sourcecode.c.objc; path = MXJSONModelTests.m; sourceTree = "<group>"; };
		3291D4D21A68FFEB00C3BA41 /* MXFileRoomStore.h */ = {isa = PBXFileReference; fileEncoding = 4; lastKnownFileType = sourcecode.c.h; path = MXFileRoomStore.h; sourceTree = "<group>"; };
		3291D4D31A68FFEB00C3BA41 /* MXFileRoomStore.m */ = {isa = PBXFileReference; fileEncoding = 4; lastKnownFileType = sourcecode.c.objc; path = MXFileRoomStore.m; sourceTree = "<group>"; };
		329571921B0240CE00ABB3BA /* MXVoIPTests.m */ = {isa = PBXFileReference; fileEncoding = 4; lastKnownFileType = sourcecode.c.objc; path = MXVoIPTests.m; sourceTree = "<group>"; };
		329571951B024D2B00ABB3BA /* MXMockCallStack.h */ = {isa = PBXFileReference; fileEncoding = 4; lastKnownFileType = sourcecode.c.h; path = MXMockCallStack.h; sourceTree = "<group>"; };
		329571961B024D2B00ABB3BA /* MXMockCallStack.m */ = {isa = PBXFileReference; fileEncoding = 4; lastKnownFileType = sourcecode.c.objc; path = MXMockCallStack.m; sourceTree = "<group>"; };
		329571971B024D2B00ABB3BA /* MXMockCallStackCall.h */ = {isa = PBXFileReference; fileEncoding = 4; lastKnownFileType = sourcecode.c.h; path = MXMockCallStackCall.h; sourceTree = "<group>"; };
		329571981B024D2B00ABB3BA /* MXMockCallStackCall.m */ = {isa = PBXFileReference; fileEncoding = 4; lastKnownFileType = sourcecode.c.objc; path = MXMockCallStackCall.m; sourceTree = "<group>"; };
		329B2ABB1D3FB01D002D546F /* MXJingleCallStack.h */ = {isa = PBXFileReference; fileEncoding = 4; lastKnownFileType = sourcecode.c.h; path = MXJingleCallStack.h; sourceTree = "<group>"; };
		329B2ABC1D3FB01D002D546F /* MXJingleCallStack.m */ = {isa = PBXFileReference; fileEncoding = 4; lastKnownFileType = sourcecode.c.objc; path = MXJingleCallStack.m; sourceTree = "<group>"; };
		329B2ABD1D3FB01D002D546F /* MXJingleCallStackCall.h */ = {isa = PBXFileReference; fileEncoding = 4; lastKnownFileType = sourcecode.c.h; path = MXJingleCallStackCall.h; sourceTree = "<group>"; };
		329B2ABE1D3FB01D002D546F /* MXJingleCallStackCall.m */ = {isa = PBXFileReference; fileEncoding = 4; lastKnownFileType = sourcecode.c.objc; path = MXJingleCallStackCall.m; sourceTree = "<group>"; };
		329D3E601E251027002E2F1E /* MXRoomSummaryUpdater.h */ = {isa = PBXFileReference; fileEncoding = 4; lastKnownFileType = sourcecode.c.h; path = MXRoomSummaryUpdater.h; sourceTree = "<group>"; };
		329D3E611E251027002E2F1E /* MXRoomSummaryUpdater.m */ = {isa = PBXFileReference; fileEncoding = 4; lastKnownFileType = sourcecode.c.objc; path = MXRoomSummaryUpdater.m; sourceTree = "<group>"; };
		329FB1731A0A3A1600A5E88E /* MXRoomMember.h */ = {isa = PBXFileReference; fileEncoding = 4; lastKnownFileType = sourcecode.c.h; path = MXRoomMember.h; sourceTree = "<group>"; };
		329FB1741A0A3A1600A5E88E /* MXRoomMember.m */ = {isa = PBXFileReference; fileEncoding = 4; lastKnownFileType = sourcecode.c.objc; path = MXRoomMember.m; sourceTree = "<group>"; };
		329FB1771A0A74B100A5E88E /* MXTools.h */ = {isa = PBXFileReference; fileEncoding = 4; lastKnownFileType = sourcecode.c.h; path = MXTools.h; sourceTree = "<group>"; };
		329FB1781A0A74B100A5E88E /* MXTools.m */ = {isa = PBXFileReference; fileEncoding = 4; lastKnownFileType = sourcecode.c.objc; path = MXTools.m; sourceTree = "<group>"; };
		329FB17B1A0A963700A5E88E /* MXRoomMemberTests.m */ = {isa = PBXFileReference; fileEncoding = 4; lastKnownFileType = sourcecode.c.objc; path = MXRoomMemberTests.m; sourceTree = "<group>"; };
		329FB17D1A0B665800A5E88E /* MXUser.h */ = {isa = PBXFileReference; fileEncoding = 4; lastKnownFileType = sourcecode.c.h; path = MXUser.h; sourceTree = "<group>"; };
		329FB17E1A0B665800A5E88E /* MXUser.m */ = {isa = PBXFileReference; fileEncoding = 4; lastKnownFileType = sourcecode.c.objc; path = MXUser.m; sourceTree = "<group>"; };
		32A151241DABB0CB00400192 /* MXMegolmDecryption.h */ = {isa = PBXFileReference; fileEncoding = 4; lastKnownFileType = sourcecode.c.h; name = MXMegolmDecryption.h; path = Megolm/MXMegolmDecryption.h; sourceTree = "<group>"; };
		32A151251DABB0CB00400192 /* MXMegolmDecryption.m */ = {isa = PBXFileReference; fileEncoding = 4; lastKnownFileType = sourcecode.c.objc; name = MXMegolmDecryption.m; path = Megolm/MXMegolmDecryption.m; sourceTree = "<group>"; };
		32A151371DAD292400400192 /* MXMegolmEncryption.h */ = {isa = PBXFileReference; fileEncoding = 4; lastKnownFileType = sourcecode.c.h; name = MXMegolmEncryption.h; path = Megolm/MXMegolmEncryption.h; sourceTree = "<group>"; };
		32A151381DAD292400400192 /* MXMegolmEncryption.m */ = {isa = PBXFileReference; fileEncoding = 4; lastKnownFileType = sourcecode.c.objc; name = MXMegolmEncryption.m; path = Megolm/MXMegolmEncryption.m; sourceTree = "<group>"; };
		32A1513C1DAF768D00400192 /* MXOlmInboundGroupSession.h */ = {isa = PBXFileReference; fileEncoding = 4; lastKnownFileType = sourcecode.c.h; path = MXOlmInboundGroupSession.h; sourceTree = "<group>"; };
		32A1513D1DAF768D00400192 /* MXOlmInboundGroupSession.m */ = {isa = PBXFileReference; fileEncoding = 4; lastKnownFileType = sourcecode.c.objc; path = MXOlmInboundGroupSession.m; sourceTree = "<group>"; };
		32A151401DAF7C0C00400192 /* MXDeviceInfo.h */ = {isa = PBXFileReference; fileEncoding = 4; lastKnownFileType = sourcecode.c.h; path = MXDeviceInfo.h; sourceTree = "<group>"; };
		32A151411DAF7C0C00400192 /* MXDeviceInfo.m */ = {isa = PBXFileReference; fileEncoding = 4; lastKnownFileType = sourcecode.c.objc; path = MXDeviceInfo.m; sourceTree = "<group>"; };
		32A151421DAF7C0C00400192 /* MXKey.h */ = {isa = PBXFileReference; fileEncoding = 4; lastKnownFileType = sourcecode.c.h; path = MXKey.h; sourceTree = "<group>"; };
		32A151431DAF7C0C00400192 /* MXKey.m */ = {isa = PBXFileReference; fileEncoding = 4; lastKnownFileType = sourcecode.c.objc; path = MXKey.m; sourceTree = "<group>"; };
		32A151441DAF7C0C00400192 /* MXUsersDevicesMap.h */ = {isa = PBXFileReference; fileEncoding = 4; lastKnownFileType = sourcecode.c.h; path = MXUsersDevicesMap.h; sourceTree = "<group>"; };
		32A151451DAF7C0C00400192 /* MXUsersDevicesMap.m */ = {isa = PBXFileReference; fileEncoding = 4; lastKnownFileType = sourcecode.c.objc; path = MXUsersDevicesMap.m; sourceTree = "<group>"; };
		32A1514C1DAF897600400192 /* MXOlmSessionResult.h */ = {isa = PBXFileReference; fileEncoding = 4; lastKnownFileType = sourcecode.c.h; path = MXOlmSessionResult.h; sourceTree = "<group>"; };
		32A1514D1DAF897600400192 /* MXOlmSessionResult.m */ = {isa = PBXFileReference; fileEncoding = 4; lastKnownFileType = sourcecode.c.objc; path = MXOlmSessionResult.m; sourceTree = "<group>"; };
		32A151501DAF8A7200400192 /* MXQueuedEncryption.h */ = {isa = PBXFileReference; fileEncoding = 4; lastKnownFileType = sourcecode.c.h; path = MXQueuedEncryption.h; sourceTree = "<group>"; };
		32A151511DAF8A7200400192 /* MXQueuedEncryption.m */ = {isa = PBXFileReference; fileEncoding = 4; lastKnownFileType = sourcecode.c.objc; path = MXQueuedEncryption.m; sourceTree = "<group>"; };
		32A151591DB525DA00400192 /* NSObject+sortedKeys.h */ = {isa = PBXFileReference; fileEncoding = 4; lastKnownFileType = sourcecode.c.h; name = "NSObject+sortedKeys.h"; path = "Lib/NSObject+sortedKeys.h"; sourceTree = "<group>"; };
		32A1515A1DB525DA00400192 /* NSObject+sortedKeys.m */ = {isa = PBXFileReference; fileEncoding = 4; lastKnownFileType = sourcecode.c.objc; name = "NSObject+sortedKeys.m"; path = "Lib/NSObject+sortedKeys.m"; sourceTree = "<group>"; };
		32A27D1E19EC335300BAFADE /* MXRoomTests.m */ = {isa = PBXFileReference; fileEncoding = 4; lastKnownFileType = sourcecode.c.objc; lineEnding = 0; path = MXRoomTests.m; sourceTree = "<group>"; xcLanguageSpecificationIdentifier = xcode.lang.objc; };
		32BD34BC1E84134A006EDC0D /* MatrixSDKTestsE2EData.h */ = {isa = PBXFileReference; fileEncoding = 4; lastKnownFileType = sourcecode.c.h; path = MatrixSDKTestsE2EData.h; sourceTree = "<group>"; };
		32BD34BD1E84134A006EDC0D /* MatrixSDKTestsE2EData.m */ = {isa = PBXFileReference; fileEncoding = 4; lastKnownFileType = sourcecode.c.objc; path = MatrixSDKTestsE2EData.m; sourceTree = "<group>"; };
		32BED28E1B00A23F00E668FE /* MXCallStack.h */ = {isa = PBXFileReference; fileEncoding = 4; lastKnownFileType = sourcecode.c.h; path = MXCallStack.h; sourceTree = "<group>"; };
		32C6F92D19DD814400EA4E9C /* MatrixSDK.framework */ = {isa = PBXFileReference; explicitFileType = wrapper.framework; includeInIndex = 0; path = MatrixSDK.framework; sourceTree = BUILT_PRODUCTS_DIR; };
		32C6F93119DD814400EA4E9C /* Info.plist */ = {isa = PBXFileReference; lastKnownFileType = text.plist.xml; path = Info.plist; sourceTree = "<group>"; };
		32C6F93219DD814400EA4E9C /* MatrixSDK.h */ = {isa = PBXFileReference; lastKnownFileType = sourcecode.c.h; path = MatrixSDK.h; sourceTree = "<group>"; };
		32C6F93819DD814400EA4E9C /* MatrixSDKTests.xctest */ = {isa = PBXFileReference; explicitFileType = wrapper.cfbundle; includeInIndex = 0; path = MatrixSDKTests.xctest; sourceTree = BUILT_PRODUCTS_DIR; };
		32C6F93B19DD814400EA4E9C /* Info.plist */ = {isa = PBXFileReference; lastKnownFileType = text.plist.xml; path = Info.plist; sourceTree = "<group>"; };
		32CAB1051A91EA34008C5BB9 /* MXPushRuleRoomMemberCountConditionChecker.h */ = {isa = PBXFileReference; fileEncoding = 4; lastKnownFileType = sourcecode.c.h; path = MXPushRuleRoomMemberCountConditionChecker.h; sourceTree = "<group>"; };
		32CAB1061A91EA34008C5BB9 /* MXPushRuleRoomMemberCountConditionChecker.m */ = {isa = PBXFileReference; fileEncoding = 4; lastKnownFileType = sourcecode.c.objc; path = MXPushRuleRoomMemberCountConditionChecker.m; sourceTree = "<group>"; };
		32CAB1091A925B41008C5BB9 /* MXHTTPOperation.h */ = {isa = PBXFileReference; fileEncoding = 4; lastKnownFileType = sourcecode.c.h; path = MXHTTPOperation.h; sourceTree = "<group>"; };
		32CAB10A1A925B41008C5BB9 /* MXHTTPOperation.m */ = {isa = PBXFileReference; fileEncoding = 4; lastKnownFileType = sourcecode.c.objc; path = MXHTTPOperation.m; sourceTree = "<group>"; };
		32CE6FB61A409B1F00317F1E /* MXFileStoreMetaData.h */ = {isa = PBXFileReference; fileEncoding = 4; lastKnownFileType = sourcecode.c.h; path = MXFileStoreMetaData.h; sourceTree = "<group>"; };
		32CE6FB71A409B1F00317F1E /* MXFileStoreMetaData.m */ = {isa = PBXFileReference; fileEncoding = 4; lastKnownFileType = sourcecode.c.objc; path = MXFileStoreMetaData.m; sourceTree = "<group>"; };
		32D7767B1A27860600FC4AA2 /* MXMemoryStore.h */ = {isa = PBXFileReference; fileEncoding = 4; lastKnownFileType = sourcecode.c.h; path = MXMemoryStore.h; sourceTree = "<group>"; };
		32D7767C1A27860600FC4AA2 /* MXMemoryStore.m */ = {isa = PBXFileReference; fileEncoding = 4; lastKnownFileType = sourcecode.c.objc; path = MXMemoryStore.m; sourceTree = "<group>"; };
		32D7767F1A27877300FC4AA2 /* MXMemoryRoomStore.h */ = {isa = PBXFileReference; fileEncoding = 4; lastKnownFileType = sourcecode.c.h; path = MXMemoryRoomStore.h; sourceTree = "<group>"; };
		32D776801A27877300FC4AA2 /* MXMemoryRoomStore.m */ = {isa = PBXFileReference; fileEncoding = 4; lastKnownFileType = sourcecode.c.objc; path = MXMemoryRoomStore.m; sourceTree = "<group>"; };
		32D8CAC119DEE6ED002AF8A0 /* MXRestClientNoAuthAPITests.m */ = {isa = PBXFileReference; fileEncoding = 4; lastKnownFileType = sourcecode.c.objc; lineEnding = 0; path = MXRestClientNoAuthAPITests.m; sourceTree = "<group>"; xcLanguageSpecificationIdentifier = xcode.lang.objc; };
		32DC15CC1A8CF7AE006F9AD3 /* MXPushRuleConditionChecker.h */ = {isa = PBXFileReference; fileEncoding = 4; lastKnownFileType = sourcecode.c.h; path = MXPushRuleConditionChecker.h; sourceTree = "<group>"; };
		32DC15CD1A8CF7AE006F9AD3 /* MXNotificationCenter.h */ = {isa = PBXFileReference; fileEncoding = 4; lastKnownFileType = sourcecode.c.h; path = MXNotificationCenter.h; sourceTree = "<group>"; };
		32DC15CE1A8CF7AE006F9AD3 /* MXNotificationCenter.m */ = {isa = PBXFileReference; fileEncoding = 4; lastKnownFileType = sourcecode.c.objc; path = MXNotificationCenter.m; sourceTree = "<group>"; };
		32DC15D21A8CF874006F9AD3 /* MXPushRuleEventMatchConditionChecker.h */ = {isa = PBXFileReference; fileEncoding = 4; lastKnownFileType = sourcecode.c.h; path = MXPushRuleEventMatchConditionChecker.h; sourceTree = "<group>"; };
		32DC15D31A8CF874006F9AD3 /* MXPushRuleEventMatchConditionChecker.m */ = {isa = PBXFileReference; fileEncoding = 4; lastKnownFileType = sourcecode.c.objc; path = MXPushRuleEventMatchConditionChecker.m; sourceTree = "<group>"; };
		32DC15D61A8DFF0D006F9AD3 /* MXNotificationCenterTests.m */ = {isa = PBXFileReference; fileEncoding = 4; lastKnownFileType = sourcecode.c.objc; path = MXNotificationCenterTests.m; sourceTree = "<group>"; };
		32E226A41D06AC9F00E6CA54 /* MXPeekingRoom.h */ = {isa = PBXFileReference; fileEncoding = 4; lastKnownFileType = sourcecode.c.h; path = MXPeekingRoom.h; sourceTree = "<group>"; };
		32E226A51D06AC9F00E6CA54 /* MXPeekingRoom.m */ = {isa = PBXFileReference; fileEncoding = 4; lastKnownFileType = sourcecode.c.objc; path = MXPeekingRoom.m; sourceTree = "<group>"; };
		32E226A81D081CE200E6CA54 /* MXPeekingRoomTests.m */ = {isa = PBXFileReference; fileEncoding = 4; lastKnownFileType = sourcecode.c.objc; path = MXPeekingRoomTests.m; sourceTree = "<group>"; };
		32F1FE9AF82A426C2EAED587 /* Pods-MatrixSDK.release.xcconfig */ = {isa = PBXFileReference; includeInIndex = 1; lastKnownFileType = text.xcconfig; name = "Pods-MatrixSDK.release.xcconfig"; path = "Pods/Target Support Files/Pods-MatrixSDK/Pods-MatrixSDK.release.xcconfig"; sourceTree = "<group>"; };
		32F9FA7B1DBA0CF0009D98A6 /* MXDecryptionResult.h */ = {isa = PBXFileReference; fileEncoding = 4; lastKnownFileType = sourcecode.c.h; path = MXDecryptionResult.h; sourceTree = "<group>"; };
		32F9FA7C1DBA0CF0009D98A6 /* MXDecryptionResult.m */ = {isa = PBXFileReference; fileEncoding = 4; lastKnownFileType = sourcecode.c.objc; path = MXDecryptionResult.m; sourceTree = "<group>"; };
		32FCAB4C19E578860049C555 /* MXRestClientTests.m */ = {isa = PBXFileReference; fileEncoding = 4; lastKnownFileType = sourcecode.c.objc; lineEnding = 0; path = MXRestClientTests.m; sourceTree = "<group>"; xcLanguageSpecificationIdentifier = xcode.lang.objc; };
		32FE41341D0AB7070060835E /* MXEnumConstants.h */ = {isa = PBXFileReference; fileEncoding = 4; lastKnownFileType = sourcecode.c.h; path = MXEnumConstants.h; sourceTree = "<group>"; };
		32FE41351D0AB7070060835E /* MXEnumConstants.m */ = {isa = PBXFileReference; fileEncoding = 4; lastKnownFileType = sourcecode.c.objc; path = MXEnumConstants.m; sourceTree = "<group>"; };
		3ABDD5D65684E6B7F52FB94E /* libPods-MatrixSDKTests.a */ = {isa = PBXFileReference; explicitFileType = archive.ar; includeInIndex = 0; path = "libPods-MatrixSDKTests.a"; sourceTree = BUILT_PRODUCTS_DIR; };
		71DE22DC1BC7C51200284153 /* MXReceiptData.m */ = {isa = PBXFileReference; fileEncoding = 4; lastKnownFileType = sourcecode.c.objc; path = MXReceiptData.m; sourceTree = "<group>"; };
		71DE22DD1BC7C51200284153 /* MXReceiptData.h */ = {isa = PBXFileReference; fileEncoding = 4; lastKnownFileType = sourcecode.c.h; path = MXReceiptData.h; sourceTree = "<group>"; };
		B1F1AE550CF4C15B653DDE6E /* Pods-MatrixSDKTests.debug.xcconfig */ = {isa = PBXFileReference; includeInIndex = 1; lastKnownFileType = text.xcconfig; name = "Pods-MatrixSDKTests.debug.xcconfig"; path = "Pods/Target Support Files/Pods-MatrixSDKTests/Pods-MatrixSDKTests.debug.xcconfig"; sourceTree = "<group>"; };
		C61A4AF31E5DD88400442158 /* Dummy.swift */ = {isa = PBXFileReference; fileEncoding = 4; lastKnownFileType = sourcecode.swift; path = Dummy.swift; sourceTree = "<group>"; };
		C61A4CC31E5F38CB00442158 /* SwiftMatrixSDK.h */ = {isa = PBXFileReference; fileEncoding = 4; lastKnownFileType = sourcecode.c.h; path = SwiftMatrixSDK.h; sourceTree = "<group>"; };
		C6CC43261E5CB0FD00DB9C34 /* MatrixSDKTests-Bridging-Header.h */ = {isa = PBXFileReference; lastKnownFileType = sourcecode.c.h; path = "MatrixSDKTests-Bridging-Header.h"; sourceTree = "<group>"; };
		C6D5D6091E4FA74000706C0F /* MXEnumConstants.swift */ = {isa = PBXFileReference; fileEncoding = 4; lastKnownFileType = sourcecode.swift; path = MXEnumConstants.swift; sourceTree = "<group>"; };
		C6D5D60D1E4FBD2900706C0F /* MXSession.swift */ = {isa = PBXFileReference; fileEncoding = 4; lastKnownFileType = sourcecode.swift; path = MXSession.swift; sourceTree = "<group>"; };
		C6F9357B1E5B39CA00FC34BF /* MXRestClient.swift */ = {isa = PBXFileReference; fileEncoding = 4; lastKnownFileType = sourcecode.swift; path = MXRestClient.swift; sourceTree = "<group>"; };
		C6F9357E1E5B3ACA00FC34BF /* MXResponse.swift */ = {isa = PBXFileReference; fileEncoding = 4; lastKnownFileType = sourcecode.swift; path = MXResponse.swift; sourceTree = "<group>"; };
		C6F935831E5B3BE600FC34BF /* MX3PID.swift */ = {isa = PBXFileReference; fileEncoding = 4; lastKnownFileType = sourcecode.swift; path = MX3PID.swift; sourceTree = "<group>"; };
		C6F935841E5B3BE600FC34BF /* MXEventTimeline.swift */ = {isa = PBXFileReference; fileEncoding = 4; lastKnownFileType = sourcecode.swift; path = MXEventTimeline.swift; sourceTree = "<group>"; };
		C6F935861E5B3BE600FC34BF /* MXEvent.swift */ = {isa = PBXFileReference; fileEncoding = 4; lastKnownFileType = sourcecode.swift; path = MXEvent.swift; sourceTree = "<group>"; };
		C6F935871E5B3BE600FC34BF /* MXJSONModels.swift */ = {isa = PBXFileReference; fileEncoding = 4; lastKnownFileType = sourcecode.swift; path = MXJSONModels.swift; sourceTree = "<group>"; };
		C6FE1EEF1E65C4F7008587E4 /* MXAnalyticsDelegate.h */ = {isa = PBXFileReference; fileEncoding = 4; lastKnownFileType = sourcecode.c.h; path = MXAnalyticsDelegate.h; sourceTree = "<group>"; };
		C6FE1EF11E65E3F2008587E4 /* MXGoogleAnalytics.h */ = {isa = PBXFileReference; fileEncoding = 4; lastKnownFileType = sourcecode.c.h; path = MXGoogleAnalytics.h; sourceTree = "<group>"; };
		C6FE1EF21E65E3F2008587E4 /* MXGoogleAnalytics.m */ = {isa = PBXFileReference; fileEncoding = 4; lastKnownFileType = sourcecode.c.objc; path = MXGoogleAnalytics.m; sourceTree = "<group>"; };
		E1674C6FF8BBF074E7F76059 /* libPods-MatrixSDK.a */ = {isa = PBXFileReference; explicitFileType = archive.ar; includeInIndex = 0; path = "libPods-MatrixSDK.a"; sourceTree = BUILT_PRODUCTS_DIR; };
		F03EF4FA1DF014D9009DF592 /* MXMediaLoader.h */ = {isa = PBXFileReference; fileEncoding = 4; lastKnownFileType = sourcecode.c.h; path = MXMediaLoader.h; sourceTree = "<group>"; };
		F03EF4FB1DF014D9009DF592 /* MXMediaLoader.m */ = {isa = PBXFileReference; fileEncoding = 4; lastKnownFileType = sourcecode.c.objc; path = MXMediaLoader.m; sourceTree = "<group>"; };
		F03EF4FC1DF014D9009DF592 /* MXMediaManager.h */ = {isa = PBXFileReference; fileEncoding = 4; lastKnownFileType = sourcecode.c.h; path = MXMediaManager.h; sourceTree = "<group>"; };
		F03EF4FD1DF014D9009DF592 /* MXMediaManager.m */ = {isa = PBXFileReference; fileEncoding = 4; lastKnownFileType = sourcecode.c.objc; path = MXMediaManager.m; sourceTree = "<group>"; };
		F03EF5021DF01596009DF592 /* MXLRUCache.h */ = {isa = PBXFileReference; fileEncoding = 4; lastKnownFileType = sourcecode.c.h; path = MXLRUCache.h; sourceTree = "<group>"; };
		F03EF5031DF01596009DF592 /* MXLRUCache.m */ = {isa = PBXFileReference; fileEncoding = 4; lastKnownFileType = sourcecode.c.objc; path = MXLRUCache.m; sourceTree = "<group>"; };
		F03EF5061DF071D5009DF592 /* MXEncryptedAttachments.h */ = {isa = PBXFileReference; fileEncoding = 4; lastKnownFileType = sourcecode.c.h; path = MXEncryptedAttachments.h; sourceTree = "<group>"; };
		F03EF5071DF071D5009DF592 /* MXEncryptedAttachments.m */ = {isa = PBXFileReference; fileEncoding = 4; lastKnownFileType = sourcecode.c.objc; path = MXEncryptedAttachments.m; sourceTree = "<group>"; };
		F082946B1DB66C3D00CEAB63 /* MXInvite3PID.h */ = {isa = PBXFileReference; fileEncoding = 4; lastKnownFileType = sourcecode.c.h; path = MXInvite3PID.h; sourceTree = "<group>"; };
		F082946C1DB66C3D00CEAB63 /* MXInvite3PID.m */ = {isa = PBXFileReference; fileEncoding = 4; lastKnownFileType = sourcecode.c.objc; path = MXInvite3PID.m; sourceTree = "<group>"; };
		F08B8D5A1E014711006171A8 /* NSData+MatrixSDK.h */ = {isa = PBXFileReference; fileEncoding = 4; lastKnownFileType = sourcecode.c.h; path = "NSData+MatrixSDK.h"; sourceTree = "<group>"; };
		F08B8D5B1E014711006171A8 /* NSData+MatrixSDK.m */ = {isa = PBXFileReference; fileEncoding = 4; lastKnownFileType = sourcecode.c.objc; path = "NSData+MatrixSDK.m"; sourceTree = "<group>"; };
		F0AC734C1DA4F53B0011DAEE /* MXRoomEventFilter.h */ = {isa = PBXFileReference; fileEncoding = 4; lastKnownFileType = sourcecode.c.h; path = MXRoomEventFilter.h; sourceTree = "<group>"; };
		F0AC734D1DA4F53B0011DAEE /* MXRoomEventFilter.m */ = {isa = PBXFileReference; fileEncoding = 4; lastKnownFileType = sourcecode.c.objc; path = MXRoomEventFilter.m; sourceTree = "<group>"; };
		F0C34CB91C18C80000C36F09 /* MXSDKOptions.h */ = {isa = PBXFileReference; lastKnownFileType = sourcecode.c.h; path = MXSDKOptions.h; sourceTree = "<group>"; };
		F0C34CBA1C18C93700C36F09 /* MXSDKOptions.m */ = {isa = PBXFileReference; fileEncoding = 4; lastKnownFileType = sourcecode.c.objc; path = MXSDKOptions.m; sourceTree = "<group>"; };
/* End PBXFileReference section */

/* Begin PBXFrameworksBuildPhase section */
		32C6F92919DD814400EA4E9C /* Frameworks */ = {
			isa = PBXFrameworksBuildPhase;
			buildActionMask = 2147483647;
			files = (
				A23A8594855481FEFA0E9A22 /* libPods-MatrixSDK.a in Frameworks */,
			);
			runOnlyForDeploymentPostprocessing = 0;
		};
		32C6F93519DD814400EA4E9C /* Frameworks */ = {
			isa = PBXFrameworksBuildPhase;
			buildActionMask = 2147483647;
			files = (
				3226DC3819DEED3B00866530 /* MatrixSDK.framework in Frameworks */,
				D123DC2791F0EAF08F70C207 /* libPods-MatrixSDKTests.a in Frameworks */,
			);
			runOnlyForDeploymentPostprocessing = 0;
		};
/* End PBXFrameworksBuildPhase section */

/* Begin PBXGroup section */
		238F35931D935D88B55C4FBC /* Pods */ = {
			isa = PBXGroup;
			children = (
				2BF02FACC417CA3368671024 /* Pods-MatrixSDK.debug.xcconfig */,
				32F1FE9AF82A426C2EAED587 /* Pods-MatrixSDK.release.xcconfig */,
				B1F1AE550CF4C15B653DDE6E /* Pods-MatrixSDKTests.debug.xcconfig */,
				0BCFBADF157F3C8C43112BD6 /* Pods-MatrixSDKTests.release.xcconfig */,
			);
			name = Pods;
			sourceTree = "<group>";
		};
		320BBF3A1D6C7D9D0079890E /* EventsEnumerator */ = {
			isa = PBXGroup;
			children = (
				320BBF3B1D6C7D9D0079890E /* MXEventsEnumerator.h */,
				320BBF3F1D6C81550079890E /* MXEventsEnumeratorOnArray.h */,
				320BBF401D6C81550079890E /* MXEventsEnumeratorOnArray.m */,
				320BBF3D1D6C81550079890E /* MXEventsByTypesEnumeratorOnArray.m */,
				320BBF3E1D6C81550079890E /* MXEventsByTypesEnumeratorOnArray.h */,
			);
			path = EventsEnumerator;
			sourceTree = "<group>";
		};
		320DFDC719DD99B60068622A /* Data */ = {
			isa = PBXGroup;
			children = (
				320BBF3A1D6C7D9D0079890E /* EventsEnumerator */,
				32114A831A262CE000FF2EC4 /* Store */,
				320DFDCA19DD99B60068622A /* MXRoom.h */,
				320DFDCB19DD99B60068622A /* MXRoom.m */,
				321B413D1E09937E009EEEC7 /* MXRoomSummary.h */,
				321B413E1E09937E009EEEC7 /* MXRoomSummary.m */,
				329D3E601E251027002E2F1E /* MXRoomSummaryUpdater.h */,
				329D3E611E251027002E2F1E /* MXRoomSummaryUpdater.m */,
				32E226A41D06AC9F00E6CA54 /* MXPeekingRoom.h */,
				32E226A51D06AC9F00E6CA54 /* MXPeekingRoom.m */,
				3265CB361A14C43E00E24B2F /* MXRoomState.h */,
				3265CB371A14C43E00E24B2F /* MXRoomState.m */,
				32481A821C03572900782AD3 /* MXRoomAccountData.h */,
				32481A831C03572900782AD3 /* MXRoomAccountData.m */,
				3220093619EFA4C9008DE41D /* MXEventListener.h */,
				3220093719EFA4C9008DE41D /* MXEventListener.m */,
				326056831C76FDF1009D44AD /* MXEventTimeline.h */,
				326056841C76FDF1009D44AD /* MXEventTimeline.m */,
				F082946B1DB66C3D00CEAB63 /* MXInvite3PID.h */,
				F082946C1DB66C3D00CEAB63 /* MXInvite3PID.m */,
				3220094319EFBF30008DE41D /* MXSessionEventListener.h */,
				3220094419EFBF30008DE41D /* MXSessionEventListener.m */,
				F0AC734C1DA4F53B0011DAEE /* MXRoomEventFilter.h */,
				F0AC734D1DA4F53B0011DAEE /* MXRoomEventFilter.m */,
				329FB1731A0A3A1600A5E88E /* MXRoomMember.h */,
				329FB1741A0A3A1600A5E88E /* MXRoomMember.m */,
				327F8DB01C6112BA00581CA3 /* MXRoomThirdPartyInvite.h */,
				327F8DB11C6112BA00581CA3 /* MXRoomThirdPartyInvite.m */,
				3264DB8F1CEC528D00B99881 /* MXAccountData.h */,
				3264DB901CEC528D00B99881 /* MXAccountData.m */,
				329FB17D1A0B665800A5E88E /* MXUser.h */,
				329FB17E1A0B665800A5E88E /* MXUser.m */,
				327137251A24D50A00DB6757 /* MXMyUser.h */,
				327137261A24D50A00DB6757 /* MXMyUser.m */,
			);
			path = Data;
			sourceTree = "<group>";
		};
		320DFDD619DD99B60068622A /* Utils */ = {
			isa = PBXGroup;
			children = (
				F08B8D591E014711006171A8 /* Categories */,
				F03EF4F91DF014D9009DF592 /* Media */,
				F03EF5021DF01596009DF592 /* MXLRUCache.h */,
				F03EF5031DF01596009DF592 /* MXLRUCache.m */,
				320DFDD719DD99B60068622A /* MXHTTPClient.h */,
				320DFDD819DD99B60068622A /* MXHTTPClient.m */,
				32CAB1091A925B41008C5BB9 /* MXHTTPOperation.h */,
				32CAB10A1A925B41008C5BB9 /* MXHTTPOperation.m */,
				329FB1771A0A74B100A5E88E /* MXTools.h */,
				329FB1781A0A74B100A5E88E /* MXTools.m */,
				327E37B41A974F75007F026F /* MXLogger.h */,
				327E37B51A974F75007F026F /* MXLogger.m */,
				32322A491E575F65005DD155 /* MXAllowedCertificates.h */,
				32322A4A1E575F65005DD155 /* MXAllowedCertificates.m */,
<<<<<<< HEAD
				C6FE1EEF1E65C4F7008587E4 /* MXAnalyticsDelegate.h */,
				C6FE1EF11E65E3F2008587E4 /* MXGoogleAnalytics.h */,
				C6FE1EF21E65E3F2008587E4 /* MXGoogleAnalytics.m */,
=======
				3283F7761EAF30F700C1688C /* MXBugReportRestClient.h */,
				3283F7771EAF30F700C1688C /* MXBugReportRestClient.m */,
>>>>>>> 6d6ae2ed
			);
			path = Utils;
			sourceTree = "<group>";
		};
		32114A831A262CE000FF2EC4 /* Store */ = {
			isa = PBXGroup;
			children = (
				32114A841A262CE000FF2EC4 /* MXStore.h */,
				32114A861A262E5200FF2EC4 /* MXNoStore */,
				32D7767A1A2785CE00FC4AA2 /* MXMemoryStore */,
				3233606C1A403A0D0071A488 /* MXFileStore */,
				323B2ACA1BCD3EF000B11F34 /* MXCoreDataStore */,
			);
			path = Store;
			sourceTree = "<group>";
		};
		32114A861A262E5200FF2EC4 /* MXNoStore */ = {
			isa = PBXGroup;
			children = (
				32114A8D1A262ECB00FF2EC4 /* MXNoStore.h */,
				32114A8E1A262ECB00FF2EC4 /* MXNoStore.m */,
			);
			path = MXNoStore;
			sourceTree = "<group>";
		};
		322A51B31D9AB13E00C8536D /* Crypto */ = {
			isa = PBXGroup;
			children = (
				324BE4651E3FADB1008D99D4 /* Utils */,
				322A51C01D9AC8FE00C8536D /* Algorithms */,
				32A1513B1DAF768D00400192 /* Data */,
				322A51B41D9AB15900C8536D /* MXCrypto.h */,
				322A51B51D9AB15900C8536D /* MXCrypto.m */,
				325D1C251DFECE0D0070B8BF /* MXCrypto_Private.h */,
				322A51C51D9BBD3C00C8536D /* MXOlmDevice.h */,
				322A51C61D9BBD3C00C8536D /* MXOlmDevice.m */,
			);
			path = Crypto;
			sourceTree = "<group>";
		};
		322A51C01D9AC8FE00C8536D /* Algorithms */ = {
			isa = PBXGroup;
			children = (
				32A151231DABB0A100400192 /* Megolm */,
				327187821DA7CFF20071C818 /* Olm */,
				322A51C11D9AC8FE00C8536D /* MXCryptoAlgorithms.h */,
				322A51C21D9AC8FE00C8536D /* MXCryptoAlgorithms.m */,
				3271877C1DA7CB2F0071C818 /* MXDecrypting.h */,
				3271877A1DA7CAA60071C818 /* MXEncrypting.h */,
				32F9FA7B1DBA0CF0009D98A6 /* MXDecryptionResult.h */,
				32F9FA7C1DBA0CF0009D98A6 /* MXDecryptionResult.m */,
			);
			path = Algorithms;
			sourceTree = "<group>";
		};
		3233606C1A403A0D0071A488 /* MXFileStore */ = {
			isa = PBXGroup;
			children = (
				3233606D1A403A0D0071A488 /* MXFileStore.h */,
				3233606E1A403A0D0071A488 /* MXFileStore.m */,
				3291D4D21A68FFEB00C3BA41 /* MXFileRoomStore.h */,
				3291D4D31A68FFEB00C3BA41 /* MXFileRoomStore.m */,
				32CE6FB61A409B1F00317F1E /* MXFileStoreMetaData.h */,
				32CE6FB71A409B1F00317F1E /* MXFileStoreMetaData.m */,
			);
			path = MXFileStore;
			sourceTree = "<group>";
		};
		323B2ACA1BCD3EF000B11F34 /* MXCoreDataStore */ = {
			isa = PBXGroup;
			children = (
				32169A9F1BD4D0E30077868B /* MXCoreDataStore.xcdatamodeld */,
				323B2ACB1BCD3EF000B11F34 /* MXCoreDataStore.h */,
				323B2ACC1BCD3EF000B11F34 /* MXCoreDataStore.m */,
				323B2AF21BCE8AC800B11F34 /* MXCoreDataRoom+CoreDataProperties.h */,
				323B2AF31BCE8AC800B11F34 /* MXCoreDataRoom+CoreDataProperties.m */,
				323B2AF41BCE8AC800B11F34 /* MXCoreDataRoom.h */,
				323B2AF51BCE8AC800B11F34 /* MXCoreDataRoom.m */,
				3264E29E1BDF8D1500F89A86 /* MXCoreDataRoomState.h */,
				3264E29F1BDF8D1500F89A86 /* MXCoreDataRoomState.m */,
				3264E2A01BDF8D1500F89A86 /* MXCoreDataRoomState+CoreDataProperties.h */,
				3264E2A11BDF8D1500F89A86 /* MXCoreDataRoomState+CoreDataProperties.m */,
				323B2ADB1BCD4CB600B11F34 /* MXCoreDataAccount+CoreDataProperties.h */,
				323B2ADC1BCD4CB600B11F34 /* MXCoreDataAccount+CoreDataProperties.m */,
				323B2ADD1BCD4CB600B11F34 /* MXCoreDataAccount.h */,
				323B2ADE1BCD4CB600B11F34 /* MXCoreDataAccount.m */,
				323B2AFA1BCE9B6700B11F34 /* MXCoreDataEvent+CoreDataProperties.h */,
				323B2AFB1BCE9B6700B11F34 /* MXCoreDataEvent+CoreDataProperties.m */,
				323B2AFC1BCE9B6700B11F34 /* MXCoreDataEvent.h */,
				323B2AFD1BCE9B6700B11F34 /* MXCoreDataEvent.m */,
			);
			path = MXCoreDataStore;
			sourceTree = "<group>";
		};
		3240951D1AFA432F00D81C97 /* CallStack */ = {
			isa = PBXGroup;
			children = (
				32BED28E1B00A23F00E668FE /* MXCallStack.h */,
				3240951E1AFA432F00D81C97 /* MXCallStackCall.h */,
				329B2ABA1D3FB01D002D546F /* Jingle */,
			);
			path = CallStack;
			sourceTree = "<group>";
		};
		3245A74B1AF7B2930001D8A7 /* VoIP */ = {
			isa = PBXGroup;
			children = (
				3240951D1AFA432F00D81C97 /* CallStack */,
				3245A74C1AF7B2930001D8A7 /* MXCall.h */,
				3245A74D1AF7B2930001D8A7 /* MXCall.m */,
				3245A74E1AF7B2930001D8A7 /* MXCallManager.h */,
				3245A74F1AF7B2930001D8A7 /* MXCallManager.m */,
			);
			path = VoIP;
			sourceTree = "<group>";
		};
		324BE4651E3FADB1008D99D4 /* Utils */ = {
			isa = PBXGroup;
			children = (
				324BE4661E3FADB1008D99D4 /* MXMegolmExportEncryption.h */,
				324BE4671E3FADB1008D99D4 /* MXMegolmExportEncryption.m */,
			);
			path = Utils;
			sourceTree = "<group>";
		};
		3259CD4C1DF85F6D00186944 /* MXRealmCryptoStore */ = {
			isa = PBXGroup;
			children = (
				3259CD511DF860C300186944 /* MXRealmCryptoStore.h */,
				3259CD521DF860C300186944 /* MXRealmCryptoStore.m */,
			);
			path = MXRealmCryptoStore;
			sourceTree = "<group>";
		};
		327187821DA7CFF20071C818 /* Olm */ = {
			isa = PBXGroup;
			children = (
				327187831DA7D0220071C818 /* MXOlmDecryption.h */,
				327187841DA7D0220071C818 /* MXOlmDecryption.m */,
				327187871DA7DCE50071C818 /* MXOlmEncryption.h */,
				327187881DA7DCE50071C818 /* MXOlmEncryption.m */,
			);
			path = Olm;
			sourceTree = "<group>";
		};
		3281E8B219E42DFE00976E1A /* JSONModels */ = {
			isa = PBXGroup;
			children = (
				3281E8B319E42DFE00976E1A /* MXJSONModel.h */,
				3281E8B419E42DFE00976E1A /* MXJSONModel.m */,
				3281E8B519E42DFE00976E1A /* MXJSONModels.h */,
				3281E8B619E42DFE00976E1A /* MXJSONModels.m */,
				323E0C591A306D7A00A31D73 /* MXEvent.h */,
				323E0C5A1A306D7A00A31D73 /* MXEvent.m */,
				323E0C551A2F6E7D00A31D73 /* MXRoomPowerLevels.h */,
				323E0C561A2F6E7D00A31D73 /* MXRoomPowerLevels.m */,
			);
			path = JSONModels;
			sourceTree = "<group>";
		};
		3284A59C1DB7C00600A09972 /* Store */ = {
			isa = PBXGroup;
			children = (
				3284A59D1DB7C00600A09972 /* MXCryptoStore.h */,
				3284A5A71DB7CFA800A09972 /* MXFileCryptoStore */,
				3259CD4C1DF85F6D00186944 /* MXRealmCryptoStore */,
			);
			path = Store;
			sourceTree = "<group>";
		};
		3284A5A71DB7CFA800A09972 /* MXFileCryptoStore */ = {
			isa = PBXGroup;
			children = (
				3284A5A81DB7CFA800A09972 /* MXFileCryptoStore.h */,
				3284A5A91DB7CFA800A09972 /* MXFileCryptoStore.m */,
				3284A5AA1DB7CFA800A09972 /* MXFileCryptoStoreMetaData.h */,
				3284A5AB1DB7CFA800A09972 /* MXFileCryptoStoreMetaData.m */,
			);
			path = MXFileCryptoStore;
			sourceTree = "<group>";
		};
		329571941B024D2B00ABB3BA /* Mocks */ = {
			isa = PBXGroup;
			children = (
				329571951B024D2B00ABB3BA /* MXMockCallStack.h */,
				329571961B024D2B00ABB3BA /* MXMockCallStack.m */,
				329571971B024D2B00ABB3BA /* MXMockCallStackCall.h */,
				329571981B024D2B00ABB3BA /* MXMockCallStackCall.m */,
			);
			path = Mocks;
			sourceTree = "<group>";
		};
		329B2ABA1D3FB01D002D546F /* Jingle */ = {
			isa = PBXGroup;
			children = (
				329B2ABB1D3FB01D002D546F /* MXJingleCallStack.h */,
				329B2ABC1D3FB01D002D546F /* MXJingleCallStack.m */,
				329B2ABD1D3FB01D002D546F /* MXJingleCallStackCall.h */,
				329B2ABE1D3FB01D002D546F /* MXJingleCallStackCall.m */,
				323D29981D426F7000A80BE4 /* MXJingleVideoView.h */,
				323D29991D426F7000A80BE4 /* MXJingleVideoView.m */,
			);
			path = Jingle;
			sourceTree = "<group>";
		};
		32A151231DABB0A100400192 /* Megolm */ = {
			isa = PBXGroup;
			children = (
				32A151241DABB0CB00400192 /* MXMegolmDecryption.h */,
				32A151251DABB0CB00400192 /* MXMegolmDecryption.m */,
				32A151371DAD292400400192 /* MXMegolmEncryption.h */,
				32A151381DAD292400400192 /* MXMegolmEncryption.m */,
			);
			name = Megolm;
			sourceTree = "<group>";
		};
		32A1513B1DAF768D00400192 /* Data */ = {
			isa = PBXGroup;
			children = (
				3284A59C1DB7C00600A09972 /* Store */,
				3256E37F1DCB91EB003C9718 /* MXCryptoConstants.h */,
				3256E3801DCB91EB003C9718 /* MXCryptoConstants.m */,
				32A151401DAF7C0C00400192 /* MXDeviceInfo.h */,
				32A151411DAF7C0C00400192 /* MXDeviceInfo.m */,
				32637ED21E5B00400011E20D /* MXDeviceList.h */,
				32637ED31E5B00400011E20D /* MXDeviceList.m */,
				322691301E5EF77D00966A6E /* MXDeviceListOperation.h */,
				322691311E5EF77D00966A6E /* MXDeviceListOperation.m */,
				322691341E5EFF8700966A6E /* MXDeviceListOperationsPool.h */,
				322691351E5EFF8700966A6E /* MXDeviceListOperationsPool.m */,
				F03EF5061DF071D5009DF592 /* MXEncryptedAttachments.h */,
				F03EF5071DF071D5009DF592 /* MXEncryptedAttachments.m */,
				32A151421DAF7C0C00400192 /* MXKey.h */,
				32A151431DAF7C0C00400192 /* MXKey.m */,
				32A1513C1DAF768D00400192 /* MXOlmInboundGroupSession.h */,
				32A1513D1DAF768D00400192 /* MXOlmInboundGroupSession.m */,
				32A1514C1DAF897600400192 /* MXOlmSessionResult.h */,
				32A1514D1DAF897600400192 /* MXOlmSessionResult.m */,
				32A151501DAF8A7200400192 /* MXQueuedEncryption.h */,
				32A151511DAF8A7200400192 /* MXQueuedEncryption.m */,
				32A151441DAF7C0C00400192 /* MXUsersDevicesMap.h */,
				32A151451DAF7C0C00400192 /* MXUsersDevicesMap.m */,
				324BE46A1E422766008D99D4 /* MXMegolmSessionData.h */,
				324BE46B1E422766008D99D4 /* MXMegolmSessionData.m */,
			);
			path = Data;
			sourceTree = "<group>";
		};
		32A151581DB5254D00400192 /* Lib */ = {
			isa = PBXGroup;
			children = (
				32A151591DB525DA00400192 /* NSObject+sortedKeys.h */,
				32A1515A1DB525DA00400192 /* NSObject+sortedKeys.m */,
			);
			name = Lib;
			sourceTree = "<group>";
		};
		32C6F92319DD814400EA4E9C = {
			isa = PBXGroup;
			children = (
				32C6F92F19DD814400EA4E9C /* MatrixSDK */,
				32C6F93919DD814400EA4E9C /* MatrixSDKTests */,
				32C6F92E19DD814400EA4E9C /* Products */,
				238F35931D935D88B55C4FBC /* Pods */,
				9F1F634E8B36B1ED6D163B04 /* Frameworks */,
			);
			sourceTree = "<group>";
		};
		32C6F92E19DD814400EA4E9C /* Products */ = {
			isa = PBXGroup;
			children = (
				32C6F92D19DD814400EA4E9C /* MatrixSDK.framework */,
				32C6F93819DD814400EA4E9C /* MatrixSDKTests.xctest */,
			);
			name = Products;
			sourceTree = "<group>";
		};
		32C6F92F19DD814400EA4E9C /* MatrixSDK */ = {
			isa = PBXGroup;
			children = (
				322A51B31D9AB13E00C8536D /* Crypto */,
				320DFDC719DD99B60068622A /* Data */,
				3281E8B219E42DFE00976E1A /* JSONModels */,
				32DC15CA1A8CF7AE006F9AD3 /* NotificationCenter */,
				320DFDD619DD99B60068622A /* Utils */,
				3245A74B1AF7B2930001D8A7 /* VoIP */,
				32A151581DB5254D00400192 /* Lib */,
				C6F935791E5B390D00FC34BF /* Contrib */,
				32C6F93219DD814400EA4E9C /* MatrixSDK.h */,
				C61A4CC31E5F38CB00442158 /* SwiftMatrixSDK.h */,
				320DFDD419DD99B60068622A /* MXRestClient.h */,
				320DFDD519DD99B60068622A /* MXRestClient.m */,
				320DFDD019DD99B60068622A /* MXSession.h */,
				320DFDD119DD99B60068622A /* MXSession.m */,
				320DFDD219DD99B60068622A /* MXError.h */,
				320DFDD319DD99B60068622A /* MXError.m */,
				32FE41341D0AB7070060835E /* MXEnumConstants.h */,
				32FE41351D0AB7070060835E /* MXEnumConstants.m */,
				F0C34CB91C18C80000C36F09 /* MXSDKOptions.h */,
				F0C34CBA1C18C93700C36F09 /* MXSDKOptions.m */,
				32C6F93019DD814400EA4E9C /* Supporting Files */,
			);
			path = MatrixSDK;
			sourceTree = "<group>";
		};
		32C6F93019DD814400EA4E9C /* Supporting Files */ = {
			isa = PBXGroup;
			children = (
				32C6F93119DD814400EA4E9C /* Info.plist */,
			);
			name = "Supporting Files";
			sourceTree = "<group>";
		};
		32C6F93919DD814400EA4E9C /* MatrixSDKTests */ = {
			isa = PBXGroup;
			children = (
				320E1BC01E0AD674009635F5 /* MXRoomSummaryTests.m */,
				32322A471E57264E005DD155 /* MXSelfSignedHomeserverTests.m */,
				32E226A81D081CE200E6CA54 /* MXPeekingRoomTests.m */,
				323EF7461C7CB4C7000DC98C /* MXEventTimelineTests.m */,
				326D1EF41BFC79300030947B /* MXPushRuleTests.m */,
				329571941B024D2B00ABB3BA /* Mocks */,
				327E37B81A977810007F026F /* MXLoggerTests.m */,
				32C6F93A19DD814400EA4E9C /* Supporting Files */,
				3281E8A619E41A2000976E1A /* MatrixSDKTestsData.h */,
				3281E8A719E41A2000976E1A /* MatrixSDKTestsData.m */,
				32BD34BC1E84134A006EDC0D /* MatrixSDKTestsE2EData.h */,
				32BD34BD1E84134A006EDC0D /* MatrixSDKTestsE2EData.m */,
				32D8CAC119DEE6ED002AF8A0 /* MXRestClientNoAuthAPITests.m */,
				32FCAB4C19E578860049C555 /* MXRestClientTests.m */,
				3281E89D19E299C000976E1A /* MXErrorTests.m */,
				3281E89F19E2CC1200976E1A /* MXHTTPClientTests.m */,
				3281E8A119E2DE4300976E1A /* MXSessionTests.m */,
				32A27D1E19EC335300BAFADE /* MXRoomTests.m */,
				3265CB3A1A151C3800E24B2F /* MXRoomStateTests.m */,
				3246BDC41A1A0789000A7D62 /* MXRoomStateDynamicTests.m */,
				321809B819EEBF3000377451 /* MXEventTests.m */,
				328DDEC01A07E57E008C7DC8 /* MXJSONModelTests.m */,
				329FB17B1A0A963700A5E88E /* MXRoomMemberTests.m */,
				327137231A24BDDE00DB6757 /* MXUserTests.m */,
				32114A7E1A24E15500FF2EC4 /* MXMyUserTests.m */,
				32832B5B1BCC048300241108 /* MXStoreTests.h */,
				325653821A2E14ED00CC0423 /* MXStoreTests.m */,
				32832B5A1BCC048300241108 /* MXStoreNoStoreTests.m */,
				32832B591BCC048300241108 /* MXStoreMemoryStoreTests.m */,
				32832B581BCC048300241108 /* MXStoreFileStoreTests.m */,
				323B2AD21BCD3F1400B11F34 /* MXStoreCoreDataStoreTests.m */,
				323C5A071A70E53500FB0549 /* MXToolsTests.m */,
				32DC15D61A8DFF0D006F9AD3 /* MXNotificationCenterTests.m */,
				329571921B0240CE00ABB3BA /* MXVoIPTests.m */,
				3264DB931CECA72900B99881 /* MXAccountDataTests.m */,
				322A51D71D9E846800C8536D /* MXCryptoTests.m */,
				324BE45A1E3FA7A8008D99D4 /* MXMegolmExportEncryptionTest.m */,
				C6CC43261E5CB0FD00DB9C34 /* MatrixSDKTests-Bridging-Header.h */,
				C61A4AF31E5DD88400442158 /* Dummy.swift */,
			);
			path = MatrixSDKTests;
			sourceTree = "<group>";
		};
		32C6F93A19DD814400EA4E9C /* Supporting Files */ = {
			isa = PBXGroup;
			children = (
				32C6F93B19DD814400EA4E9C /* Info.plist */,
			);
			name = "Supporting Files";
			sourceTree = "<group>";
		};
		32D7767A1A2785CE00FC4AA2 /* MXMemoryStore */ = {
			isa = PBXGroup;
			children = (
				32D7767B1A27860600FC4AA2 /* MXMemoryStore.h */,
				32D7767C1A27860600FC4AA2 /* MXMemoryStore.m */,
				32D7767F1A27877300FC4AA2 /* MXMemoryRoomStore.h */,
				32D776801A27877300FC4AA2 /* MXMemoryRoomStore.m */,
				71DE22DD1BC7C51200284153 /* MXReceiptData.h */,
				71DE22DC1BC7C51200284153 /* MXReceiptData.m */,
			);
			path = MXMemoryStore;
			sourceTree = "<group>";
		};
		32DC15CA1A8CF7AE006F9AD3 /* NotificationCenter */ = {
			isa = PBXGroup;
			children = (
				32DC15CB1A8CF7AE006F9AD3 /* Checker */,
				32DC15CD1A8CF7AE006F9AD3 /* MXNotificationCenter.h */,
				32DC15CE1A8CF7AE006F9AD3 /* MXNotificationCenter.m */,
			);
			path = NotificationCenter;
			sourceTree = "<group>";
		};
		32DC15CB1A8CF7AE006F9AD3 /* Checker */ = {
			isa = PBXGroup;
			children = (
				32DC15CC1A8CF7AE006F9AD3 /* MXPushRuleConditionChecker.h */,
				32DC15D21A8CF874006F9AD3 /* MXPushRuleEventMatchConditionChecker.h */,
				32DC15D31A8CF874006F9AD3 /* MXPushRuleEventMatchConditionChecker.m */,
				322360501A8E610500A3CA81 /* MXPushRuleDisplayNameCondtionChecker.h */,
				322360511A8E610500A3CA81 /* MXPushRuleDisplayNameCondtionChecker.m */,
				32CAB1051A91EA34008C5BB9 /* MXPushRuleRoomMemberCountConditionChecker.h */,
				32CAB1061A91EA34008C5BB9 /* MXPushRuleRoomMemberCountConditionChecker.m */,
			);
			path = Checker;
			sourceTree = "<group>";
		};
		9F1F634E8B36B1ED6D163B04 /* Frameworks */ = {
			isa = PBXGroup;
			children = (
				323B2AEE1BCD5CDE00B11F34 /* CoreData.framework */,
				E1674C6FF8BBF074E7F76059 /* libPods-MatrixSDK.a */,
				3ABDD5D65684E6B7F52FB94E /* libPods-MatrixSDKTests.a */,
			);
			name = Frameworks;
			sourceTree = "<group>";
		};
		C6F935791E5B390D00FC34BF /* Contrib */ = {
			isa = PBXGroup;
			children = (
				C6F9357A1E5B391B00FC34BF /* Swift */,
			);
			path = Contrib;
			sourceTree = "<group>";
		};
		C6F9357A1E5B391B00FC34BF /* Swift */ = {
			isa = PBXGroup;
			children = (
				C6F935821E5B3BE600FC34BF /* Data */,
				C6F935851E5B3BE600FC34BF /* JSONModels */,
				C6F9357E1E5B3ACA00FC34BF /* MXResponse.swift */,
				C6F9357B1E5B39CA00FC34BF /* MXRestClient.swift */,
				C6D5D60D1E4FBD2900706C0F /* MXSession.swift */,
				C6D5D6091E4FA74000706C0F /* MXEnumConstants.swift */,
			);
			path = Swift;
			sourceTree = "<group>";
		};
		C6F935821E5B3BE600FC34BF /* Data */ = {
			isa = PBXGroup;
			children = (
				C6F935831E5B3BE600FC34BF /* MX3PID.swift */,
				C6F935841E5B3BE600FC34BF /* MXEventTimeline.swift */,
			);
			path = Data;
			sourceTree = "<group>";
		};
		C6F935851E5B3BE600FC34BF /* JSONModels */ = {
			isa = PBXGroup;
			children = (
				C6F935861E5B3BE600FC34BF /* MXEvent.swift */,
				C6F935871E5B3BE600FC34BF /* MXJSONModels.swift */,
			);
			path = JSONModels;
			sourceTree = "<group>";
		};
		F03EF4F91DF014D9009DF592 /* Media */ = {
			isa = PBXGroup;
			children = (
				F03EF4FA1DF014D9009DF592 /* MXMediaLoader.h */,
				F03EF4FB1DF014D9009DF592 /* MXMediaLoader.m */,
				F03EF4FC1DF014D9009DF592 /* MXMediaManager.h */,
				F03EF4FD1DF014D9009DF592 /* MXMediaManager.m */,
			);
			path = Media;
			sourceTree = "<group>";
		};
		F08B8D591E014711006171A8 /* Categories */ = {
			isa = PBXGroup;
			children = (
				F08B8D5A1E014711006171A8 /* NSData+MatrixSDK.h */,
				F08B8D5B1E014711006171A8 /* NSData+MatrixSDK.m */,
			);
			path = Categories;
			sourceTree = "<group>";
		};
/* End PBXGroup section */

/* Begin PBXHeadersBuildPhase section */
		32C6F92A19DD814400EA4E9C /* Headers */ = {
			isa = PBXHeadersBuildPhase;
			buildActionMask = 2147483647;
			files = (
				322A51B61D9AB15900C8536D /* MXCrypto.h in Headers */,
				32114A8F1A262ECB00FF2EC4 /* MXNoStore.h in Headers */,
				3259CD531DF860C300186944 /* MXRealmCryptoStore.h in Headers */,
				32D776811A27877300FC4AA2 /* MXMemoryRoomStore.h in Headers */,
				32322A4B1E575F65005DD155 /* MXAllowedCertificates.h in Headers */,
				32A1515B1DB525DA00400192 /* NSObject+sortedKeys.h in Headers */,
				329D3E621E251027002E2F1E /* MXRoomSummaryUpdater.h in Headers */,
				321B413F1E09937E009EEEC7 /* MXRoomSummary.h in Headers */,
				32DC15CF1A8CF7AE006F9AD3 /* MXPushRuleConditionChecker.h in Headers */,
				327187851DA7D0220071C818 /* MXOlmDecryption.h in Headers */,
				32D7767D1A27860600FC4AA2 /* MXMemoryStore.h in Headers */,
				32CE6FB81A409B1F00317F1E /* MXFileStoreMetaData.h in Headers */,
				322691361E5EFF8700966A6E /* MXDeviceListOperationsPool.h in Headers */,
				3281E8B719E42DFE00976E1A /* MXJSONModel.h in Headers */,
				3284A5A01DB7C00600A09972 /* MXCryptoStore.h in Headers */,
				32A1514A1DAF7C0C00400192 /* MXUsersDevicesMap.h in Headers */,
				323E0C5B1A306D7A00A31D73 /* MXEvent.h in Headers */,
				327F8DB21C6112BA00581CA3 /* MXRoomThirdPartyInvite.h in Headers */,
				322360521A8E610500A3CA81 /* MXPushRuleDisplayNameCondtionChecker.h in Headers */,
				F03EF5001DF014D9009DF592 /* MXMediaManager.h in Headers */,
				3245A7521AF7B2930001D8A7 /* MXCallManager.h in Headers */,
				C6FE1EF01E65C4F7008587E4 /* MXAnalyticsDelegate.h in Headers */,
				3264E2A21BDF8D1500F89A86 /* MXCoreDataRoomState.h in Headers */,
				3291D4D41A68FFEB00C3BA41 /* MXFileRoomStore.h in Headers */,
				320BBF431D6C81550079890E /* MXEventsEnumeratorOnArray.h in Headers */,
				32C6F93319DD814400EA4E9C /* MatrixSDK.h in Headers */,
				324BE46C1E422766008D99D4 /* MXMegolmSessionData.h in Headers */,
				327187891DA7DCE50071C818 /* MXOlmEncryption.h in Headers */,
				32A1514E1DAF897600400192 /* MXOlmSessionResult.h in Headers */,
				320BBF3C1D6C7D9D0079890E /* MXEventsEnumerator.h in Headers */,
				32637ED41E5B00400011E20D /* MXDeviceList.h in Headers */,
				323D299A1D426F7000A80BE4 /* MXJingleVideoView.h in Headers */,
				32F9FA7D1DBA0CF0009D98A6 /* MXDecryptionResult.h in Headers */,
				323E0C571A2F6E7D00A31D73 /* MXRoomPowerLevels.h in Headers */,
				3245A7501AF7B2930001D8A7 /* MXCall.h in Headers */,
				3271877D1DA7CB2F0071C818 /* MXDecrypting.h in Headers */,
				32114A851A262CE000FF2EC4 /* MXStore.h in Headers */,
				C6FE1EF31E65E3F2008587E4 /* MXGoogleAnalytics.h in Headers */,
				32A151391DAD292400400192 /* MXMegolmEncryption.h in Headers */,
				3264E2A41BDF8D1500F89A86 /* MXCoreDataRoomState+CoreDataProperties.h in Headers */,
				F03EF5041DF01596009DF592 /* MXLRUCache.h in Headers */,
				329FB1791A0A74B100A5E88E /* MXTools.h in Headers */,
				F0AC734E1DA4F53B0011DAEE /* MXRoomEventFilter.h in Headers */,
				323B2B001BCE9B6700B11F34 /* MXCoreDataEvent.h in Headers */,
				322691321E5EF77D00966A6E /* MXDeviceListOperation.h in Headers */,
				32481A841C03572900782AD3 /* MXRoomAccountData.h in Headers */,
				F08B8D5C1E014711006171A8 /* NSData+MatrixSDK.h in Headers */,
				3284A5AE1DB7CFA800A09972 /* MXFileCryptoStoreMetaData.h in Headers */,
				C60165381E3AA57900B92CFA /* MXSDKOptions.h in Headers */,
				3281E8B919E42DFE00976E1A /* MXJSONModels.h in Headers */,
				325D1C261DFECE0D0070B8BF /* MXCrypto_Private.h in Headers */,
				32A151521DAF8A7200400192 /* MXQueuedEncryption.h in Headers */,
				323B2AFE1BCE9B6700B11F34 /* MXCoreDataEvent+CoreDataProperties.h in Headers */,
				3284A5AC1DB7CFA800A09972 /* MXFileCryptoStore.h in Headers */,
				F03EF5081DF071D5009DF592 /* MXEncryptedAttachments.h in Headers */,
				320BBF421D6C81550079890E /* MXEventsByTypesEnumeratorOnArray.h in Headers */,
				3271877B1DA7CAA60071C818 /* MXEncrypting.h in Headers */,
				32A151481DAF7C0C00400192 /* MXKey.h in Headers */,
				323B2ADF1BCD4CB600B11F34 /* MXCoreDataAccount+CoreDataProperties.h in Headers */,
				32A151461DAF7C0C00400192 /* MXDeviceInfo.h in Headers */,
				32CAB1071A91EA34008C5BB9 /* MXPushRuleRoomMemberCountConditionChecker.h in Headers */,
				C61A4CC41E5F38CB00442158 /* SwiftMatrixSDK.h in Headers */,
				324BE4681E3FADB1008D99D4 /* MXMegolmExportEncryption.h in Headers */,
				32CAB10B1A925B41008C5BB9 /* MXHTTPOperation.h in Headers */,
				322A51C71D9BBD3C00C8536D /* MXOlmDevice.h in Headers */,
				320DFDE419DD99B60068622A /* MXRestClient.h in Headers */,
				3265CB381A14C43E00E24B2F /* MXRoomState.h in Headers */,
				3283F7781EAF30F700C1688C /* MXBugReportRestClient.h in Headers */,
				32DC15D41A8CF874006F9AD3 /* MXPushRuleEventMatchConditionChecker.h in Headers */,
				323B2AE11BCD4CB600B11F34 /* MXCoreDataAccount.h in Headers */,
				32A151261DABB0CB00400192 /* MXMegolmDecryption.h in Headers */,
				3220094519EFBF30008DE41D /* MXSessionEventListener.h in Headers */,
				32BED28F1B00A23F00E668FE /* MXCallStack.h in Headers */,
				F03EF4FE1DF014D9009DF592 /* MXMediaLoader.h in Headers */,
				3264DB911CEC528D00B99881 /* MXAccountData.h in Headers */,
				32FE41361D0AB7070060835E /* MXEnumConstants.h in Headers */,
				32E226A61D06AC9F00E6CA54 /* MXPeekingRoom.h in Headers */,
				323B2AF81BCE8AC800B11F34 /* MXCoreDataRoom.h in Headers */,
				329FB1751A0A3A1600A5E88E /* MXRoomMember.h in Headers */,
				323B2ACF1BCD3EF000B11F34 /* MXCoreDataStore.h in Headers */,
				329B2ABF1D3FB01D002D546F /* MXJingleCallStack.h in Headers */,
				320DFDE019DD99B60068622A /* MXSession.h in Headers */,
				324095221AFA432F00D81C97 /* MXCallStackCall.h in Headers */,
				F082946D1DB66C3D00CEAB63 /* MXInvite3PID.h in Headers */,
				3233606F1A403A0D0071A488 /* MXFileStore.h in Headers */,
				32A1513E1DAF768D00400192 /* MXOlmInboundGroupSession.h in Headers */,
				326056851C76FDF2009D44AD /* MXEventTimeline.h in Headers */,
				322A51C31D9AC8FE00C8536D /* MXCryptoAlgorithms.h in Headers */,
				329B2AC11D3FB01D002D546F /* MXJingleCallStackCall.h in Headers */,
				327137271A24D50A00DB6757 /* MXMyUser.h in Headers */,
				3220093819EFA4C9008DE41D /* MXEventListener.h in Headers */,
				71DE22E11BC7C51200284153 /* MXReceiptData.h in Headers */,
				32DC15D01A8CF7AE006F9AD3 /* MXNotificationCenter.h in Headers */,
				329FB17F1A0B665800A5E88E /* MXUser.h in Headers */,
				320DFDE219DD99B60068622A /* MXError.h in Headers */,
				327E37B61A974F75007F026F /* MXLogger.h in Headers */,
				3256E3811DCB91EB003C9718 /* MXCryptoConstants.h in Headers */,
				323B2AF61BCE8AC800B11F34 /* MXCoreDataRoom+CoreDataProperties.h in Headers */,
				320DFDE619DD99B60068622A /* MXHTTPClient.h in Headers */,
				320DFDDB19DD99B60068622A /* MXRoom.h in Headers */,
			);
			runOnlyForDeploymentPostprocessing = 0;
		};
/* End PBXHeadersBuildPhase section */

/* Begin PBXNativeTarget section */
		32C6F92C19DD814400EA4E9C /* MatrixSDK */ = {
			isa = PBXNativeTarget;
			buildConfigurationList = 32C6F94019DD814400EA4E9C /* Build configuration list for PBXNativeTarget "MatrixSDK" */;
			buildPhases = (
				977E3F228F61BF8765F90684 /* [CP] Check Pods Manifest.lock */,
				32C6F92819DD814400EA4E9C /* Sources */,
				32C6F92919DD814400EA4E9C /* Frameworks */,
				32C6F92A19DD814400EA4E9C /* Headers */,
				32C6F92B19DD814400EA4E9C /* Resources */,
				FDD4B60A568A908CBDAC1A26 /* [CP] Copy Pods Resources */,
				323B2ADA1BCD47F000B11F34 /* CopyFiles */,
			);
			buildRules = (
			);
			dependencies = (
			);
			name = MatrixSDK;
			productName = MatrixSDK;
			productReference = 32C6F92D19DD814400EA4E9C /* MatrixSDK.framework */;
			productType = "com.apple.product-type.framework";
		};
		32C6F93719DD814400EA4E9C /* MatrixSDKTests */ = {
			isa = PBXNativeTarget;
			buildConfigurationList = 32C6F94319DD814400EA4E9C /* Build configuration list for PBXNativeTarget "MatrixSDKTests" */;
			buildPhases = (
				0046CFEC21150E4740E02225 /* [CP] Check Pods Manifest.lock */,
				32C6F93419DD814400EA4E9C /* Sources */,
				32C6F93519DD814400EA4E9C /* Frameworks */,
				32C6F93619DD814400EA4E9C /* Resources */,
				7114C42CA45A805993B08914 /* [CP] Embed Pods Frameworks */,
				DDF735E488DE4C03C22D5A36 /* [CP] Copy Pods Resources */,
			);
			buildRules = (
			);
			dependencies = (
				3226DC3719DEED2100866530 /* PBXTargetDependency */,
			);
			name = MatrixSDKTests;
			productName = MatrixSDKTests;
			productReference = 32C6F93819DD814400EA4E9C /* MatrixSDKTests.xctest */;
			productType = "com.apple.product-type.bundle.unit-test";
		};
/* End PBXNativeTarget section */

/* Begin PBXProject section */
		32C6F92419DD814400EA4E9C /* Project object */ = {
			isa = PBXProject;
			attributes = {
				LastUpgradeCheck = 0600;
				ORGANIZATIONNAME = matrix.org;
				TargetAttributes = {
					32C6F92C19DD814400EA4E9C = {
						CreatedOnToolsVersion = 6.0;
						LastSwiftMigration = 0820;
					};
					32C6F93719DD814400EA4E9C = {
						CreatedOnToolsVersion = 6.0;
						LastSwiftMigration = 0820;
					};
				};
			};
			buildConfigurationList = 32C6F92719DD814400EA4E9C /* Build configuration list for PBXProject "MatrixSDK" */;
			compatibilityVersion = "Xcode 3.2";
			developmentRegion = English;
			hasScannedForEncodings = 0;
			knownRegions = (
				en,
			);
			mainGroup = 32C6F92319DD814400EA4E9C;
			productRefGroup = 32C6F92E19DD814400EA4E9C /* Products */;
			projectDirPath = "";
			projectRoot = "";
			targets = (
				32C6F92C19DD814400EA4E9C /* MatrixSDK */,
				32C6F93719DD814400EA4E9C /* MatrixSDKTests */,
			);
		};
/* End PBXProject section */

/* Begin PBXResourcesBuildPhase section */
		32C6F92B19DD814400EA4E9C /* Resources */ = {
			isa = PBXResourcesBuildPhase;
			buildActionMask = 2147483647;
			files = (
			);
			runOnlyForDeploymentPostprocessing = 0;
		};
		32C6F93619DD814400EA4E9C /* Resources */ = {
			isa = PBXResourcesBuildPhase;
			buildActionMask = 2147483647;
			files = (
			);
			runOnlyForDeploymentPostprocessing = 0;
		};
/* End PBXResourcesBuildPhase section */

/* Begin PBXShellScriptBuildPhase section */
		0046CFEC21150E4740E02225 /* [CP] Check Pods Manifest.lock */ = {
			isa = PBXShellScriptBuildPhase;
			buildActionMask = 2147483647;
			files = (
			);
			inputPaths = (
			);
			name = "[CP] Check Pods Manifest.lock";
			outputPaths = (
			);
			runOnlyForDeploymentPostprocessing = 0;
			shellPath = /bin/sh;
			shellScript = "diff \"${PODS_PODFILE_DIR_PATH}/Podfile.lock\" \"${PODS_ROOT}/Manifest.lock\" > /dev/null\nif [ $? != 0 ] ; then\n    # print error to STDERR\n    echo \"error: The sandbox is not in sync with the Podfile.lock. Run 'pod install' or update your CocoaPods installation.\" >&2\n    exit 1\nfi\n";
			showEnvVarsInLog = 0;
		};
		7114C42CA45A805993B08914 /* [CP] Embed Pods Frameworks */ = {
			isa = PBXShellScriptBuildPhase;
			buildActionMask = 2147483647;
			files = (
			);
			inputPaths = (
			);
			name = "[CP] Embed Pods Frameworks";
			outputPaths = (
			);
			runOnlyForDeploymentPostprocessing = 0;
			shellPath = /bin/sh;
			shellScript = "\"${SRCROOT}/Pods/Target Support Files/Pods-MatrixSDKTests/Pods-MatrixSDKTests-frameworks.sh\"\n";
			showEnvVarsInLog = 0;
		};
		977E3F228F61BF8765F90684 /* [CP] Check Pods Manifest.lock */ = {
			isa = PBXShellScriptBuildPhase;
			buildActionMask = 2147483647;
			files = (
			);
			inputPaths = (
			);
			name = "[CP] Check Pods Manifest.lock";
			outputPaths = (
			);
			runOnlyForDeploymentPostprocessing = 0;
			shellPath = /bin/sh;
			shellScript = "diff \"${PODS_PODFILE_DIR_PATH}/Podfile.lock\" \"${PODS_ROOT}/Manifest.lock\" > /dev/null\nif [ $? != 0 ] ; then\n    # print error to STDERR\n    echo \"error: The sandbox is not in sync with the Podfile.lock. Run 'pod install' or update your CocoaPods installation.\" >&2\n    exit 1\nfi\n";
			showEnvVarsInLog = 0;
		};
		DDF735E488DE4C03C22D5A36 /* [CP] Copy Pods Resources */ = {
			isa = PBXShellScriptBuildPhase;
			buildActionMask = 2147483647;
			files = (
			);
			inputPaths = (
			);
			name = "[CP] Copy Pods Resources";
			outputPaths = (
			);
			runOnlyForDeploymentPostprocessing = 0;
			shellPath = /bin/sh;
			shellScript = "\"${SRCROOT}/Pods/Target Support Files/Pods-MatrixSDKTests/Pods-MatrixSDKTests-resources.sh\"\n";
			showEnvVarsInLog = 0;
		};
		FDD4B60A568A908CBDAC1A26 /* [CP] Copy Pods Resources */ = {
			isa = PBXShellScriptBuildPhase;
			buildActionMask = 2147483647;
			files = (
			);
			inputPaths = (
			);
			name = "[CP] Copy Pods Resources";
			outputPaths = (
			);
			runOnlyForDeploymentPostprocessing = 0;
			shellPath = /bin/sh;
			shellScript = "\"${SRCROOT}/Pods/Target Support Files/Pods-MatrixSDK/Pods-MatrixSDK-resources.sh\"\n";
			showEnvVarsInLog = 0;
		};
/* End PBXShellScriptBuildPhase section */

/* Begin PBXSourcesBuildPhase section */
		32C6F92819DD814400EA4E9C /* Sources */ = {
			isa = PBXSourcesBuildPhase;
			buildActionMask = 2147483647;
			files = (
				32A1513F1DAF768D00400192 /* MXOlmInboundGroupSession.m in Sources */,
				323B2AF71BCE8AC800B11F34 /* MXCoreDataRoom+CoreDataProperties.m in Sources */,
				32481A851C03572900782AD3 /* MXRoomAccountData.m in Sources */,
				F082946E1DB66C3D00CEAB63 /* MXInvite3PID.m in Sources */,
				322360531A8E610500A3CA81 /* MXPushRuleDisplayNameCondtionChecker.m in Sources */,
				323E0C581A2F6E7D00A31D73 /* MXRoomPowerLevels.m in Sources */,
				C6FE1EF41E65E3F2008587E4 /* MXGoogleAnalytics.m in Sources */,
				F03EF4FF1DF014D9009DF592 /* MXMediaLoader.m in Sources */,
				32DC15D51A8CF874006F9AD3 /* MXPushRuleEventMatchConditionChecker.m in Sources */,
				320BBF411D6C81550079890E /* MXEventsByTypesEnumeratorOnArray.m in Sources */,
				3259CD541DF860C300186944 /* MXRealmCryptoStore.m in Sources */,
				321B41401E09937E009EEEC7 /* MXRoomSummary.m in Sources */,
				32CAB1081A91EA34008C5BB9 /* MXPushRuleRoomMemberCountConditionChecker.m in Sources */,
				3245A7511AF7B2930001D8A7 /* MXCall.m in Sources */,
				327F8DB31C6112BA00581CA3 /* MXRoomThirdPartyInvite.m in Sources */,
				322A51C41D9AC8FE00C8536D /* MXCryptoAlgorithms.m in Sources */,
				323B2AE21BCD4CB600B11F34 /* MXCoreDataAccount.m in Sources */,
				3264E2A51BDF8D1500F89A86 /* MXCoreDataRoomState+CoreDataProperties.m in Sources */,
				329FB1761A0A3A1600A5E88E /* MXRoomMember.m in Sources */,
				323360701A403A0D0071A488 /* MXFileStore.m in Sources */,
				32D7767E1A27860600FC4AA2 /* MXMemoryStore.m in Sources */,
				32A151531DAF8A7200400192 /* MXQueuedEncryption.m in Sources */,
				C6D5D60A1E4FA74000706C0F /* MXEnumConstants.swift in Sources */,
				3256E3821DCB91EB003C9718 /* MXCryptoConstants.m in Sources */,
				326056861C76FDF2009D44AD /* MXEventTimeline.m in Sources */,
				32A1513A1DAD292400400192 /* MXMegolmEncryption.m in Sources */,
				323B2B011BCE9B6700B11F34 /* MXCoreDataEvent.m in Sources */,
				3265CB391A14C43E00E24B2F /* MXRoomState.m in Sources */,
				323B2AD01BCD3EF000B11F34 /* MXCoreDataStore.m in Sources */,
				3281E8B819E42DFE00976E1A /* MXJSONModel.m in Sources */,
				32A1514B1DAF7C0C00400192 /* MXUsersDevicesMap.m in Sources */,
				3264E2A31BDF8D1500F89A86 /* MXCoreDataRoomState.m in Sources */,
				32D776821A27877300FC4AA2 /* MXMemoryRoomStore.m in Sources */,
				32A151271DABB0CB00400192 /* MXMegolmDecryption.m in Sources */,
				329B2AC01D3FB01D002D546F /* MXJingleCallStack.m in Sources */,
				C6D5D60E1E4FBD2900706C0F /* MXSession.swift in Sources */,
				320DFDE319DD99B60068622A /* MXError.m in Sources */,
				327137281A24D50A00DB6757 /* MXMyUser.m in Sources */,
				C6F935881E5B3BE600FC34BF /* MX3PID.swift in Sources */,
				C6F9358A1E5B3BE600FC34BF /* MXEvent.swift in Sources */,
				3271878A1DA7DCE50071C818 /* MXOlmEncryption.m in Sources */,
				327187861DA7D0220071C818 /* MXOlmDecryption.m in Sources */,
				32114A901A262ECB00FF2EC4 /* MXNoStore.m in Sources */,
				32CE6FB91A409B1F00317F1E /* MXFileStoreMetaData.m in Sources */,
				3264DB921CEC528D00B99881 /* MXAccountData.m in Sources */,
				329B2AC21D3FB01D002D546F /* MXJingleCallStackCall.m in Sources */,
				322691331E5EF77D00966A6E /* MXDeviceListOperation.m in Sources */,
				3283F7791EAF30F700C1688C /* MXBugReportRestClient.m in Sources */,
				3284A5AF1DB7CFA800A09972 /* MXFileCryptoStoreMetaData.m in Sources */,
				F0AC734F1DA4F53B0011DAEE /* MXRoomEventFilter.m in Sources */,
				323E0C5C1A306D7A00A31D73 /* MXEvent.m in Sources */,
				323B2AFF1BCE9B6700B11F34 /* MXCoreDataEvent+CoreDataProperties.m in Sources */,
				F03EF5011DF014D9009DF592 /* MXMediaManager.m in Sources */,
				32CAB10C1A925B41008C5BB9 /* MXHTTPOperation.m in Sources */,
				3281E8BA19E42DFE00976E1A /* MXJSONModels.m in Sources */,
				3245A7531AF7B2930001D8A7 /* MXCallManager.m in Sources */,
				32E226A71D06AC9F00E6CA54 /* MXPeekingRoom.m in Sources */,
				3220094619EFBF30008DE41D /* MXSessionEventListener.m in Sources */,
				32A151471DAF7C0C00400192 /* MXDeviceInfo.m in Sources */,
				32A1515C1DB525DA00400192 /* NSObject+sortedKeys.m in Sources */,
				F03EF5091DF071D5009DF592 /* MXEncryptedAttachments.m in Sources */,
				32322A4C1E575F65005DD155 /* MXAllowedCertificates.m in Sources */,
				F03EF5051DF01596009DF592 /* MXLRUCache.m in Sources */,
				71DE22E01BC7C51200284153 /* MXReceiptData.m in Sources */,
				327E37B71A974F75007F026F /* MXLogger.m in Sources */,
				324BE4691E3FADB1008D99D4 /* MXMegolmExportEncryption.m in Sources */,
				320DFDE719DD99B60068622A /* MXHTTPClient.m in Sources */,
				32FE41371D0AB7070060835E /* MXEnumConstants.m in Sources */,
				320DFDE119DD99B60068622A /* MXSession.m in Sources */,
				32A151491DAF7C0C00400192 /* MXKey.m in Sources */,
				F0C34CBB1C18C93700C36F09 /* MXSDKOptions.m in Sources */,
				320BBF441D6C81550079890E /* MXEventsEnumeratorOnArray.m in Sources */,
				320DFDDC19DD99B60068622A /* MXRoom.m in Sources */,
				F08B8D5D1E014711006171A8 /* NSData+MatrixSDK.m in Sources */,
				3291D4D51A68FFEB00C3BA41 /* MXFileRoomStore.m in Sources */,
				329FB1801A0B665800A5E88E /* MXUser.m in Sources */,
				322691371E5EFF8700966A6E /* MXDeviceListOperationsPool.m in Sources */,
				32169AA11BD4D0E30077868B /* MXCoreDataStore.xcdatamodeld in Sources */,
				C6F935801E5B3ACA00FC34BF /* MXResponse.swift in Sources */,
				323B2AF91BCE8AC900B11F34 /* MXCoreDataRoom.m in Sources */,
				32F9FA7E1DBA0CF0009D98A6 /* MXDecryptionResult.m in Sources */,
				3220093919EFA4C9008DE41D /* MXEventListener.m in Sources */,
				323D299B1D426F7000A80BE4 /* MXJingleVideoView.m in Sources */,
				32A1514F1DAF897600400192 /* MXOlmSessionResult.m in Sources */,
				C6F9357C1E5B39CA00FC34BF /* MXRestClient.swift in Sources */,
				322A51B71D9AB15900C8536D /* MXCrypto.m in Sources */,
				32DC15D11A8CF7AE006F9AD3 /* MXNotificationCenter.m in Sources */,
				3284A5AD1DB7CFA800A09972 /* MXFileCryptoStore.m in Sources */,
				32637ED51E5B00400011E20D /* MXDeviceList.m in Sources */,
				322A51C81D9BBD3C00C8536D /* MXOlmDevice.m in Sources */,
				329FB17A1A0A74B100A5E88E /* MXTools.m in Sources */,
				323B2AE01BCD4CB600B11F34 /* MXCoreDataAccount+CoreDataProperties.m in Sources */,
				329D3E631E251027002E2F1E /* MXRoomSummaryUpdater.m in Sources */,
				324BE46D1E422766008D99D4 /* MXMegolmSessionData.m in Sources */,
				C6F935891E5B3BE600FC34BF /* MXEventTimeline.swift in Sources */,
				C6F9358B1E5B3BE600FC34BF /* MXJSONModels.swift in Sources */,
				320DFDE519DD99B60068622A /* MXRestClient.m in Sources */,
			);
			runOnlyForDeploymentPostprocessing = 0;
		};
		32C6F93419DD814400EA4E9C /* Sources */ = {
			isa = PBXSourcesBuildPhase;
			buildActionMask = 2147483647;
			files = (
				32DC15D71A8DFF0D006F9AD3 /* MXNotificationCenterTests.m in Sources */,
				329571991B024D2B00ABB3BA /* MXMockCallStack.m in Sources */,
				3281E8A819E41A2000976E1A /* MatrixSDKTestsData.m in Sources */,
				322A51D81D9E846800C8536D /* MXCryptoTests.m in Sources */,
				323B2AD31BCD3F1400B11F34 /* MXStoreCoreDataStoreTests.m in Sources */,
				32BD34BE1E84134A006EDC0D /* MatrixSDKTestsE2EData.m in Sources */,
				32832B5D1BCC048300241108 /* MXStoreMemoryStoreTests.m in Sources */,
				32114A7F1A24E15500FF2EC4 /* MXMyUserTests.m in Sources */,
				32832B5E1BCC048300241108 /* MXStoreNoStoreTests.m in Sources */,
				323C5A081A70E53500FB0549 /* MXToolsTests.m in Sources */,
				3281E89E19E299C000976E1A /* MXErrorTests.m in Sources */,
				3265CB3B1A151C3800E24B2F /* MXRoomStateTests.m in Sources */,
				326D1EF51BFC79300030947B /* MXPushRuleTests.m in Sources */,
				324BE45B1E3FA7A8008D99D4 /* MXMegolmExportEncryptionTest.m in Sources */,
				32322A481E57264E005DD155 /* MXSelfSignedHomeserverTests.m in Sources */,
				325653831A2E14ED00CC0423 /* MXStoreTests.m in Sources */,
				3295719A1B024D2B00ABB3BA /* MXMockCallStackCall.m in Sources */,
				3281E8A019E2CC1200976E1A /* MXHTTPClientTests.m in Sources */,
				321809B919EEBF3000377451 /* MXEventTests.m in Sources */,
				C61A4AF41E5DD88400442158 /* Dummy.swift in Sources */,
				328DDEC11A07E57E008C7DC8 /* MXJSONModelTests.m in Sources */,
				32832B5C1BCC048300241108 /* MXStoreFileStoreTests.m in Sources */,
				320E1BC11E0AD674009635F5 /* MXRoomSummaryTests.m in Sources */,
				3281E8A219E2DE4300976E1A /* MXSessionTests.m in Sources */,
				327137241A24BDDE00DB6757 /* MXUserTests.m in Sources */,
				327E37B91A977810007F026F /* MXLoggerTests.m in Sources */,
				329571931B0240CE00ABB3BA /* MXVoIPTests.m in Sources */,
				32A27D1F19EC335300BAFADE /* MXRoomTests.m in Sources */,
				32D8CAC219DEE6ED002AF8A0 /* MXRestClientNoAuthAPITests.m in Sources */,
				32FCAB4D19E578860049C555 /* MXRestClientTests.m in Sources */,
				329FB17C1A0A963700A5E88E /* MXRoomMemberTests.m in Sources */,
				3246BDC51A1A0789000A7D62 /* MXRoomStateDynamicTests.m in Sources */,
				3264DB941CECA72900B99881 /* MXAccountDataTests.m in Sources */,
				323EF7471C7CB4C7000DC98C /* MXEventTimelineTests.m in Sources */,
				32E226A91D081CE200E6CA54 /* MXPeekingRoomTests.m in Sources */,
				32169AA21BD4D1B00077868B /* MXCoreDataStore.xcdatamodeld in Sources */,
			);
			runOnlyForDeploymentPostprocessing = 0;
		};
/* End PBXSourcesBuildPhase section */

/* Begin PBXTargetDependency section */
		3226DC3719DEED2100866530 /* PBXTargetDependency */ = {
			isa = PBXTargetDependency;
			target = 32C6F92C19DD814400EA4E9C /* MatrixSDK */;
			targetProxy = 3226DC3619DEED2100866530 /* PBXContainerItemProxy */;
		};
/* End PBXTargetDependency section */

/* Begin XCBuildConfiguration section */
		32C6F93E19DD814400EA4E9C /* Debug */ = {
			isa = XCBuildConfiguration;
			buildSettings = {
				ALWAYS_SEARCH_USER_PATHS = NO;
				CLANG_CXX_LANGUAGE_STANDARD = "gnu++0x";
				CLANG_CXX_LIBRARY = "libc++";
				CLANG_ENABLE_MODULES = YES;
				CLANG_ENABLE_OBJC_ARC = YES;
				CLANG_WARN_BOOL_CONVERSION = YES;
				CLANG_WARN_CONSTANT_CONVERSION = YES;
				CLANG_WARN_DIRECT_OBJC_ISA_USAGE = YES_ERROR;
				CLANG_WARN_EMPTY_BODY = YES;
				CLANG_WARN_ENUM_CONVERSION = YES;
				CLANG_WARN_INT_CONVERSION = YES;
				CLANG_WARN_OBJC_ROOT_CLASS = YES_ERROR;
				CLANG_WARN_UNREACHABLE_CODE = YES;
				CLANG_WARN__DUPLICATE_METHOD_MATCH = YES;
				"CODE_SIGN_IDENTITY[sdk=iphoneos*]" = "iPhone Developer";
				COPY_PHASE_STRIP = NO;
				CURRENT_PROJECT_VERSION = "";
				ENABLE_STRICT_OBJC_MSGSEND = YES;
				GCC_C_LANGUAGE_STANDARD = gnu99;
				GCC_DYNAMIC_NO_PIC = NO;
				GCC_OPTIMIZATION_LEVEL = 0;
				GCC_PREPROCESSOR_DEFINITIONS = (
					"DEBUG=1",
					"$(inherited)",
				);
				GCC_SYMBOLS_PRIVATE_EXTERN = NO;
				GCC_WARN_64_TO_32_BIT_CONVERSION = YES;
				GCC_WARN_ABOUT_RETURN_TYPE = YES_ERROR;
				GCC_WARN_UNDECLARED_SELECTOR = YES;
				GCC_WARN_UNINITIALIZED_AUTOS = YES_AGGRESSIVE;
				GCC_WARN_UNUSED_FUNCTION = YES;
				GCC_WARN_UNUSED_VARIABLE = YES;
				IPHONEOS_DEPLOYMENT_TARGET = 8.0;
				MTL_ENABLE_DEBUG_INFO = YES;
				ONLY_ACTIVE_ARCH = YES;
				SDKROOT = iphoneos;
				TARGETED_DEVICE_FAMILY = "1,2";
				VERSIONING_SYSTEM = "";
				VERSION_INFO_PREFIX = "";
			};
			name = Debug;
		};
		32C6F93F19DD814400EA4E9C /* Release */ = {
			isa = XCBuildConfiguration;
			buildSettings = {
				ALWAYS_SEARCH_USER_PATHS = NO;
				CLANG_CXX_LANGUAGE_STANDARD = "gnu++0x";
				CLANG_CXX_LIBRARY = "libc++";
				CLANG_ENABLE_MODULES = YES;
				CLANG_ENABLE_OBJC_ARC = YES;
				CLANG_WARN_BOOL_CONVERSION = YES;
				CLANG_WARN_CONSTANT_CONVERSION = YES;
				CLANG_WARN_DIRECT_OBJC_ISA_USAGE = YES_ERROR;
				CLANG_WARN_EMPTY_BODY = YES;
				CLANG_WARN_ENUM_CONVERSION = YES;
				CLANG_WARN_INT_CONVERSION = YES;
				CLANG_WARN_OBJC_ROOT_CLASS = YES_ERROR;
				CLANG_WARN_UNREACHABLE_CODE = YES;
				CLANG_WARN__DUPLICATE_METHOD_MATCH = YES;
				"CODE_SIGN_IDENTITY[sdk=iphoneos*]" = "iPhone Developer";
				COPY_PHASE_STRIP = YES;
				CURRENT_PROJECT_VERSION = "";
				ENABLE_NS_ASSERTIONS = NO;
				ENABLE_STRICT_OBJC_MSGSEND = YES;
				GCC_C_LANGUAGE_STANDARD = gnu99;
				GCC_PREPROCESSOR_DEFINITIONS = "";
				GCC_WARN_64_TO_32_BIT_CONVERSION = YES;
				GCC_WARN_ABOUT_RETURN_TYPE = YES_ERROR;
				GCC_WARN_UNDECLARED_SELECTOR = YES;
				GCC_WARN_UNINITIALIZED_AUTOS = YES_AGGRESSIVE;
				GCC_WARN_UNUSED_FUNCTION = YES;
				GCC_WARN_UNUSED_VARIABLE = YES;
				IPHONEOS_DEPLOYMENT_TARGET = 8.0;
				MTL_ENABLE_DEBUG_INFO = NO;
				SDKROOT = iphoneos;
				TARGETED_DEVICE_FAMILY = "1,2";
				VALIDATE_PRODUCT = YES;
				VERSIONING_SYSTEM = "";
				VERSION_INFO_PREFIX = "";
			};
			name = Release;
		};
		32C6F94119DD814400EA4E9C /* Debug */ = {
			isa = XCBuildConfiguration;
			baseConfigurationReference = 2BF02FACC417CA3368671024 /* Pods-MatrixSDK.debug.xcconfig */;
			buildSettings = {
				CLANG_ENABLE_MODULES = YES;
				DEFINES_MODULE = YES;
				DYLIB_COMPATIBILITY_VERSION = 1;
				DYLIB_CURRENT_VERSION = 1;
				DYLIB_INSTALL_NAME_BASE = "@rpath";
				GCC_PREPROCESSOR_DEFINITIONS = (
					"$(inherited)",
					"COCOAPODS=1",
					"DISABLE_OPENWEBRTC_TO_BUID_TESTS=1",
				);
				GCC_TREAT_WARNINGS_AS_ERRORS = YES;
				INFOPLIST_FILE = MatrixSDK/Info.plist;
				INSTALL_PATH = "$(LOCAL_LIBRARY_DIR)/Frameworks";
				IPHONEOS_DEPLOYMENT_TARGET = 8.0;
				LD_RUNPATH_SEARCH_PATHS = "$(inherited) @executable_path/Frameworks @loader_path/Frameworks";
				PRODUCT_NAME = "$(TARGET_NAME)";
				SKIP_INSTALL = YES;
				SWIFT_OPTIMIZATION_LEVEL = "-Onone";
				SWIFT_VERSION = 3.0;
			};
			name = Debug;
		};
		32C6F94219DD814400EA4E9C /* Release */ = {
			isa = XCBuildConfiguration;
			baseConfigurationReference = 32F1FE9AF82A426C2EAED587 /* Pods-MatrixSDK.release.xcconfig */;
			buildSettings = {
				CLANG_ENABLE_MODULES = YES;
				DEFINES_MODULE = YES;
				DYLIB_COMPATIBILITY_VERSION = 1;
				DYLIB_CURRENT_VERSION = 1;
				DYLIB_INSTALL_NAME_BASE = "@rpath";
				GCC_PREPROCESSOR_DEFINITIONS = (
					"$(inherited)",
					"COCOAPODS=1",
					"DISABLE_OPENWEBRTC_TO_BUID_TESTS=1",
				);
				GCC_TREAT_WARNINGS_AS_ERRORS = YES;
				INFOPLIST_FILE = MatrixSDK/Info.plist;
				INSTALL_PATH = "$(LOCAL_LIBRARY_DIR)/Frameworks";
				IPHONEOS_DEPLOYMENT_TARGET = 8.0;
				LD_RUNPATH_SEARCH_PATHS = "$(inherited) @executable_path/Frameworks @loader_path/Frameworks";
				PRODUCT_NAME = "$(TARGET_NAME)";
				SKIP_INSTALL = YES;
				SWIFT_VERSION = 3.0;
			};
			name = Release;
		};
		32C6F94419DD814400EA4E9C /* Debug */ = {
			isa = XCBuildConfiguration;
			baseConfigurationReference = B1F1AE550CF4C15B653DDE6E /* Pods-MatrixSDKTests.debug.xcconfig */;
			buildSettings = {
				CLANG_ENABLE_MODULES = YES;
				FRAMEWORK_SEARCH_PATHS = (
					"$(SDKROOT)/Developer/Library/Frameworks",
					"$(inherited)",
				);
				GCC_PREPROCESSOR_DEFINITIONS = (
					"$(inherited)",
					"DEBUG=1",
				);
				HEADER_SEARCH_PATHS = (
					"$(inherited)",
					/Applications/Xcode.app/Contents/Developer/Toolchains/XcodeDefault.xctoolchain/usr/include,
					"\"${PODS_ROOT}/Headers/Public\"",
					"\"${PODS_ROOT}/Headers/Public/Mantle\"",
				);
				INFOPLIST_FILE = MatrixSDKTests/Info.plist;
				LD_RUNPATH_SEARCH_PATHS = "$(inherited) @executable_path/Frameworks @loader_path/Frameworks";
				PRODUCT_NAME = "$(TARGET_NAME)";
				SWIFT_OBJC_BRIDGING_HEADER = "MatrixSDKTests/MatrixSDKTests-Bridging-Header.h";
				SWIFT_OPTIMIZATION_LEVEL = "-Onone";
				SWIFT_VERSION = 3.0;
			};
			name = Debug;
		};
		32C6F94519DD814400EA4E9C /* Release */ = {
			isa = XCBuildConfiguration;
			baseConfigurationReference = 0BCFBADF157F3C8C43112BD6 /* Pods-MatrixSDKTests.release.xcconfig */;
			buildSettings = {
				CLANG_ENABLE_MODULES = YES;
				FRAMEWORK_SEARCH_PATHS = (
					"$(SDKROOT)/Developer/Library/Frameworks",
					"$(inherited)",
				);
				GCC_PREPROCESSOR_DEFINITIONS = "$(inherited)";
				HEADER_SEARCH_PATHS = (
					"$(inherited)",
					/Applications/Xcode.app/Contents/Developer/Toolchains/XcodeDefault.xctoolchain/usr/include,
					"\"${PODS_ROOT}/Headers/Public\"",
					"\"${PODS_ROOT}/Headers/Public/Mantle\"",
				);
				INFOPLIST_FILE = MatrixSDKTests/Info.plist;
				LD_RUNPATH_SEARCH_PATHS = "$(inherited) @executable_path/Frameworks @loader_path/Frameworks";
				PRODUCT_NAME = "$(TARGET_NAME)";
				SWIFT_OBJC_BRIDGING_HEADER = "MatrixSDKTests/MatrixSDKTests-Bridging-Header.h";
				SWIFT_VERSION = 3.0;
			};
			name = Release;
		};
/* End XCBuildConfiguration section */

/* Begin XCConfigurationList section */
		32C6F92719DD814400EA4E9C /* Build configuration list for PBXProject "MatrixSDK" */ = {
			isa = XCConfigurationList;
			buildConfigurations = (
				32C6F93E19DD814400EA4E9C /* Debug */,
				32C6F93F19DD814400EA4E9C /* Release */,
			);
			defaultConfigurationIsVisible = 0;
			defaultConfigurationName = Release;
		};
		32C6F94019DD814400EA4E9C /* Build configuration list for PBXNativeTarget "MatrixSDK" */ = {
			isa = XCConfigurationList;
			buildConfigurations = (
				32C6F94119DD814400EA4E9C /* Debug */,
				32C6F94219DD814400EA4E9C /* Release */,
			);
			defaultConfigurationIsVisible = 0;
			defaultConfigurationName = Release;
		};
		32C6F94319DD814400EA4E9C /* Build configuration list for PBXNativeTarget "MatrixSDKTests" */ = {
			isa = XCConfigurationList;
			buildConfigurations = (
				32C6F94419DD814400EA4E9C /* Debug */,
				32C6F94519DD814400EA4E9C /* Release */,
			);
			defaultConfigurationIsVisible = 0;
			defaultConfigurationName = Release;
		};
/* End XCConfigurationList section */

/* Begin XCVersionGroup section */
		32169A9F1BD4D0E30077868B /* MXCoreDataStore.xcdatamodeld */ = {
			isa = XCVersionGroup;
			children = (
				32169AA01BD4D0E30077868B /* MXCoreDataStore.xcdatamodel */,
			);
			currentVersion = 32169AA01BD4D0E30077868B /* MXCoreDataStore.xcdatamodel */;
			path = MXCoreDataStore.xcdatamodeld;
			sourceTree = "<group>";
			versionGroupType = wrapper.xcdatamodel;
		};
/* End XCVersionGroup section */
	};
	rootObject = 32C6F92419DD814400EA4E9C /* Project object */;
}<|MERGE_RESOLUTION|>--- conflicted
+++ resolved
@@ -621,14 +621,12 @@
 				327E37B51A974F75007F026F /* MXLogger.m */,
 				32322A491E575F65005DD155 /* MXAllowedCertificates.h */,
 				32322A4A1E575F65005DD155 /* MXAllowedCertificates.m */,
-<<<<<<< HEAD
+
 				C6FE1EEF1E65C4F7008587E4 /* MXAnalyticsDelegate.h */,
 				C6FE1EF11E65E3F2008587E4 /* MXGoogleAnalytics.h */,
 				C6FE1EF21E65E3F2008587E4 /* MXGoogleAnalytics.m */,
-=======
 				3283F7761EAF30F700C1688C /* MXBugReportRestClient.h */,
 				3283F7771EAF30F700C1688C /* MXBugReportRestClient.m */,
->>>>>>> 6d6ae2ed
 			);
 			path = Utils;
 			sourceTree = "<group>";
