--- conflicted
+++ resolved
@@ -53,10 +53,7 @@
         "MXCrossSigningInfoUnitTests",
         "MXCrossSigningV2UnitTests",
         "MXCryptoKeyBackupEngineUnitTests",
-<<<<<<< HEAD
-=======
         "MXCryptoMachineUnitTests",
->>>>>>> 895fbd2d
         "MXCryptoRequestsUnitTests",
         "MXDeviceInfoSourceUnitTests",
         "MXDeviceInfoUnitTests",
@@ -86,10 +83,7 @@
         "MXQRCodeTransactionV2UnitTests",
         "MXReplyEventParserUnitTests",
         "MXResponseUnitTests",
-<<<<<<< HEAD
-=======
         "MXRoomEventDecryptionUnitTests",
->>>>>>> 895fbd2d
         "MXRoomKeyEventContentUnitTests",
         "MXRoomKeyInfoFactoryUnitTests",
         "MXRoomStateUnitTests",
