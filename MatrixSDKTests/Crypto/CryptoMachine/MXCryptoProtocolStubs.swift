// 
// Copyright 2022 The Matrix.org Foundation C.I.C
//
// Licensed under the Apache License, Version 2.0 (the "License");
// you may not use this file except in compliance with the License.
// You may obtain a copy of the License at
//
// http://www.apache.org/licenses/LICENSE-2.0
//
// Unless required by applicable law or agreed to in writing, software
// distributed under the License is distributed on an "AS IS" BASIS,
// WITHOUT WARRANTIES OR CONDITIONS OF ANY KIND, either express or implied.
// See the License for the specific language governing permissions and
// limitations under the License.
//

import Foundation
@testable import MatrixSDK

#if DEBUG

@testable import MatrixSDKCrypto

class CryptoIdentityStub: MXCryptoIdentity {
    var userId: String = "Alice"
    var deviceId: String = "ABCD"
    
    var deviceCurve25519Key: String? {
        return nil
    }
    
    var deviceEd25519Key: String? {
        return nil
    }
}

class DevicesSourceStub: CryptoIdentityStub, MXCryptoDevicesSource {
    var devices = [String: [String: Device]]()
    
    func device(userId: String, deviceId: String) -> Device? {
        return devices[userId]?[deviceId]
    }
    
    func devices(userId: String) -> [Device] {
        return devices[userId]?.map { $0.value } ?? []
    }
}

class UserIdentitySourceStub: CryptoIdentityStub, MXCryptoUserIdentitySource {
    var identities = [String: UserIdentity]()
    func userIdentity(userId: String) -> UserIdentity? {
        return identities[userId]
    }
    
    var verification = [String: Bool]()
    func isUserVerified(userId: String) -> Bool {
        return verification[userId] ?? false
    }
    
    func isUserTracked(userId: String) -> Bool {
        return true
    }
    
    func downloadKeys(users: [String]) async throws {
    }
    
    func verifyUser(userId: String) async throws {
    }
    
    func verifyDevice(userId: String, deviceId: String) async throws {
    }
    
    func setLocalTrust(userId: String, deviceId: String, trust: LocalTrust) throws {
    }
}

class CryptoCrossSigningStub: CryptoIdentityStub, MXCryptoCrossSigning {
    var stubbedStatus = CrossSigningStatus(
        hasMaster: false,
        hasSelfSigning: false,
        hasUserSigning: false
    )
    func crossSigningStatus() -> CrossSigningStatus {
        return stubbedStatus
    }
    
    func bootstrapCrossSigning(authParams: [AnyHashable : Any]) async throws {
    }
    
    func exportCrossSigningKeys() -> CrossSigningKeyExport? {
        return nil
    }
    
    func importCrossSigningKeys(export: CrossSigningKeyExport) {
    }
    
    var stubbedIdentities = [String: UserIdentity]()
    func userIdentity(userId: String) -> UserIdentity? {
        stubbedIdentities[userId]
    }
    
    var stubbedVerifiedUsers = Set<String>()
    func isUserVerified(userId: String) -> Bool {
        return stubbedVerifiedUsers.contains(userId)
    }
    
    func isUserTracked(userId: String) -> Bool {
        return true
    }
    
    func downloadKeys(users: [String]) async throws {
    }
    
    func verifyUser(userId: String) async throws {
    }
    
    func verifyDevice(userId: String, deviceId: String) async throws {
    }
    
    func setLocalTrust(userId: String, deviceId: String, trust: LocalTrust) throws {
    }
}

class CryptoVerificationStub: CryptoIdentityStub {
    var stubbedTransactions = [String: MXVerification]()
}

extension CryptoVerificationStub: MXCryptoVerifying {
    func receiveUnencryptedVerificationEvent(event: MXEvent, roomId: String) {
        
    }
    
    func requestSelfVerification(methods: [String]) async throws -> VerificationRequestProtocol {
        VerificationRequestStub(ourMethods: methods)
    }
    
    func requestVerification(userId: String, roomId: String, methods: [String]) async throws -> VerificationRequestProtocol {
        VerificationRequestStub(otherUserId: userId, roomId: roomId, ourMethods: methods)
    }
    
    func requestVerification(userId: String, deviceId: String, methods: [String]) async throws -> VerificationRequestProtocol {
        VerificationRequestStub(otherUserId: userId, otherDeviceId: deviceId, ourMethods: methods)
    }
    
    func verificationRequests(userId: String) -> [VerificationRequestProtocol] {
        []
    }
    
    func verificationRequest(userId: String, flowId: String) -> VerificationRequestProtocol? {
        nil
    }
    
<<<<<<< HEAD
    func cancelVerification(userId: String, flowId: String, cancelCode: String) async throws {
        if let error = stubbedErrors[flowId] {
            throw error
        }
    }
}

extension CryptoVerificationStub: MXCryptoVerifying {
    func verification(userId: String, flowId: String) -> Verification? {
        return stubbedTransactions[flowId]
    }
    
    func confirmVerification(userId: String, flowId: String) async throws {
    }
}

extension CryptoVerificationStub: MXCryptoSASVerifying {
    func startSasVerification(userId: String, flowId: String) async throws -> Sas {
        .stub(otherUserId: userId, flowId: flowId)
    }
    
    func startSasVerification(userId: String, deviceId: String) async throws -> Sas {
        .stub(otherUserId: userId, otherDeviceId: deviceId)
    }
    
    func acceptSasVerification(userId: String, flowId: String) async throws {
    }
    
    func emojiIndexes(sas: Sas) throws -> [Int] {
        stubbedEmojis[sas.flowId] ?? []
    }
    
    func sasDecimals(sas: Sas) throws -> [Int] {
        return stubbedDecimals[sas.flowId] ?? []
    }
}

extension CryptoVerificationStub: MXCryptoQRCodeVerifying {
    func startQrVerification(userId: String, flowId: String) throws -> QrCode {
        return .stub()
=======
    func verification(userId: String, flowId: String) -> MXVerification? {
        stubbedTransactions[flowId]
>>>>>>> b4ec1613
    }
    
    func handleOutgoingVerificationRequest(_ request: OutgoingVerificationRequest) async throws {
    }
    
    func handleVerificationConfirmation(_ result: ConfirmVerificationResult) async throws {
    }
}

class CryptoBackupStub: MXCryptoBackup {
    var isBackupEnabled: Bool = false
    var backupKeys: BackupKeys?
    var roomKeyCounts: RoomKeyCounts?
    
    var versionSpy: String?
    var backupKeySpy: MegolmV1BackupKey?
    var recoveryKeySpy: BackupRecoveryKey?
    var roomKeysSpy: [MXMegolmSessionData]?
    
    func enableBackup(key: MegolmV1BackupKey, version: String) throws {
        versionSpy = version
        backupKeySpy = key
    }
    
    func disableBackup() {
    }
    
    func saveRecoveryKey(key: BackupRecoveryKey, version: String?) throws {
        recoveryKeySpy = key
    }
    
    func verifyBackup(version: MXKeyBackupVersion) -> Bool {
        return true
    }
    
    var stubbedSignature = [String : [String : String]]()
    func sign(object: [AnyHashable : Any]) throws -> [String : [String : String]] {
        return stubbedSignature
    }
    
    func backupRoomKeys() async throws {
    }
    
    func importDecryptedKeys(roomKeys: [MXMegolmSessionData], progressListener: ProgressListener) throws -> KeysImportResult {
        roomKeysSpy = roomKeys
        return KeysImportResult(imported: Int64(roomKeys.count), total: Int64(roomKeys.count), keys: [:])
    }
    
    func exportRoomKeys(passphrase: String) throws -> Data {
        return Data()
    }
    
    func importRoomKeys(_ data: Data, passphrase: String, progressListener: ProgressListener) throws -> KeysImportResult {
        return KeysImportResult(imported: 0, total: 0, keys: [:])
    }
}

#endif<|MERGE_RESOLUTION|>--- conflicted
+++ resolved
@@ -150,51 +150,8 @@
         nil
     }
     
-<<<<<<< HEAD
-    func cancelVerification(userId: String, flowId: String, cancelCode: String) async throws {
-        if let error = stubbedErrors[flowId] {
-            throw error
-        }
-    }
-}
-
-extension CryptoVerificationStub: MXCryptoVerifying {
-    func verification(userId: String, flowId: String) -> Verification? {
-        return stubbedTransactions[flowId]
-    }
-    
-    func confirmVerification(userId: String, flowId: String) async throws {
-    }
-}
-
-extension CryptoVerificationStub: MXCryptoSASVerifying {
-    func startSasVerification(userId: String, flowId: String) async throws -> Sas {
-        .stub(otherUserId: userId, flowId: flowId)
-    }
-    
-    func startSasVerification(userId: String, deviceId: String) async throws -> Sas {
-        .stub(otherUserId: userId, otherDeviceId: deviceId)
-    }
-    
-    func acceptSasVerification(userId: String, flowId: String) async throws {
-    }
-    
-    func emojiIndexes(sas: Sas) throws -> [Int] {
-        stubbedEmojis[sas.flowId] ?? []
-    }
-    
-    func sasDecimals(sas: Sas) throws -> [Int] {
-        return stubbedDecimals[sas.flowId] ?? []
-    }
-}
-
-extension CryptoVerificationStub: MXCryptoQRCodeVerifying {
-    func startQrVerification(userId: String, flowId: String) throws -> QrCode {
-        return .stub()
-=======
     func verification(userId: String, flowId: String) -> MXVerification? {
         stubbedTransactions[flowId]
->>>>>>> b4ec1613
     }
     
     func handleOutgoingVerificationRequest(_ request: OutgoingVerificationRequest) async throws {
