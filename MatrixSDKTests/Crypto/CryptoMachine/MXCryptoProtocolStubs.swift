// 
// Copyright 2022 The Matrix.org Foundation C.I.C
//
// Licensed under the Apache License, Version 2.0 (the "License");
// you may not use this file except in compliance with the License.
// You may obtain a copy of the License at
//
// http://www.apache.org/licenses/LICENSE-2.0
//
// Unless required by applicable law or agreed to in writing, software
// distributed under the License is distributed on an "AS IS" BASIS,
// WITHOUT WARRANTIES OR CONDITIONS OF ANY KIND, either express or implied.
// See the License for the specific language governing permissions and
// limitations under the License.
//

import Foundation
@testable import MatrixSDK

#if DEBUG

@testable import MatrixSDKCrypto

class CryptoIdentityStub: MXCryptoIdentity {
    var userId: String = "Alice"
    var deviceId: String = "ABCD"
    
    var deviceCurve25519Key: String? {
        return nil
    }
    
    var deviceEd25519Key: String? {
        return nil
    }
}

class DevicesSourceStub: CryptoIdentityStub, MXCryptoDevicesSource {
    var devices = [String: [String: Device]]()
    
    func device(userId: String, deviceId: String) -> Device? {
        return devices[userId]?[deviceId]
    }
    
    func devices(userId: String) -> [Device] {
        return devices[userId]?.map { $0.value } ?? []
    }
}

class UserIdentitySourceStub: CryptoIdentityStub, MXCryptoUserIdentitySource {
    var identities = [String: UserIdentity]()
    func userIdentity(userId: String) -> UserIdentity? {
        return identities[userId]
    }
    
    var verification = [String: Bool]()
    func isUserVerified(userId: String) -> Bool {
        return verification[userId] ?? false
    }
    
    func isUserTracked(userId: String) -> Bool {
        return true
    }
    
    func downloadKeys(users: [String]) async throws {
    }
    
<<<<<<< HEAD
    func manuallyVerifyUser(userId: String) async throws {
    }
    
    func manuallyVerifyDevice(userId: String, deviceId: String) async throws {
=======
    func verifyUser(userId: String) async throws {
    }
    
    func verifyDevice(userId: String, deviceId: String) async throws {
    }
    
    func setLocalTrust(userId: String, deviceId: String, trust: LocalTrust) throws {
>>>>>>> 895fbd2d
    }
}

class CryptoCrossSigningStub: CryptoIdentityStub, MXCryptoCrossSigning {
    var stubbedStatus = CrossSigningStatus(
        hasMaster: false,
        hasSelfSigning: false,
        hasUserSigning: false
    )
    func crossSigningStatus() -> CrossSigningStatus {
        return stubbedStatus
    }
    
    func bootstrapCrossSigning(authParams: [AnyHashable : Any]) async throws {
    }
    
    func exportCrossSigningKeys() -> CrossSigningKeyExport? {
        return nil
    }
    
<<<<<<< HEAD
=======
    func importCrossSigningKeys(export: CrossSigningKeyExport) {
    }
    
>>>>>>> 895fbd2d
    var stubbedIdentities = [String: UserIdentity]()
    func userIdentity(userId: String) -> UserIdentity? {
        stubbedIdentities[userId]
    }
    
    var stubbedVerifiedUsers = Set<String>()
    func isUserVerified(userId: String) -> Bool {
        return stubbedVerifiedUsers.contains(userId)
    }
    
    func isUserTracked(userId: String) -> Bool {
        return true
    }
    
    func downloadKeys(users: [String]) async throws {
    }
    
<<<<<<< HEAD
    func manuallyVerifyUser(userId: String) async throws {
    }
    
    func manuallyVerifyDevice(userId: String, deviceId: String) async throws {
=======
    func verifyUser(userId: String) async throws {
    }
    
    func verifyDevice(userId: String, deviceId: String) async throws {
    }
    
    func setLocalTrust(userId: String, deviceId: String, trust: LocalTrust) throws {
>>>>>>> 895fbd2d
    }
}

class CryptoVerificationStub: CryptoIdentityStub {
    var stubbedRequests = [String: VerificationRequest]()
    var stubbedTransactions = [String: Verification]()
    var stubbedErrors = [String: Error]()
    var stubbedEmojis = [String: [Int]]()
    var stubbedDecimals = [String: [Int]]()
    var stubbedQRData = Data()
}

extension CryptoVerificationStub: MXCryptoVerificationRequesting {
    func receiveUnencryptedVerificationEvent(event: MXEvent, roomId: String) {
    }
    
    func requestSelfVerification(methods: [String]) async throws -> VerificationRequest {
        .stub(ourMethods: methods)
    }
    
    func requestVerification(userId: String, roomId: String, methods: [String]) async throws -> VerificationRequest {
        .stub(otherUserId: userId, roomId: roomId, ourMethods: methods)
    }
    
<<<<<<< HEAD
=======
    func requestVerification(userId: String, deviceId: String, methods: [String]) async throws -> VerificationRequest {
        .stub(otherUserId: userId, otherDeviceId: deviceId, ourMethods: methods)
    }
    
>>>>>>> 895fbd2d
    func verificationRequests(userId: String) -> [VerificationRequest] {
        return stubbedRequests.values.map { $0 }
    }
    
    func verificationRequest(userId: String, flowId: String) -> VerificationRequest? {
        return stubbedRequests[flowId]
    }
    
    func acceptVerificationRequest(userId: String, flowId: String, methods: [String]) async throws {
        if let error = stubbedErrors[flowId] {
            throw error
        }
    }
    
    func cancelVerification(userId: String, flowId: String, cancelCode: String) async throws {
        if let error = stubbedErrors[flowId] {
            throw error
        }
    }
}

extension CryptoVerificationStub: MXCryptoVerifying {
    func verification(userId: String, flowId: String) -> Verification? {
        return stubbedTransactions[flowId]
    }
    
    func confirmVerification(userId: String, flowId: String) async throws {
    }
}

extension CryptoVerificationStub: MXCryptoSASVerifying {
    func startSasVerification(userId: String, flowId: String) async throws -> Sas {
        .stub(otherUserId: userId, flowId: flowId)
<<<<<<< HEAD
    }
    
    func startSasVerification(userId: String, deviceId: String) async throws -> Sas {
        .stub(otherUserId: userId, otherDeviceId: deviceId)
=======
>>>>>>> 895fbd2d
    }
    
    func acceptSasVerification(userId: String, flowId: String) async throws {
    }
    
    func emojiIndexes(sas: Sas) throws -> [Int] {
        stubbedEmojis[sas.flowId] ?? []
    }
    
    func sasDecimals(sas: Sas) throws -> [Int] {
        return stubbedDecimals[sas.flowId] ?? []
    }
}

extension CryptoVerificationStub: MXCryptoQRCodeVerifying {
    func startQrVerification(userId: String, flowId: String) throws -> QrCode {
        return .stub()
    }
    
    func scanQrCode(userId: String, flowId: String, data: Data) async throws -> QrCode {
        return .stub()
    }
    
    func generateQrCode(userId: String, flowId: String) throws -> Data {
        return stubbedQRData
    }
}

class CryptoBackupStub: MXCryptoBackup {
    var isBackupEnabled: Bool = false
    var backupKeys: BackupKeys?
    var roomKeyCounts: RoomKeyCounts?
    
    var versionSpy: String?
    var backupKeySpy: MegolmV1BackupKey?
    var recoveryKeySpy: BackupRecoveryKey?
    var roomKeysSpy: [MXMegolmSessionData]?
    
    func enableBackup(key: MegolmV1BackupKey, version: String) throws {
        versionSpy = version
        backupKeySpy = key
    }
    
    func disableBackup() {
    }
    
    func saveRecoveryKey(key: BackupRecoveryKey, version: String?) throws {
        recoveryKeySpy = key
    }
    
    func verifyBackup(version: MXKeyBackupVersion) -> Bool {
        return true
    }
    
    var stubbedSignature = [String : [String : String]]()
    func sign(object: [AnyHashable : Any]) throws -> [String : [String : String]] {
        return stubbedSignature
    }
    
    func backupRoomKeys() async throws {
    }
    
    func importDecryptedKeys(roomKeys: [MXMegolmSessionData], progressListener: ProgressListener) throws -> KeysImportResult {
        roomKeysSpy = roomKeys
        return KeysImportResult(imported: Int64(roomKeys.count), total: Int64(roomKeys.count), keys: [:])
    }
<<<<<<< HEAD
=======
    
    func exportRoomKeys(passphrase: String) throws -> Data {
        return Data()
    }
    
    func importRoomKeys(_ data: Data, passphrase: String, progressListener: ProgressListener) throws -> KeysImportResult {
        return KeysImportResult(imported: 0, total: 0, keys: [:])
    }
>>>>>>> 895fbd2d
}

#endif<|MERGE_RESOLUTION|>--- conflicted
+++ resolved
@@ -64,12 +64,6 @@
     func downloadKeys(users: [String]) async throws {
     }
     
-<<<<<<< HEAD
-    func manuallyVerifyUser(userId: String) async throws {
-    }
-    
-    func manuallyVerifyDevice(userId: String, deviceId: String) async throws {
-=======
     func verifyUser(userId: String) async throws {
     }
     
@@ -77,7 +71,6 @@
     }
     
     func setLocalTrust(userId: String, deviceId: String, trust: LocalTrust) throws {
->>>>>>> 895fbd2d
     }
 }
 
@@ -98,12 +91,9 @@
         return nil
     }
     
-<<<<<<< HEAD
-=======
     func importCrossSigningKeys(export: CrossSigningKeyExport) {
     }
     
->>>>>>> 895fbd2d
     var stubbedIdentities = [String: UserIdentity]()
     func userIdentity(userId: String) -> UserIdentity? {
         stubbedIdentities[userId]
@@ -121,12 +111,6 @@
     func downloadKeys(users: [String]) async throws {
     }
     
-<<<<<<< HEAD
-    func manuallyVerifyUser(userId: String) async throws {
-    }
-    
-    func manuallyVerifyDevice(userId: String, deviceId: String) async throws {
-=======
     func verifyUser(userId: String) async throws {
     }
     
@@ -134,7 +118,6 @@
     }
     
     func setLocalTrust(userId: String, deviceId: String, trust: LocalTrust) throws {
->>>>>>> 895fbd2d
     }
 }
 
@@ -159,13 +142,10 @@
         .stub(otherUserId: userId, roomId: roomId, ourMethods: methods)
     }
     
-<<<<<<< HEAD
-=======
     func requestVerification(userId: String, deviceId: String, methods: [String]) async throws -> VerificationRequest {
         .stub(otherUserId: userId, otherDeviceId: deviceId, ourMethods: methods)
     }
     
->>>>>>> 895fbd2d
     func verificationRequests(userId: String) -> [VerificationRequest] {
         return stubbedRequests.values.map { $0 }
     }
@@ -199,13 +179,10 @@
 extension CryptoVerificationStub: MXCryptoSASVerifying {
     func startSasVerification(userId: String, flowId: String) async throws -> Sas {
         .stub(otherUserId: userId, flowId: flowId)
-<<<<<<< HEAD
     }
     
     func startSasVerification(userId: String, deviceId: String) async throws -> Sas {
         .stub(otherUserId: userId, otherDeviceId: deviceId)
-=======
->>>>>>> 895fbd2d
     }
     
     func acceptSasVerification(userId: String, flowId: String) async throws {
@@ -272,8 +249,6 @@
         roomKeysSpy = roomKeys
         return KeysImportResult(imported: Int64(roomKeys.count), total: Int64(roomKeys.count), keys: [:])
     }
-<<<<<<< HEAD
-=======
     
     func exportRoomKeys(passphrase: String) throws -> Data {
         return Data()
@@ -282,7 +257,6 @@
     func importRoomKeys(_ data: Data, passphrase: String, progressListener: ProgressListener) throws -> KeysImportResult {
         return KeysImportResult(imported: 0, total: 0, keys: [:])
     }
->>>>>>> 895fbd2d
 }
 
 #endif