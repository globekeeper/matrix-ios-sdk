--- conflicted
+++ resolved
@@ -38,18 +38,10 @@
     end
 end
 
-<<<<<<< HEAD
-# https://github.com/matrix-org/matrix-ios-sdk/issues/804#issuecomment-656611365
-post_install do |installer|
-  installer.pods_project.targets.each do |target|
-    target.build_configurations.each do |config|
-      config.build_settings['IPHONEOS_DEPLOYMENT_TARGET'] = '10.0'
-=======
 post_install do |installer|
   installer.pods_project.targets.each do |target|
     target.build_configurations.each do |config|
       config.build_settings['IPHONEOS_DEPLOYMENT_TARGET'] = '11.0'
->>>>>>> 7a69ef4c
     end
   end
 end