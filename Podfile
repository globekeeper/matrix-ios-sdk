--- conflicted
+++ resolved
@@ -16,11 +16,7 @@
     
     pod 'Realm', '10.27.0'
     pod 'libbase58', '~> 0.1.4'
-<<<<<<< HEAD
-    pod 'MatrixSDKCrypto', "0.1.2", :configurations => ['DEBUG']
-=======
     pod 'MatrixSDKCrypto', "0.1.5", :configurations => ['DEBUG']
->>>>>>> 895fbd2d
     
     target 'MatrixSDK-iOS' do
         platform :ios, '11.0'
