--- conflicted
+++ resolved
@@ -51,11 +51,8 @@
         _callTransferType = MXCallTransferTypeBridged;
         self.roomListDataManagerClass = [MXCoreDataRoomListDataManager class];
         _clientPermalinkBaseUrl = nil;
-<<<<<<< HEAD
+        _authEnableRefreshTokens = NO;
         _enableThreads = NO;
-=======
-        _authEnableRefreshTokens = NO;
->>>>>>> cd839f5f
     }
     
     return self;
