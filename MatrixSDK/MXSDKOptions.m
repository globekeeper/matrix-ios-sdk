--- conflicted
+++ resolved
@@ -45,11 +45,8 @@
         _mediaCacheAppVersion = 0;
         _applicationGroupIdentifier = nil;
         _HTTPAdditionalHeaders = @{};
-<<<<<<< HEAD
+        _autoAcceptRoomInvites = NO;
         _callTransferType = MXCallTransferTypeBridged;
-=======
-        _autoAcceptRoomInvites = NO;
->>>>>>> 83e4c5b6
     }
     
     return self;
