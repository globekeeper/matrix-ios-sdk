/*
 Copyright 2014 OpenMarket Ltd
 Copyright 2017 Vector Creations Ltd
 Copyright 2018 New Vector Ltd
 Copyright 2019 The Matrix.org Foundation C.I.C

 Licensed under the Apache License, Version 2.0 (the "License");
 you may not use this file except in compliance with the License.
 You may obtain a copy of the License at
 
 http://www.apache.org/licenses/LICENSE-2.0
 
 Unless required by applicable law or agreed to in writing, software
 distributed under the License is distributed on an "AS IS" BASIS,
 WITHOUT WARRANTIES OR CONDITIONS OF ANY KIND, either express or implied.
 See the License for the specific language governing permissions and
 limitations under the License.
 */

#import <Foundation/Foundation.h>
#import <AVFoundation/AVFoundation.h>

#if TARGET_OS_IPHONE
#import <UIKit/UIKit.h>
#elif TARGET_OS_OSX
#import <Cocoa/Cocoa.h>
#endif

#import "MXEvent.h"
#import "MXJSONModels.h"
#import "MXEventContentPollStart.h"
#import "MXRoomSummary.h"
#import "MXRoomMember.h"
#import "MXReceiptData.h"
#import "MXEventListener.h"
#import "MXRoomState.h"
#import "MXRoomAccountData.h"
#import "MXHTTPOperation.h"
#import "MXCall.h"
#import "MXEventTimeline.h"
#import "MXEventsEnumerator.h"
#import "MXEventContentLocation.h"
#import "MXCryptoConstants.h"
#import "MXSendReplyEventStringLocalizerProtocol.h"

@class MXRoom;
@class MXSession;
@class MXUsersTrustLevelSummary;

MX_ASSUME_MISSING_NULLABILITY_BEGIN

#pragma mark - Notifications

/**
 Posted when a room initial sync is completed.
 
 The notification object is the concerned room (MXRoom instance).
 */
FOUNDATION_EXPORT NSString *const kMXRoomInitialSyncNotification;

/**
 Posted when the messages of an existing room has been flushed during server sync.
 This flush may be due to a limited timeline in the room sync, or the redaction of a state event.
 The token where to start back pagination has been updated.
 
 The notification object is the concerned room (MXRoom instance).
 */
FOUNDATION_EXPORT NSString *const kMXRoomDidFlushDataNotification;

/**
 Error code when tried to join an already joined room.
 */
FOUNDATION_EXPORT NSInteger const kMXRoomAlreadyJoinedErrorCode;

/**
 Error code when attempting to use a room invite sender which is invalid.
 */
FOUNDATION_EXPORT NSInteger const kMXRoomInvalidInviteSenderErrorCode;

/**
 `MXRoom` is the class
 */
@interface MXRoom : NSObject

/**
 The Matrix id of the room.
 */
@property (nonatomic, readonly) NSString *roomId;

/**
 Shortcut to the room summary.
 */
@property (nonatomic, readonly) MXRoomSummary *summary;

/**
 The related matrix session.
 */
@property (nonatomic, readonly) MXSession *mxSession;

/**
 The live events timeline.
 */
- (void)liveTimeline:(void (^)(id<MXEventTimeline> liveTimeline))onComplete;

/**
 The current state of the room.

 This getter method is a shortcut to `liveTimeline.state`.
 */
- (void)state:(void (^)(MXRoomState *roomState))onComplete;

/**
 The current list of members of the room.

 It may require a request to the homeserver if the client has not fetched yet all
 data like in case of members lazy loading.

 @param success A block object called when the operation succeeds. It returns
                the MXRoomMembers object.
 @param failure A block object called when the operation fails.

 @return a MXHTTPOperation instance.
 */
- (MXHTTPOperation*)members:(void (^)(MXRoomMembers *roomMembers))success
                    failure:(void (^)(NSError *error))failure NS_REFINED_FOR_SWIFT;

/**
 Same as `[MXRoom members:]` but it returns already lazy-loaded members if an
 HTTP request to the homeserver is requested.

 @param success A block object called when the operation succeeds. It returns
                all members of the room.
 @param lazyLoadedMembers A block object called when an HTTP request is required. It returns
                          already lazy-loaded members.
 @param failure A block object called when the operation fails.

 @return a MXHTTPOperation instance.
 */
- (MXHTTPOperation*)members:(void (^)(MXRoomMembers *members))success
          lazyLoadedMembers:(void (^)(MXRoomMembers *lazyLoadedMembers))lazyLoadedMembers
                    failure:(void (^)(NSError *error))failure;

/**
 The private user data for this room.
 */
@property (nonatomic, readonly) MXRoomAccountData *accountData;

/**
 Sets a custom account data content for a given type.
 
 @param content Content of the account data. Required
 @param type Type of the account data. Required
 @param success A block object called when the operation succeeds. Optional
 @param failure A block object called when the operation fails. Optional
 
 @return an MXHTTPOperation instance
 */
- (MXHTTPOperation *)setAccountData:(NSDictionary *)content
                            forType:(NSString *)type
                            success:(void (^)(void))success
                            failure:(void (^)(NSError *))failure NS_REFINED_FOR_SWIFT;

/**
 The text message partially typed by the user but not yet sent.
 The value is stored by the session store. Thus, it can be retrieved
 when the application restarts.
 */
// @TODO(summary): Move to MXRoomSummary
@property (nonatomic) NSAttributedString *partialAttributedTextMessage;

/**
 The list of ids of users currently typing in this room.
 This array is updated on each received m.typing event (MXEventTypeTypingNotification).
 */
@property (nonatomic, readonly) NSArray<NSString *> *typingUsers;

/**
 Indicate if the room is tagged as a direct chat.
 */
@property (nonatomic, readonly) BOOL isDirect;

/**
 The user identifier for whom this room is tagged as direct (if any).
 nil if the room is not a direct chat.
 */
@property (nonatomic, readonly) NSString *directUserId;

/**
 Tag this room as a direct one, or remove the direct tag.

 @discussion: When a room is tagged as direct without mentioning the concerned userId,
 the room becomes a direct chat with the oldest joined member. If no member has joined yet,
 the room becomes direct with the oldest invited member.

 @param isDirect Tell whether the room is direct or not.
 @param userId (optional) the identifier of the user for whom the room becomes direct.
 @param success A block object called when the operation succeeds.
 @param failure A block object called when the operation fails.
 */
- (MXHTTPOperation*)setIsDirect:(BOOL)isDirect
                     withUserId:(NSString*)userId
                        success:(void (^)(void))success
                        failure:(void (^)(NSError *error))failure;

/**
 Create a `MXRoom` instance.

 @param roomId the id of the room.
 @param mxSession the session to use.
 @return the new instance.
 */
- (id)initWithRoomId:(NSString*)roomId andMatrixSession:(MXSession*)mxSession;

/**
 Create a `MXRoom` instance by specifying the store the live timeline must use.

 @param roomId the id of the room.
 @param mxSession the session to use.
 @param store the store to use to store live timeline events.
 @return the new instance.
 */
- (id)initWithRoomId:(NSString *)roomId matrixSession:(MXSession *)mxSession andStore:(id<MXStore>)store;

/**
 Load a `MXRoom` instance from the store.

 @param store the store to mount data from and to store live data to.
 @param roomId the id of the room.
 @param matrixSession the session to use.
 @return the new instance.
 */
+ (id)loadRoomFromStore:(id<MXStore>)store withRoomId:(NSString *)roomId matrixSession:(MXSession *)matrixSession;

- (void)close;

#pragma mark - Server sync

/**
 Update room data according to the provided sync response.
 
 @param roomSync information to sync the room with the home server data.
 @param onComplete the block called when the operation completes.
 */
- (void)handleJoinedRoomSync:(MXRoomSync*)roomSync onComplete:(void (^)(void))onComplete;

/**
 Update the invited room state according to the provided data.
 
 @param invitedRoomSync information to update the room state.
 @param onComplete the block called when the operation completes.
 */
- (void)handleInvitedRoomSync:(MXInvitedRoomSync *)invitedRoomSync onComplete:(void (^)(void))onComplete;


#pragma mark - Stored messages enumerator
/**
 Get an enumerator on all messages of the room downloaded so far.
 */
@property (nonatomic, readonly) id<MXEventsEnumerator> enumeratorForStoredMessages;

/**
 Get an events enumerator on messages of the room with a filter on the events types.

 An optional array of event types may be provided to filter room events. When this array is not nil,
 the type of the returned last event should match with one of the provided types.

 @param types an array of event types strings (MXEventTypeString).
 @return the events enumerator.
 */
- (id<MXEventsEnumerator>)enumeratorForStoredMessagesWithTypeIn:(NSArray<MXEventTypeString> *)types;

/**
 The count of stored messages for this room.
 */
@property (nonatomic, readonly) NSUInteger storedMessagesCount;


#pragma mark - Room operations
/**
 Send a generic non state event to a room.

 @param eventTypeString the type of the event. @see MXEventType.
 @param content the content that will be sent to the server as a JSON object.
 @param threadId the identifier of thread to send the event.
 @param localEcho a pointer to a MXEvent object.
                  When the event type is `kMXEventTypeStringRoomMessage`, this pointer
                  is set to an actual MXEvent object containing the local created event which should be used
                  to echo the message in the messages list until the resulting event come through the server sync.
                  For information, the identifier of the created local event has the prefix: `kMXEventLocalEventIdPrefix`.
                  You may specify nil for this parameter if you do not want this information.
                  You may provide your own MXEvent object, in this case only its send state is updated.
                  When the event type is `kMXEventTypeStringRoomEncrypted`, no local event is created.

 @param success A block object called when the operation succeeds. It returns
                the event id of the event generated on the home server
 @param failure A block object called when the operation fails.
 
 @return a MXHTTPOperation instance.
 */
- (MXHTTPOperation*)sendEventOfType:(MXEventTypeString)eventTypeString
                            content:(NSDictionary<NSString*, id>*)content
                           threadId:(NSString*)threadId
                          localEcho:(MXEvent**)localEcho
                            success:(void (^)(NSString *eventId))success
                            failure:(void (^)(NSError *error))failure NS_REFINED_FOR_SWIFT;

/**
 Send a generic state event to a room.

 @param eventTypeString the type of the event. @see MXEventType.
 @param content the content that will be sent to the server as a JSON object.
 @param stateKey the optional state key.
 @param success A block object called when the operation succeeds. It returns
 the event id of the event generated on the home server
 @param failure A block object called when the operation fails.

 @return a MXHTTPOperation instance.
 */
- (MXHTTPOperation*)sendStateEventOfType:(MXEventTypeString)eventTypeString
                                 content:(NSDictionary<NSString*, id>*)content
                                stateKey:(NSString*)stateKey
                                 success:(void (^)(NSString *eventId))success
                                 failure:(void (^)(NSError *error))failure NS_REFINED_FOR_SWIFT;

/**
 Send a room message to a room.

 @param content the message content that will be sent to the server as a JSON object.
 @param threadId the identifier of thread to send the event.
 @param localEcho a pointer to a MXEvent object. This pointer is set to an actual MXEvent object
                  containing the local created event which should be used to echo the message in
                  the messages list until the resulting event come through the server sync.
                  For information, the identifier of the created local event has the prefix: `kMXEventLocalEventIdPrefix`.
                  You may specify nil for this parameter if you do not want this information.
                  You may provide your own MXEvent object, in this case only its send state is updated.
 @param success A block object called when the operation succeeds. It returns
                the event id of the event generated on the home server
 @param failure A block object called when the operation fails.

 @return a MXHTTPOperation instance.
 */
- (MXHTTPOperation*)sendMessageWithContent:(NSDictionary<NSString*, id>*)content
                                  threadId:(NSString*)threadId
                                 localEcho:(MXEvent**)localEcho
                                   success:(void (^)(NSString *eventId))success
                                   failure:(void (^)(NSError *error))failure NS_REFINED_FOR_SWIFT;

/**
 Send a text message to the room.
 
 @param text the text to send.
 @param formattedText the optional HTML formatted string of the text to send.
 @param threadId the identifier of thread to send the event.
 @param localEcho a pointer to a MXEvent object (@see sendMessageWithContent: for details).
 @param success A block object called when the operation succeeds. It returns
                the event id of the event generated on the home server
 @param failure A block object called when the operation fails.

 @return a MXHTTPOperation instance.
 */
- (MXHTTPOperation*)sendTextMessage:(NSString*)text
                      formattedText:(NSString*)formattedText
                           location:(NSDictionary*)location
                           threadId:(NSString*)threadId
                          localEcho:(MXEvent**)localEcho
                            success:(void (^)(NSString *eventId))success
                            failure:(void (^)(NSError *error))failure NS_REFINED_FOR_SWIFT;

/**
 Send a text message to the room.

 @param text the text to send.
 @param threadId the identifier of thread to send the event.
 @param success A block object called when the operation succeeds. It returns
 the event id of the event generated on the home server
 @param failure A block object called when the operation fails.

 @return a MXHTTPOperation instance.
 */
- (MXHTTPOperation*)sendTextMessage:(NSString*)text
                           location:(NSDictionary*)location
                           threadId:(NSString*)threadId
                            success:(void (^)(NSString *eventId))success
                            failure:(void (^)(NSError *error))failure NS_REFINED_FOR_SWIFT;

/**
 Send an emote message to the room.
 
 @param emoteBody the emote body to send.
 @param formattedBody the optional HTML formatted string of the emote.
 @param threadId the identifier of thread to send the event.
 @param localEcho a pointer to a MXEvent object (@see sendMessageWithContent: for details).
 @param success A block object called when the operation succeeds. It returns
                the event id of the event generated on the home server
 @param failure A block object called when the operation fails.
 
 @return a MXHTTPOperation instance.
 */
- (MXHTTPOperation*)sendEmote:(NSString*)emoteBody
                formattedText:(NSString*)formattedBody
                     threadId:(NSString*)threadId
                    localEcho:(MXEvent**)localEcho
                      success:(void (^)(NSString *eventId))success
                      failure:(void (^)(NSError *error))failure NS_REFINED_FOR_SWIFT;

/**
 Send an image to the room.
 
 @param imageData the data of the image to send.
 @param imageSize the original size of the image.
 @param mimetype  the image mimetype.
 @param thumbnail optional thumbnail image (may be nil).
 @param threadId the identifier of thread to send the event.
 @param localEcho a pointer to a MXEvent object (@see sendMessageWithContent: for details).
 @param success A block object called when the operation succeeds. It returns
                the event id of the event generated on the home server
 @param failure A block object called when the operation fails.
 
 @return a MXHTTPOperation instance.
 */
- (MXHTTPOperation*)sendImage:(NSData*)imageData
                withImageSize:(CGSize)imageSize
                     mimeType:(NSString*)mimetype
#if TARGET_OS_IPHONE
                 andThumbnail:(UIImage*)thumbnail
#elif TARGET_OS_OSX
                 andThumbnail:(NSImage*)thumbnail
#endif
                     threadId:(NSString*)threadId
                    localEcho:(MXEvent**)localEcho
                      success:(void (^)(NSString *eventId))success
                      failure:(void (^)(NSError *error))failure;

/**
 Send an image to the room.

 @param imageData the data of the image to send.
 @param imageSize the original size of the image.
 @param mimetype  the image mimetype.
 @param thumbnail optional thumbnail image (may be nil).
 @param blurhash optional BlurHash (may be nil).
 @param threadId the identifier of thread to send the event.
 @param caption the caption NSString of the image.
 @param location the optional location of the sender.
 @param localEcho a pointer to a MXEvent object (@see sendMessageWithContent: for details).
 @param success A block object called when the operation succeeds. It returns
                the event id of the event generated on the home server
 @param failure A block object called when the operation fails.

 @return a MXHTTPOperation instance.
 */
- (MXHTTPOperation*)sendImage:(NSData*)imageData
                withImageSize:(CGSize)imageSize
                     mimeType:(NSString*)mimetype
#if TARGET_OS_IPHONE
                 andThumbnail:(UIImage*)thumbnail
#elif TARGET_OS_OSX
                 andThumbnail:(NSImage*)thumbnail
#endif
                     blurHash:(NSString*)blurhash
                      caption:(NSString*)caption
                     location:(NSDictionary*)location
                     threadId:(NSString*)threadId
                    localEcho:(MXEvent**)localEcho
                      success:(void (^)(NSString *eventId))success
                      failure:(void (^)(NSError *error))failure NS_REFINED_FOR_SWIFT;

/**
 Send a video to the room.
 
 @param videoLocalURL the local filesystem path of the video to send.
 @param videoThumbnail the UIImage hosting a video thumbnail.
 @param caption the caption NSString of the video.
 @param location the optional location of the sender.
 @param threadId the identifier of thread to send the event.
 @param localEcho a pointer to a MXEvent object (@see sendMessageWithContent: for details).
 @param success A block object called when the operation succeeds. It returns
                the event id of the event generated on the home server
 @param failure A block object called when the operation fails.
 
 @return a MXHTTPOperation instance.
 */
- (MXHTTPOperation*)sendVideo:(NSURL*)videoLocalURL
#if TARGET_OS_IPHONE
                withThumbnail:(UIImage*)videoThumbnail
#elif TARGET_OS_OSX
                withThumbnail:(NSImage*)videoThumbnail
#endif
                      caption:(NSString*)caption
                     location:(NSDictionary*)location
                     threadId:(NSString*)threadId
                    localEcho:(MXEvent**)localEcho
                      success:(void (^)(NSString *eventId))success
                      failure:(void (^)(NSError *error))failure NS_REFINED_FOR_SWIFT;

/**
 Send a video to the room.
 
 @param videoAsset an AVAsset that represents the video to send.
 @param videoThumbnail the UIImage hosting a video thumbnail.
 @param caption the caption NSString of the video.
 @param location the optional location of the sender.
 @param threadId the identifier of thread to send the event.
 @param localEcho a pointer to a MXEvent object (@see sendMessageWithContent: for details).
 @param success A block object called when the operation succeeds. It returns
                the event id of the event generated on the home server
 @param failure A block object called when the operation fails.
 
 @return a MXHTTPOperation instance.
 */
- (MXHTTPOperation*)sendVideoAsset:(AVAsset*)videoAsset
#if TARGET_OS_IPHONE
                     withThumbnail:(UIImage*)videoThumbnail
#elif TARGET_OS_OSX
                     withThumbnail:(NSImage*)videoThumbnail
#endif
                           caption:(NSString*)caption
                          location:(NSDictionary*)location
                          threadId:(NSString*)threadId
                         localEcho:(MXEvent**)localEcho
                           success:(void (^)(NSString *eventId))success
                           failure:(void (^)(NSError *error))failure NS_REFINED_FOR_SWIFT;

/**
 Send a file to the room.
 
 @param fileLocalURL the local filesystem path of the file to send.
 @param mimeType the mime type of the file.
 @param caption the caption NSString of the file.
 @param location the optional location of the sender.
 @param threadId the identifier of thread to send the event.
 @param localEcho a pointer to a MXEvent object (@see sendMessageWithContent: for details).
 @param success A block object called when the operation succeeds. It returns
                the event id of the event generated on the home server
 @param failure A block object called when the operation fails.
 @param keepActualName if YES, the filename in the local storage will be kept while sending.
 
 @return a MXHTTPOperation instance.
 */
- (MXHTTPOperation*)sendFile:(NSURL*)fileLocalURL
                    mimeType:(NSString*)mimeType
                     caption:(NSString*)caption
                    location:(NSDictionary*)location
                    threadId:(NSString*)threadId
                   localEcho:(MXEvent**)localEcho
                     success:(void (^)(NSString *eventId))success
                     failure:(void (^)(NSError *error))failure
          keepActualFilename:(BOOL)keepActualName NS_REFINED_FOR_SWIFT;

/**
 Send a file to a room (see above) without keeping the local storage filename
 */
- (MXHTTPOperation*)sendFile:(NSURL*)fileLocalURL
                    mimeType:(NSString*)mimeType
                     caption:(NSString*)caption
                    location:(NSDictionary*)location
                    threadId:(NSString*)threadId
                   localEcho:(MXEvent**)localEcho
                     success:(void (^)(NSString *eventId))success
                     failure:(void (^)(NSError *error))failure NS_REFINED_FOR_SWIFT;

/**
 Send an audio file to the room.
 
 @param fileLocalURL the local filesystem path of the file to send.
 @param mimeType the mime type of the file.
 @param caption the caption NSString of the audio file.
 @param location the optional location of the sender.
 @param threadId the identifier of thread to send the event.
 @param localEcho a pointer to a MXEvent object (@see sendMessageWithContent: for details).
 @param success A block object called when the operation succeeds. It returns
 the event id of the event generated on the home server
 @param failure A block object called when the operation fails.
 @param keepActualName if YES, the filename in the local storage will be kept while sending.
 
 @return a MXHTTPOperation instance.
 */
- (MXHTTPOperation*)sendAudioFile:(NSURL*)fileLocalURL
                         mimeType:(NSString*)mimeType
                     caption:(NSString*)caption
                    location:(NSDictionary*)location
                         threadId:(NSString*)threadId
                        localEcho:(MXEvent**)localEcho
                          success:(void (^)(NSString *eventId))success
                          failure:(void (^)(NSError *error))failure
               keepActualFilename:(BOOL)keepActualName NS_REFINED_FOR_SWIFT;

/**
 Send a voice message to the room.
 
 @param fileLocalURL the local filesystem path of the file to send.
 @param mimeType (optional) the mime type of the file. Defaults to `audio/ogg`
 @param duration the length of the voice message in milliseconds
 @param samples an array of floating point values normalized to [0, 1], boxed within NSNumbers
 @param threadId the identifier of thread to send the event.
 @param localEcho a pointer to a MXEvent object (@see sendMessageWithContent: for details).
 @param success A block object called when the operation succeeds. It returns
 the event id of the event generated on the home server
 @param failure A block object called when the operation fails.
 @param keepActualName if YES, the filename in the local storage will be kept while sending.
 
 @return a MXHTTPOperation instance.
 */
- (MXHTTPOperation*)sendVoiceMessage:(NSURL*)fileLocalURL
                            mimeType:(NSString*)mimeType
                            duration:(NSUInteger)duration
                             samples:(NSArray<NSNumber *> *)samples
                            threadId:(NSString*)threadId
                           localEcho:(MXEvent**)localEcho
                             success:(void (^)(NSString *eventId))success
                             failure:(void (^)(NSError *error))failure
                  keepActualFilename:(BOOL)keepActualName NS_REFINED_FOR_SWIFT;

/**
 Send a voice message to the room.
 
 @param fileLocalURL the local filesystem path of the file to send.
 @param additionalContentParams (optional) the additional parameters to the content.
 @param mimeType (optional) the mime type of the file. Defaults to `audio/ogg`
 @param duration the length of the voice message in milliseconds
 @param samples an array of floating point values normalized to [0, 1], boxed within NSNumbers
<<<<<<< HEAD
 @param location the optional location of the sender.
=======
>>>>>>> 895fbd2d
 @param threadId the identifier of thread to send the event.
 @param localEcho a pointer to a MXEvent object (@see sendMessageWithContent: for details).
 @param success A block object called when the operation succeeds. It returns
 the event id of the event generated on the home server
 @param failure A block object called when the operation fails.
 @param keepActualName if YES, the filename in the local storage will be kept while sending.
 
 @return a MXHTTPOperation instance.
 */
- (MXHTTPOperation*)sendVoiceMessage:(NSURL*)fileLocalURL
             additionalContentParams:(NSDictionary *)additionalContentParams
                            mimeType:(NSString*)mimeType
                            duration:(NSUInteger)duration
                             samples:(NSArray<NSNumber *> *)samples
<<<<<<< HEAD
                            location:(NSDictionary*)location
=======
>>>>>>> 895fbd2d
                            threadId:(NSString*)threadId
                           localEcho:(MXEvent**)localEcho
                             success:(void (^)(NSString *eventId))success
                             failure:(void (^)(NSError *error))failure
                  keepActualFilename:(BOOL)keepActualName NS_REFINED_FOR_SWIFT;

/**
 Cancel a sending operation.

 Note that the local echo event will be not removed from the outgoing message queue.
 `removeOutgoingMessage` must be called for that.

 @param localEchoEventId the id of the local echo event created by the sending
        operation to cancel.
 */
- (void)cancelSendingOperation:(NSString*)localEchoEventId;

/**
 Determine if an event has a local echo.
 
 @param event the concerned event.
 @return a local echo event corresponding to the event. Nil if there is no match.
 */
- (MXEvent*)pendingLocalEchoRelatedToEvent:(MXEvent*)event;

/**
 Remove a local echo event from the pending queue.
 
 @discussion
 It can be removed from the list because we received the true event from the event stream
 or the corresponding request has failed.
 
 @param localEchoEventId the local echo event id.
 */
- (void)removePendingLocalEcho:(NSString*)localEchoEventId;

/**
 Set the topic of the room.

 @param topic the topic to set.
 @param success A block object called when the operation succeeds.
 @param failure A block object called when the operation fails.

 @return a MXHTTPOperation instance.
 */
- (MXHTTPOperation*)setTopic:(NSString*)topic
                     success:(void (^)(void))success
                     failure:(void (^)(NSError *error))failure NS_REFINED_FOR_SWIFT;

/**
 Set the avatar of the room.

 @param avatar the avatar url to set.
 @param success A block object called when the operation succeeds.
 @param failure A block object called when the operation fails.

 @return a MXHTTPOperation instance.
 */
- (MXHTTPOperation*)setAvatar:(NSString*)avatar
                      success:(void (^)(void))success
                      failure:(void (^)(NSError *error))failure NS_REFINED_FOR_SWIFT;

/**
 Set the name of the room.

 @param name the name to set.
 @param success A block object called when the operation succeeds.
 @param failure A block object called when the operation fails.

 @return a MXHTTPOperation instance.
 */
- (MXHTTPOperation*)setName:(NSString*)name
                    success:(void (^)(void))success
                    failure:(void (^)(NSError *error))failure NS_REFINED_FOR_SWIFT;

/**
 Set the history visibility of the room.

 @param historyVisibility the history visibility to set.
 @param success A block object called when the operation succeeds.
 @param failure A block object called when the operation fails.

 @return a MXHTTPOperation instance.
 */
- (MXHTTPOperation*)setHistoryVisibility:(MXRoomHistoryVisibility)historyVisibility
                                 success:(void (^)(void))success
                                 failure:(void (^)(NSError *error))failure NS_REFINED_FOR_SWIFT;

/**
 Set the join rule of the room.

 @param joinRule the join rule to set.
 @param success A block object called when the operation succeeds.
 @param failure A block object called when the operation fails.

 @return a MXHTTPOperation instance.
 */
- (MXHTTPOperation*)setJoinRule:(MXRoomJoinRule)joinRule
                        success:(void (^)(void))success
                        failure:(void (^)(NSError *error))failure NS_REFINED_FOR_SWIFT;

/**
 Set the join rule of the room.

 @param joinRule the join rule to set.
 @param parentIds list of parent room ID (requested for `restricted` join rule)
 @param success A block object called when the operation succeeds.
 @param failure A block object called when the operation fails.

 @return a MXHTTPOperation instance.
 */
- (MXHTTPOperation*)setJoinRule:(MXRoomJoinRule)joinRule
                      parentIds:(NSArray<NSString *>*)parentIds
                        success:(void (^)(void))success
                        failure:(void (^)(NSError *error))failure NS_REFINED_FOR_SWIFT;

/**
 Set the guest access of the room.

 @param guestAccess the guest access to set.
 @param success A block object called when the operation succeeds.
 @param failure A block object called when the operation fails.

 @return a MXHTTPOperation instance.
 */
- (MXHTTPOperation*)setGuestAccess:(MXRoomGuestAccess)guestAccess
                           success:(void (^)(void))success
                           failure:(void (^)(NSError *error))failure NS_REFINED_FOR_SWIFT;

/**
 Set the visbility of the room in the current HS's room directory.

 @param directoryVisibility the directory visibility to set.
 @param success A block object called when the operation succeeds.
 @param failure A block object called when the operation fails.

 @return a MXHTTPOperation instance.
 */
- (MXHTTPOperation*)setDirectoryVisibility:(MXRoomDirectoryVisibility)directoryVisibility
                                   success:(void (^)(void))success
                                   failure:(void (^)(NSError *error))failure NS_REFINED_FOR_SWIFT;

/**
 Add a room alias
 
 @param roomAlias the room alias to add.
 @param success A block object called when the operation succeeds.
 @param failure A block object called when the operation fails.
 
 @return a MXHTTPOperation instance.
 */
- (MXHTTPOperation*)addAlias:(NSString *)roomAlias
                     success:(void (^)(void))success
                     failure:(void (^)(NSError *error))failure NS_REFINED_FOR_SWIFT;

/**
 Remove a room alias
 
 @param roomAlias the room alias to remove.
 @param success A block object called when the operation succeeds.
 @param failure A block object called when the operation fails.
 
 @return a MXHTTPOperation instance.
 */
- (MXHTTPOperation*)removeAlias:(NSString *)roomAlias
                        success:(void (^)(void))success
                        failure:(void (^)(NSError *error))failure NS_REFINED_FOR_SWIFT;

/**
 Set the canonical alias of the room.
 
 @param canonicalAlias the canonical alias to set.
 @param success A block object called when the operation succeeds.
 @param failure A block object called when the operation fails.
 
 @return a MXHTTPOperation instance.
 */
- (MXHTTPOperation*)setCanonicalAlias:(NSString *)canonicalAlias
                              success:(void (^)(void))success
                              failure:(void (^)(NSError *error))failure NS_REFINED_FOR_SWIFT;

/**
 Get the visibility of the room in the current HS's room directory.
 
 Note: This information is not part of the room state because it is related
 to the current homeserver.
 There is currently no way to be updated on directory visibility change. That's why a
 request must be issued everytime.

 @param success A block object called when the operation succeeds. It provides the room directory visibility.
 @param failure A block object called when the operation fails.

 @return a MXHTTPOperation instance.
 */
- (MXHTTPOperation*)directoryVisibility:(void (^)(MXRoomDirectoryVisibility directoryVisibility))success
                                failure:(void (^)(NSError *error))failure NS_REFINED_FOR_SWIFT;

/**
 Join this room where the user has been invited.

 @param success A block object called when the operation is complete.
 @param failure A block object called when the operation fails.

 @return a MXHTTPOperation instance.
 */
- (MXHTTPOperation*)join:(void (^)(void))success
                 failure:(void (^)(NSError *error))failure NS_REFINED_FOR_SWIFT;

/**
 Leave this room.
 
 @param success A block object called when the operation is complete.
 @param failure A block object called when the operation fails.

 @return a MXHTTPOperation instance.
 */
- (MXHTTPOperation*)leave:(void (^)(void))success
                  failure:(void (^)(NSError *error))failure NS_REFINED_FOR_SWIFT;

/**
 Ignore the user who sent the invite to this room. This user is then added to the current
 user's ignore list.
 
 @param success A block object called when the operation is complete.
 @param failure A block object called when the operation fails.

 @return a MXHTTPOperation instance.
 */
- (MXHTTPOperation*)ignoreInviteSender:(void (^)(void))success
                               failure:(void (^)(NSError *error))failure;

/**
 Invite a user to this room.

 @param userId the user id.
 @param success A block object called when the operation succeeds.
 @param failure A block object called when the operation fails.

 @return a MXHTTPOperation instance.
 */
- (MXHTTPOperation*)inviteUser:(NSString*)userId
                       success:(void (^)(void))success
                       failure:(void (^)(NSError *error))failure NS_REFINED_FOR_SWIFT;

/**
 Invite a user to a room based on their email address to this room.

 @param email the user email.
 @param success A block object called when the operation succeeds.
 @param failure A block object called when the operation fails.

 @return a MXHTTPOperation instance.
 */
- (MXHTTPOperation*)inviteUserByEmail:(NSString*)email
                              success:(void (^)(void))success
                              failure:(void (^)(NSError *error))failure NS_REFINED_FOR_SWIFT;

/**
 Kick a user from this room.

 @param userId the user id.
 @param success A block object called when the operation succeeds.
 @param failure A block object called when the operation fails.

 @return a MXHTTPOperation instance.
 */
- (MXHTTPOperation*)kickUser:(NSString*)userId
                      reason:(NSString*)reason
                     success:(void (^)(void))success
                     failure:(void (^)(NSError *error))failure NS_REFINED_FOR_SWIFT;

/**
 Ban a user in this room.

 @param userId the user id.
 @param success A block object called when the operation succeeds.
 @param failure A block object called when the operation fails.

 @return a MXHTTPOperation instance.
 */
- (MXHTTPOperation*)banUser:(NSString*)userId
                     reason:(NSString*)reason
                    success:(void (^)(void))success
                    failure:(void (^)(NSError *error))failure NS_REFINED_FOR_SWIFT;

/**
 Unban a user in this room.

 @param userId the user id.
 @param success A block object called when the operation succeeds.
 @param failure A block object called when the operation fails.

 @return a MXHTTPOperation instance.
 */
- (MXHTTPOperation*)unbanUser:(NSString*)userId
                      success:(void (^)(void))success
                      failure:(void (^)(NSError *error))failure NS_REFINED_FOR_SWIFT;

/**
 Set the power level of a member of the room.

 @param userId the id of the user.
 @param powerLevel the value to set.

 @param success A block object called when the operation succeeds.
 @param failure A block object called when the operation fails.

 @return a MXHTTPOperation instance.
 */
- (MXHTTPOperation*)setPowerLevelOfUserWithUserID:(NSString*)userId powerLevel:(NSInteger)powerLevel
                                          success:(void (^)(void))success
                                          failure:(void (^)(NSError *error))failure NS_REFINED_FOR_SWIFT;

/**
 Inform the home server that the user is typing (or not) in this room.

 @param typing Use YES if the user is currently typing.
 @param timeout the length of time until the user should be treated as no longer typing,
                in milliseconds. Can be ommited (set to -1) if they are no longer typing.

 @param success A block object called when the operation succeeds.
 @param failure A block object called when the operation fails.

 @return a MXHTTPOperation instance.
 */
- (MXHTTPOperation*)sendTypingNotification:(BOOL)typing
                                   timeout:(NSUInteger)timeout
                                   success:(void (^)(void))success
                                   failure:(void (^)(NSError *error))failure NS_REFINED_FOR_SWIFT;

/**
 Redact an event in this room.
 
 @param eventId the id of the redacted event.
 @param reason the redaction reason (optional).
 
 @param success A block object called when the operation succeeds.
 @param failure A block object called when the operation fails.

 @return a MXHTTPOperation instance.
 */
- (MXHTTPOperation*)redactEvent:(NSString*)eventId
                         reason:(NSString*)reason
                        success:(void (^)(void))success
                        failure:(void (^)(NSError *error))failure NS_REFINED_FOR_SWIFT;

/**
 Report an event in this room.

 @param eventId the id of the event event.
 @param score the metric to let the user rate the severity of the abuse.
              It ranges from -100 “most offensive” to 0 “inoffensive”.
 @param reason the redaction reason (optional).

 @param success A block object called when the operation succeeds.
 @param failure A block object called when the operation fails.

 @return a MXHTTPOperation instance.
 */
- (MXHTTPOperation*)reportEvent:(NSString*)eventId
                          score:(NSInteger)score
                         reason:(NSString*)reason
                        success:(void (^)(void))success
                        failure:(void (^)(NSError *error))failure NS_REFINED_FOR_SWIFT;

/**
 Set the related groups of the room.
 
 @param relatedGroups the list of the identifiers of the related groups to set.
 @param success A block object called when the operation succeeds.
 @param failure A block object called when the operation fails.
 
 @return a MXHTTPOperation instance.
 */
- (MXHTTPOperation*)setRelatedGroups:(NSArray<NSString *>*)relatedGroups
                             success:(void (^)(void))success
                             failure:(void (^)(NSError *error))failure;

/**
 Indicate if replying to the provided event is supported.
 Only event of type 'MXEventTypeRoomMessage' are supported for the moment, and for certain msgtype.
 
 @param eventToReply the event to reply to
 @return YES if it is possible to reply to this event
 */
- (BOOL)canReplyToEvent:(MXEvent *)eventToReply;

/**
 Send a reply to an event with text message to the room.
 
 It's only supported to reply to event with 'm.room.message' event type and following message types: 'm.text', 'm.text', 'm.emote', 'm.notice', 'm.image', 'm.file', 'm.video', 'm.audio'.
 
 @param eventToReply The event to reply.
 @param textMessage the text to send.
 @param formattedTextMessage the optional HTML formatted string of the text to send.
 @param stringLocalizer string localizations used when building reply message.
 @param threadId identifier of the thread in which the reply event will reside. Pass nil to use room timeline instead.
 @param localEcho a pointer to a MXEvent object (@see sendMessageWithContent: for details).
 @param success A block object called when the operation succeeds. It returns
 the event id of the event generated on the home server
 @param failure A block object called when the operation fails.
 
 @return a MXHTTPOperation instance.
 */
- (MXHTTPOperation*)sendReplyToEvent:(MXEvent*)eventToReply
                     withTextMessage:(NSString*)textMessage
                formattedTextMessage:(NSString*)formattedTextMessage
                     stringLocalizer:(id<MXSendReplyEventStringLocalizerProtocol>)stringLocalizer
                            threadId:(NSString*)threadId
                           localEcho:(MXEvent**)localEcho
                             success:(void (^)(NSString *eventId))success
                             failure:(void (^)(NSError *error))failure NS_REFINED_FOR_SWIFT;

#pragma mark - Polls

- (MXHTTPOperation *)sendPollStartWithContent:(MXEventContentPollStart *)content
                                     threadId:(NSString*)threadId
                                    localEcho:(MXEvent **)localEcho
                                      success:(void (^)(NSString *))success
                                      failure:(void (^)(NSError *))failure;

- (MXHTTPOperation*)sendPollResponseForEvent:(MXEvent *)pollEvent
                       withAnswerIdentifiers:(NSArray<NSString *> *)answerIdentifiers
                                    threadId:(NSString*)threadId
                                   localEcho:(MXEvent **)localEcho
                                     success:(void (^)(NSString *eventId))success
                                     failure:(void (^)(NSError *error))failure;

- (MXHTTPOperation*)sendPollEndForEvent:(MXEvent *)pollEvent
                               threadId:(NSString*)threadId
                              localEcho:(MXEvent **)localEcho
                                success:(void (^)(NSString *eventId))success
                                failure:(void (^)(NSError *error))failure;

- (MXHTTPOperation *)sendPollUpdateForEvent:(MXEvent *)pollStartEvent
                                 oldContent:(MXEventContentPollStart *)oldContent
                                 newContent:(MXEventContentPollStart *)newContent
                                  localEcho:(MXEvent **)localEcho
                                    success:(void (^)(NSString *))success
                                    failure:(void (^)(NSError *))failure;

#pragma mark - Location sharing

- (MXHTTPOperation *)sendLocationWithLatitude:(double)latitude
                                    longitude:(double)longitude
                                  description:(NSString *)description
                                     threadId:(NSString*)threadId
                                    localEcho:(MXEvent **)localEcho
                                    assetType:(MXEventAssetType)assetType
                                      success:(void (^)(NSString *))success
                                      failure:(void (^)(NSError *))failure;

#pragma mark - Events listeners on the live timeline
/**
 Register a listener to events of the room live timeline.

 @param onEvent the block that will called once a new event has been handled.
 @return a reference to use to unregister the listener
 */
- (id)listenToEvents:(MXOnRoomEvent)onEvent;

/**
 Register a listener for some types of events on the room live timeline.

 @param types an array of event types strings (MXEventTypeString) to listen to.
 @param onEvent the block that will called once a new event has been handled.
 @return a reference to use to unregister the listener
 */
- (id)listenToEventsOfTypes:(NSArray<MXEventTypeString> *)types onEvent:(MXOnRoomEvent)onEvent;

/**
 Unregister a listener from the room live timeline.

 @param listener the reference of the listener to remove.
 */
- (void)removeListener:(id)listener;

/**
 Unregister all listeners from the room live timeline.
 */
- (void)removeAllListeners;


#pragma mark - Events timeline
/**
 Open a new `MXEventTimeline` instance around the passed event.

 @param eventId the id of the event.
 @return a new `MXEventTimeline` instance.
 */
- (id<MXEventTimeline>)timelineOnEvent:(NSString*)eventId;


#pragma mark - Fake event objects creation
/**
 Create a temporary event for the room.

 @param eventId the event id. A globally unique string with kMXEventLocalEventIdPrefix prefix is defined when this param is nil.
 @param eventType the type of the event. @see MXEventType.
 @param content the event content.
 @param threadId the id of the thread to use.
 @return the created event.
 */
- (MXEvent*)fakeEventWithEventId:(NSString*)eventId eventType:(MXEventTypeString)eventType andContent:(NSDictionary<NSString*, id>*)content threadId:(NSString*)threadId;

/**
 Create a temporary message event for the room.

 @param eventId the event id. A globally unique string with kMXEventLocalEventIdPrefix prefix is defined when this param is nil.
 @param content the event content.
 @param threadId the id of the thread to use.
 @return the created event.
 */
- (MXEvent*)fakeRoomMessageEventWithEventId:(NSString*)eventId andContent:(NSDictionary<NSString*, id>*)content threadId:(NSString*)threadId;

#pragma mark - Outgoing events management
/**
 Store into the store an outgoing message event being sent in the room.
 
 If the store used by the MXSession is based on a permanent storage, the application
 will be able to retrieve messages that failed to be sent in a previous app session.

 @param outgoingMessage the MXEvent object of the message.
 */
- (void)storeOutgoingMessage:(MXEvent*)outgoingMessage;

/**
 Remove all outgoing messages from the room.
 */
- (void)removeAllOutgoingMessages;

/**
 Remove an outgoing message from the room.

 @param outgoingMessageEventId the id of the message to remove.
 */
- (void)removeOutgoingMessage:(NSString*)outgoingMessageEventId;

/**
 Update an outgoing message.

 @param outgoingMessageEventId the id of the message to update.
 @param outgoingMessage the new outgoing message content.
 */
- (void)updateOutgoingMessage:(NSString*)outgoingMessageEventId withOutgoingMessage:(MXEvent*)outgoingMessage;

/**
 All outgoing messages pending in the room.
 */
- (NSArray<MXEvent*>*)outgoingMessages;


#pragma mark - Room tags operations
/**
 Add a tag to a room.

 Use this method to update the order of an existing tag.

 @param tag the new tag to add to the room.
 @param order the order. @see MXRoomTag.order.

 @param success A block object called when the operation succeeds.
 @param failure A block object called when the operation fails.

 @return a MXHTTPOperation instance.
 */
- (MXHTTPOperation*)addTag:(NSString*)tag
                 withOrder:(NSString*)order
                   success:(void (^)(void))success
                   failure:(void (^)(NSError *error))failure NS_REFINED_FOR_SWIFT;
/**
 Remove a tag from a room.

 @param tag the tag to remove.

 @param success A block object called when the operation succeeds.
 @param failure A block object called when the operation fails.

 @return a MXHTTPOperation instance.
 */
- (MXHTTPOperation*)removeTag:(NSString*)tag
                      success:(void (^)(void))success
                      failure:(void (^)(NSError *error))failure NS_REFINED_FOR_SWIFT;

/**
 Remove a tag and add another one.

 @param oldTag the tag to remove.
 @param newTag the new tag to add. Nil can be used. Then, no new tag will be added.
 @param newTagOrder the order of the new tag.

 @param success A block object called when the operation succeeds.
 @param failure A block object called when the operation fails.

 @return a MXHTTPOperation instance.
 */
- (MXHTTPOperation*)replaceTag:(NSString*)oldTag
                         byTag:(NSString*)newTag
                     withOrder:(NSString*)newTagOrder
                       success:(void (^)(void))success
                       failure:(void (^)(NSError *error))failure NS_REFINED_FOR_SWIFT;

#pragma mark - Room account data operations

/**
 Tag an event of the room
 
 @param event the event to tag
 @param tag the wanted tag
 @param keywords the potential keywords
 
 @param success A block object called when the operation succeeds.
 @param failure A block object called when the operation fails.

 @return a MXHTTPOperation instance.
 */
- (MXHTTPOperation*)tagEvent:(MXEvent*)event
                     withTag:(NSString*)tag
                 andKeywords:(NSArray*)keywords
                     success:(void (^)(void))success
                     failure:(void (^)(NSError *error))failure;

/**
Remove a tag applied on an event of the room

@param event the event to untag
@param tag the wanted tag

@param success A block object called when the operation succeeds.
@param failure A block object called when the operation fails.

@return a MXHTTPOperation instance.
*/
- (MXHTTPOperation*)untagEvent:(MXEvent*)event
                       withTag:(NSString*)tag
                       success:(void (^)(void))success
                       failure:(void (^)(NSError *error))failure;

#pragma mark - Voice over IP

/**
 Place a voice or a video call into the room.

 @param video YES to make a video call.
 @param success A block object called when the operation succeeds. It provides the created MXCall instance.
 @param failure A block object called when the operation fails.
 */
- (void)placeCallWithVideo:(BOOL)video
                   success:(void (^)(MXCall *call))success
                   failure:(void (^)(NSError *error))failure NS_REFINED_FOR_SWIFT;

#pragma mark - Read receipts

/**
 If the event was not acknowledged yet, this method acknowlegdes it by sending a receipt event.
 This will indicate to the homeserver that the user has read this event.
 Set YES the boolean updateReadMarker to let know the homeserver the user has read up to this event.
 
 @warning Because the event related to the current read marker may not be in the local storage, no check
 is performed before updating the read marker. The caller should check whether the provided event
 is posterior to the current read marker position.
 
 @discussion If the type of the provided event is not defined in MXSession.acknowledgableEventTypes,
 this method acknowlegdes the first prior event of type defined in MXSession.acknowledgableEventTypes.
 The read marker (if its update is requested) will refer to the provided event.
 
 @param event the event to acknowlegde.
 @param updateReadMarker tell whether the read marker should be moved to this event.
 */
- (void)acknowledgeEvent:(MXEvent*)event andUpdateReadMarker:(BOOL)updateReadMarker;

/**
 Move the read marker to the latest event.
 Update the read receipt by acknowledging the latest event of type defined in MXSession.acknowledgableEventTypes.
 This is will indicate to the homeserver that the user has read all the events.
 */
- (void)markAllAsRead;

/**
 Returns the read receipts list for an event, excluding the read receipt from the current user.

 @param eventId The event Id.
 @param threadId The thread Id. Use `kMXEventTimelineMain` for the main timeline.
 @param sort YES to sort them from the latest to the oldest.
 @param completion Completion block containing the receipts for an event in a dedicated room.
 */
- (void)getEventReceipts:(nonnull NSString*)eventId
                threadId:(nonnull NSString*)threadId
                  sorted:(BOOL)sort
              completion:(nonnull void (^)(NSArray<MXReceiptData*> * _Nonnull))completion;

/**
 Store a receipt.

 Use this method to store implicit receipt data that does not come from the events stream.

 @param receiptType the receipt type (like kMXEventTypeStringRead).
 @param eventId the id of the event.
 @param threadId the id of the thread (nil for unthread read receipt).
 @param userId the user who generates the receipt.
 @param ts the receipt timestamp in ms since Epoch.
 @return YES if the receipt data is valid and has been stored.
 */
- (BOOL)storeLocalReceipt:(NSString*)receiptType eventId:(NSString*)eventId threadId:(nullable NSString*)threadId userId:(NSString*)userId ts:(uint64_t)ts;


#pragma mark - Read marker handling

/**
 This will indicate to the homeserver that the user has read up to this event.
 
 @param eventId the last read event identifier.
 */
- (void)moveReadMarkerToEventId:(NSString*)eventId;

/**
 Update the read-up-to marker to match the read receipt.
 */
- (void)forgetReadMarker;

#pragma mark - Crypto

/**
 Enable encryption in this room.
 
 You can check if a room is encrypted via its state (MXRoomState.isEncrypted)
 
 @param algorithm the crypto algorithm to use.

 @param success A block object called when the operation succeeds.
 @param failure A block object called when the operation fails.

 @return a MXHTTPOperation instance.
*/
- (MXHTTPOperation*)enableEncryptionWithAlgorithm:(NSString*)algorithm
                                          success:(void (^)(void))success
                                          failure:(void (^)(NSError *error))failure NS_REFINED_FOR_SWIFT;

/**
 Comparator to use to order array of rooms by their last message event.
 
 Arrays are then sorting so that the room with the most recent message will be positionned at index 0.
 
 @param otherRoom the MXRoom object to compare with self.
 @return a NSComparisonResult value: NSOrderedDescending if otherRoom is more recent than self.
 */
- (NSComparisonResult)compareLastMessageEventOriginServerTs:(MXRoom *)otherRoom;

/**
 Provides a summary of members trust level for an encrypted room.

 @param forceDownload YES to fetch data from the homeserver. NO to retrieve stored data.
 @param success A block object called when the operation succeeds. It provides a summary of members trust level for an encrypted room..
 @param failure A block object called when the operation fails.
 */
- (void)membersTrustLevelSummaryWithForceDownload:(BOOL)forceDownload success:(void (^)(MXUsersTrustLevelSummary *usersTrustLevelSummary))success failure:(void (^)(NSError *error))failure;

@end

MX_ASSUME_MISSING_NULLABILITY_END<|MERGE_RESOLUTION|>--- conflicted
+++ resolved
@@ -619,10 +619,7 @@
  @param mimeType (optional) the mime type of the file. Defaults to `audio/ogg`
  @param duration the length of the voice message in milliseconds
  @param samples an array of floating point values normalized to [0, 1], boxed within NSNumbers
-<<<<<<< HEAD
  @param location the optional location of the sender.
-=======
->>>>>>> 895fbd2d
  @param threadId the identifier of thread to send the event.
  @param localEcho a pointer to a MXEvent object (@see sendMessageWithContent: for details).
  @param success A block object called when the operation succeeds. It returns
@@ -637,10 +634,7 @@
                             mimeType:(NSString*)mimeType
                             duration:(NSUInteger)duration
                              samples:(NSArray<NSNumber *> *)samples
-<<<<<<< HEAD
                             location:(NSDictionary*)location
-=======
->>>>>>> 895fbd2d
                             threadId:(NSString*)threadId
                            localEcho:(MXEvent**)localEcho
                              success:(void (^)(NSString *eventId))success
