/*
 Copyright 2014 OpenMarket Ltd
 Copyright 2017 Vector Creations Ltd
 Copyright 2018 New Vector Ltd
 Copyright 2019 The Matrix.org Foundation C.I.C

 Licensed under the Apache License, Version 2.0 (the "License");
 you may not use this file except in compliance with the License.
 You may obtain a copy of the License at
 
 http://www.apache.org/licenses/LICENSE-2.0
 
 Unless required by applicable law or agreed to in writing, software
 distributed under the License is distributed on an "AS IS" BASIS,
 WITHOUT WARRANTIES OR CONDITIONS OF ANY KIND, either express or implied.
 See the License for the specific language governing permissions and
 limitations under the License.
 */

#import "MXRoom.h"

#import "MXSession.h"
#import "MXTools.h"
#import "NSData+MatrixSDK.h"
#import "MXDecryptionResult.h"
#import "MXRoomEventTimeline.h"

#import "MXEncryptedAttachments.h"
#import "MXEncryptedContentFile.h"

#import "MXMediaManager.h"
#import "MXRoomOperation.h"
#import "MXSendReplyEventDefaultStringLocalizer.h"

#import "MXError.h"

#import "MXRoomSync.h"

#import "MXEventContentPollStart.h"
#import "MXEventContentLocation.h"
#import "MatrixSDKSwiftHeader.h"
#import "NSDictionary+MutableDeepCopy.h"

NSString *const kMXRoomDidFlushDataNotification = @"kMXRoomDidFlushDataNotification";
NSString *const kMXRoomInitialSyncNotification = @"kMXRoomInitialSyncNotification";
NSInteger const kMXRoomAlreadyJoinedErrorCode = 9001;
NSInteger const kMXRoomInvalidInviteSenderErrorCode = 9002;

@interface MXRoom ()
{
    /**
     The list of room operations (sending of text, images...) that must be sent
     in the same order as the user typed them.
     These operations are stored in a FIFO and executed one after the other.
     */
    NSMutableArray<MXRoomOperation*> *orderedOperations;

    /**
     The liveTimeline instance.
     Its data is loaded only when [self liveTimeline:] is called.
     */
    id<MXEventTimeline> liveTimeline;

    /**
     Flag to indicate that the data for `_liveTimeline` must be loaded before use.
     */
    BOOL needToLoadLiveTimeline;

    /**
     FIFO queue of objects waiting for [self liveTimeline:]. 
     */
    NSMutableArray<void (^)(id<MXEventTimeline>)> *pendingLiveTimelineRequesters;

    /**
     FIFO queue of success blocks waiting for [self members:].
     */
    NSMutableArray<void (^)(MXRoomMembers *)> *pendingMembersRequesters;
    
    /**
     FIFO queue of failure blocks waiting for [self members:].
     */
    NSMutableArray<void (^)(NSError *)> *pendingMembersFailureBlocks;
    
    /**
     The manager for sharing keys of messages with invited users
     */
    MXSharedHistoryKeyManager *sharedHistoryKeyManager;
}
@end

@implementation MXRoom
@synthesize mxSession;

- (instancetype)init
{
    self = [super init];
    if (self)
    {
        _accountData = [[MXRoomAccountData alloc] init];

        _typingUsers = [NSArray array];
        
        orderedOperations = [NSMutableArray array];

        needToLoadLiveTimeline = NO;
    }
    
    return self;
}

- (id)initWithRoomId:(NSString *)roomId andMatrixSession:(MXSession *)mxSession2
{
    // Let's the live MXEventTimeline use its default store.
    return [self initWithRoomId:roomId matrixSession:mxSession2 andStore:nil];
}

- (id)initWithRoomId:(NSString *)roomId matrixSession:(MXSession *)mxSession2 andStore:(id<MXStore>)store
{
    self = [self init];
    if (self)
    {
        _roomId = roomId;
        mxSession = mxSession2;
        
        if (mxSession.crypto)
        {
            MXMegolmDecryption *decryption = [[MXMegolmDecryption alloc] initWithCrypto:mxSession.crypto];
            sharedHistoryKeyManager = [[MXSharedHistoryKeyManager alloc] initWithRoomId:roomId
                                                                                 crypto:mxSession.crypto
                                                                                service:decryption];
        }

        if (store)
        {
            liveTimeline = [[MXRoomEventTimeline alloc] initWithRoom:self initialEventId:nil andStore:store];
        }
        else
        {
            // Let the timeline use the session store
            liveTimeline = [[MXRoomEventTimeline alloc] initWithRoom:self andInitialEventId:nil];
        }
        
        //  Update the stored outgoing messages, by removing the sent messages and tagging as failed the others.
        //  Delay refreshing outgoing messages to the next run loop.
        //  Added to avoid the race in MXRoom initialization.
        //  When initializing the room instance it's not stored in the session yet until init finishes.
        //  This causes a failure in summary.sentStatus calculation, so MXRoomSummary.room would be nil.
        dispatch_async(dispatch_get_main_queue(), ^{
            [self refreshOutgoingMessages];
        });
    }
    return self;
}

+ (id)loadRoomFromStore:(id<MXStore>)store withRoomId:(NSString *)roomId matrixSession:(MXSession *)matrixSession
{
    MXRoom *room = [[MXRoom alloc] initWithRoomId:roomId andMatrixSession:matrixSession];
    if (room)
    {
        MXRoomAccountData *accountData = [store accountDataOfRoom:roomId];

        room->needToLoadLiveTimeline = YES;

        // Report the provided accountData.
        // Allocate a new instance if none, in order to handle room tag events for this room.
        room->_accountData = accountData ? accountData : [[MXRoomAccountData alloc] init];
    }
    return room;
}

- (void)close
{
    // Clean MXRoom
    [liveTimeline removeAllListeners];
}

#pragma mark - Properties implementation
- (MXRoomSummary *)summary
{
    // That makes self.summary a really weak reference
    return [mxSession roomSummaryWithRoomId:_roomId];
}

- (void)liveTimeline:(void (^)(id<MXEventTimeline>))onComplete
{
    // Is timelime ready?
    if (needToLoadLiveTimeline || pendingLiveTimelineRequesters)
    {
        // Queue the requester
        if (!pendingLiveTimelineRequesters)
        {
            pendingLiveTimelineRequesters = [NSMutableArray array];
            
            MXWeakify(self);
            [mxSession.store loadRoomMessagesForRoom:self.roomId completion:^{
                MXStrongifyAndReturnIfNil(self);
                MXWeakify(self);
                [MXRoomState loadRoomStateFromStore:self.mxSession.store withRoomId:self.roomId matrixSession:self.mxSession onComplete:^(MXRoomState *roomState) {
                    MXStrongifyAndReturnIfNil(self);

                    [self->liveTimeline setState:roomState];

                    // Provide the timelime to pending requesters
                    NSArray<void (^)(id<MXEventTimeline>)> *liveTimelineRequesters = [self->pendingLiveTimelineRequesters copy];
                    self->pendingLiveTimelineRequesters = nil;

                    for (void (^onRequesterComplete)(id<MXEventTimeline>) in liveTimelineRequesters)
                    {
                        onRequesterComplete(self->liveTimeline);
                    }
                    MXLogDebug(@"[MXRoom] liveTimeline loaded. Pending requesters: %@", @(liveTimelineRequesters.count));
                }];
            }];
        }

        [pendingLiveTimelineRequesters addObject:onComplete];

        self->needToLoadLiveTimeline = NO;
    }
    else
    {
        onComplete(liveTimeline);
    }
}

- (void)state:(void (^)(MXRoomState *))onComplete
{
    [self liveTimeline:^(id<MXEventTimeline> theLiveTimeline) {
        onComplete(theLiveTimeline.state);
    }];
}

- (MXHTTPOperation *)members:(void (^)(MXRoomMembers *roomMembers))success
                    failure:(void (^)(NSError *error))failure
{
    return [self members:success lazyLoadedMembers:nil failure:failure];
}

- (MXHTTPOperation*)members:(void (^)(MXRoomMembers *members))success
          lazyLoadedMembers:(void (^)(MXRoomMembers *lazyLoadedMembers))lazyLoadedMembers
                    failure:(void (^)(NSError *error))failure
{
    MXLogDebug(@"[MXRoom] members: roomId: %@", _roomId);
          
    // Create an empty operation that will be mutated later
    MXHTTPOperation *operation = [[MXHTTPOperation alloc] init];

    MXWeakify(self);
    [self liveTimeline:^(id<MXEventTimeline> liveTimeline) {
        MXStrongifyAndReturnIfNil(self);

        // Return directly liveTimeline.state.members if we have already all of them
        if ([self.mxSession.store hasLoadedAllRoomMembersForRoom:self.roomId])
        {
            MXLogDebug(@"[MXRoom] members: All members are known. Return %@ joined, %@ invited",
                  @(liveTimeline.state.membersCount.joined), @(liveTimeline.state.membersCount.invited));
            success(liveTimeline.state.members);
        }
        else
        {
            MXLogDebug(@"[MXRoom] members: Currently known members: %@ joined, %@ invited",
                  @(liveTimeline.state.membersCount.joined), @(liveTimeline.state.membersCount.invited));
            
            // Return already lazy-loaded room members if requested
            if (lazyLoadedMembers)
            {
                MXLogDebug(@"[MXRoom] members: Call lazyLoadedMembers");
                lazyLoadedMembers(liveTimeline.state.members);
            }

            // Queue the requester
            if (!self->pendingMembersRequesters)
            {
                self->pendingMembersRequesters = [NSMutableArray array];
                self->pendingMembersFailureBlocks = [NSMutableArray array];

                // Else get them from the homeserver
                NSDictionary *parameters;
                if (self.mxSession.store.eventStreamToken)
                {
                    parameters = @{
                                   kMXMembersOfRoomParametersAt: self.mxSession.store.eventStreamToken,
                                   kMXMembersOfRoomParametersNotMembership: kMXMembershipStringLeave
                                   };
                }
                
                MXLogDebug(@"[MXRoom] members: Call /members with parameters: %@", parameters);

                MXWeakify(self);
                MXHTTPOperation *operation2 = [self.mxSession.matrixRestClient membersOfRoom:self.roomId
                                                                              withParameters:parameters
                                                                                     success:^(NSArray *roomMemberEvents)
                {
                    MXStrongifyAndReturnIfNil(self);
                    
                    MXLogDebug(@"[MXRoom] members: roomId: %@. /members returned %@ members", self.roomId, @(roomMemberEvents.count));

                    // Manage the possible race condition where we could have received
                    // update of members from the events stream (/sync) while the /members
                    // request was pending.
                    // In that case, the response of /members is not up-to-date. We must not
                    // use this response as is.
                    // To fix that:
                    //    - we consider that all lazy-loaded members are up-to-date
                    //    - we ignore in the /member response all member events corresponding
                    //      to these already lazy-loaded members
                    NSMutableArray *updatedRoomMemberEvents = [NSMutableArray array];
                    for (MXEvent *roomMemberEvent in roomMemberEvents)
                    {
                        if (![liveTimeline.state.members memberWithUserId:roomMemberEvent.stateKey])
                        {
                            // User not lazy loaded yet, keep their member event from /members response
                            [updatedRoomMemberEvents addObject:roomMemberEvent];
                        }
                    }
                    roomMemberEvents = updatedRoomMemberEvents;

                    // Check if the room has not been left while waiting for the response
                    if ([self.mxSession hasRoomWithRoomId:self.roomId])
                    {
                        [liveTimeline handleLazyLoadedStateEvents:roomMemberEvents];

                        [self.mxSession.store storeHasLoadedAllRoomMembersForRoom:self.roomId andValue:YES];
                        if ([self.mxSession.store respondsToSelector:@selector(commit)])
                        {
                            [self.mxSession.store commit];
                        }
                    }

                    MXLogDebug(@"[MXRoom] members: roomId: %@. /members succeeded. Pending requesters: %@. Members: %@ joined, %@ invited ",
                          self.roomId, @(self->pendingMembersRequesters.count),
                          @(liveTimeline.state.membersCount.joined), @(liveTimeline.state.membersCount.invited));
                    
                    // Provide the members to pending requesters
                    NSArray<void (^)(MXRoomMembers *)> *pendingMembersRequesters = [self->pendingMembersRequesters copy];
                    self->pendingMembersRequesters = nil;
                    self->pendingMembersFailureBlocks = nil;

                    for (void (^onRequesterComplete)(MXRoomMembers *) in pendingMembersRequesters)
                    {
                        onRequesterComplete(liveTimeline.state.members);
                    }

                } failure:^(NSError *error) {
                    MXStrongifyAndReturnIfNil(self);
                    
                    MXLogDebug(@"[MXRoom] members: roomId: %@. /members failed. Pending requesters: %@", self.roomId, @(self->pendingMembersFailureBlocks.count));
                    
                    // Notify the failure to the pending requesters
                    NSArray<void (^)(NSError *)> *pendingRequesters = [self->pendingMembersFailureBlocks copy];
                    self->pendingMembersRequesters = nil;
                    self->pendingMembersFailureBlocks = nil;
                    
                    for (void (^onFailure)(NSError *) in pendingRequesters)
                    {
                        onFailure(error);
                    }
                }];

                [operation mutateTo:operation2];
            }
            else
            {
                MXLogDebug(@"[MXRoom] members: Request already pending for %@ requesters", @(self->pendingMembersRequesters.count));
            }

            if (success)
            {
                [self->pendingMembersRequesters addObject:success];
            }
            
            if (failure)
            {
                [self->pendingMembersFailureBlocks addObject:failure];
            }
        }
    }];

    return operation;
}


- (void)setPartialTextMessage:(NSString *)partialTextMessage
{
    [mxSession.store storePartialTextMessageForRoom:self.roomId partialTextMessage:partialTextMessage];
}

- (NSString *)partialTextMessage
{
    return [mxSession.store partialTextMessageOfRoom:self.roomId];
}

- (void)setPartialAttributedTextMessage:(NSAttributedString *)partialAttributedTextMessage
{
    [mxSession.store storePartialAttributedTextMessageForRoom:self.roomId partialAttributedTextMessage:partialAttributedTextMessage];
}

- (NSAttributedString *)partialAttributedTextMessage
{
    return [mxSession.store partialAttributedTextMessageOfRoom:self.roomId];
}


#pragma mark - Sync
- (void)handleJoinedRoomSync:(MXRoomSync *)roomSync onComplete:(void (^)(void))onComplete
{
    MXWeakify(self);
    [self liveTimeline:^(id<MXEventTimeline> liveTimeline) {
        MXStrongifyAndReturnIfNil(self);

        // Start with ephemeral events
        // Knowing RRs are useful to process timeline events in roomSync
        [self handleEphemeralEvents:roomSync.ephemeral.events inLiveTimeline:liveTimeline];

        // Let the live timeline handle live events
        [liveTimeline handleJoinedRoomSync:roomSync onComplete:^{

            // Handle account data events
            [self handleAccountDataEvents:roomSync.accountData.events liveTimeline:liveTimeline direction:MXTimelineDirectionForwards];
            
            onComplete();
        }];
    }];
}

- (void)handleEphemeralEvents:(NSArray<MXEvent*>*)events inLiveTimeline:(id<MXEventTimeline>)liveTimeline
{
    for (MXEvent *event in events)
    {
        // Report the room id in the event as it is skipped in /sync response
        event.roomId = self.roomId;
        
        // Handle first typing notifications
        if (event.eventType == MXEventTypeTypingNotification)
        {
            // Typing notifications events are not room messages nor room state events
            // They are just volatile information
            MXJSONModelSetArray(self->_typingUsers, event.content[@"user_ids"]);
            
            // Notify listeners
            [liveTimeline notifyListeners:event direction:MXTimelineDirectionForwards];
        }
        else if (event.eventType == MXEventTypeReceipt)
        {
            [self handleReceiptEvent:event inLiveTimeline:liveTimeline direction:MXTimelineDirectionForwards];
        }
    }
}

- (void)handleInvitedRoomSync:(MXInvitedRoomSync *)invitedRoomSync onComplete:(void (^)(void))onComplete
{
    [self liveTimeline:^(id<MXEventTimeline> theLiveTimeline) {

        // Let the live timeline handle live events
        [theLiveTimeline handleInvitedRoomSync:invitedRoomSync onComplete:^{
            // Handle direct flag to decide if it is direct or not
            [self handleInviteDirectFlag];
            
            onComplete();
        }];
    }];
}

- (void)handleInviteDirectFlag
{
    // Handle here invite data to decide if it is direct or not
    MXWeakify(self);
    [self state:^(MXRoomState *roomState) {
        MXStrongifyAndReturnIfNil(self);

        // We can use roomState.members because, even in case of lazy loading of room members,
        // my user must be in roomState.members
        MXRoomMembers *roomMembers = roomState.members;
        MXRoomMember *myUser = [roomMembers memberWithUserId:self.mxSession.myUserId];
        BOOL isDirect = NO;

        if (myUser.originalEvent.content[@"is_direct"])
        {
            isDirect = [((NSNumber*)myUser.originalEvent.content[@"is_direct"]) boolValue];
        }

        if (isDirect)
        {
            // Mark as direct this room with the invite sender.
            [self setIsDirect:YES withUserId:myUser.originalEvent.sender success:nil failure:^(NSError *error) {
                MXLogDebug(@"[MXRoom] Failed to tag an invite as a direct chat");
            }];
        }
    }];
}

#pragma mark - Room private account data handling
/**
 Handle private user data events.

 @param accountDataEvents the events to handle.
 @param direction the process direction: MXTimelineDirectionSync or MXTimelineDirectionForwards. MXTimelineDirectionBackwards is not applicable here.
 */
- (void)handleAccountDataEvents:(NSArray<MXEvent*>*)accountDataEvents liveTimeline:(id<MXEventTimeline>)theLiveTimeline direction:(MXTimelineDirection)direction
{
    for (MXEvent *event in accountDataEvents)
    {
        [_accountData handleEvent:event];

        // Update the store
        if ([mxSession.store respondsToSelector:@selector(storeAccountDataForRoom:userData:)])
        {
            [mxSession.store storeAccountDataForRoom:self.roomId userData:_accountData];
        }

        // And notify listeners
        [theLiveTimeline notifyListeners:event direction:direction];
    }
}


#pragma mark - Stored messages enumerator
- (id<MXEventsEnumerator>)enumeratorForStoredMessages
{
    return [mxSession.store messagesEnumeratorForRoom:self.roomId];
}

- (id<MXEventsEnumerator>)enumeratorForStoredMessagesWithTypeIn:(NSArray<MXEventTypeString> *)types
{
    return [mxSession.store messagesEnumeratorForRoom:self.roomId withTypeIn:types];
}

- (NSUInteger)storedMessagesCount
{
    NSUInteger storedMessagesCount = 0;

    @autoreleasepool
    {
        // Note: For performance, it may worth to have a dedicated MXStore method to get
        // this value
        storedMessagesCount = self.enumeratorForStoredMessages.remaining;
    }

    return storedMessagesCount;
}


#pragma mark - Room operations
- (MXHTTPOperation*)sendEventOfType:(MXEventTypeString)eventTypeString
                            content:(NSDictionary*)content
                           threadId:(NSString*)threadId
                          localEcho:(MXEvent**)localEcho
                            success:(void (^)(NSString *eventId))success
                            failure:(void (^)(NSError *error))failure
{

    __block MXRoomOperation *roomOperation;

    __block MXEvent *event;
    if (localEcho)
    {
        event = *localEcho;
    }

    // Protect the SDK against changes in `content`
    // It is useful in case of:
    //    - e2e encryption where several asynchronous requests may be required before actually sending the event
    //    - message order mechanism where events may be queued
    NSDictionary *contentCopy = [[NSDictionary alloc] initWithDictionary:content copyItems:YES];

    MXWeakify(self);
    void(^onSuccess)(NSString *) = ^(NSString *eventId) {
        MXStrongifyAndReturnIfNil(self);
        
        if (event)
        {
            // Update the local echo with its actual identifier (by keeping the initial id).
            NSString *localEventId = event.eventId;
            event.eventId = eventId;

            // Update the local echo state (This will trigger kMXEventDidChangeSentStateNotification notification).
            event.sentState = MXEventSentStateSent;

            // Update stored echo.
            // We keep this event here as local echo to handle correctly outgoing messages from multiple devices.
            // The echo will be removed when the corresponding event will come through the server sync.
            [self updateOutgoingMessage:localEventId withOutgoingMessage:event];
        }

        if (success)
        {
            success(eventId);
        }

        [self handleNextOperationAfter:roomOperation];
    };

    void(^onFailure)(NSError *) = ^(NSError *error) {
        MXStrongifyAndReturnIfNil(self);
        
        if (event)
        {
            // Update the local echo with the error state (This will trigger kMXEventDidChangeSentStateNotification notification).
            event.sentError = error;
            event.sentState = MXEventSentStateFailed;

            // Update the stored echo.
            [self updateOutgoingMessage:event.eventId withOutgoingMessage:event];
        }

        if (failure)
        {
            failure(error);
        }

        [self handleNextOperationAfter:roomOperation];
    };
    
    [self checkEncryptionState];

    // Check whether the content must be encrypted before sending
    if (mxSession.crypto
        && self.summary.isEncrypted
        && [self isEncryptionRequiredForEventType:eventTypeString])
    {
        // Check whether the provided content is already encrypted
        if ([eventTypeString isEqualToString:kMXEventTypeStringRoomEncrypted])
        {
            // We handle here the case where we have to resent an encrypted message event.
            if (event)
            {
                // Update the local echo sent state.
                event.sentState = MXEventSentStateSending;

                // Update the stored echo.
                [self updateOutgoingMessage:event.eventId withOutgoingMessage:event];
            }

            roomOperation = [self preserveOperationOrder:event block:^{
                MXHTTPOperation *operation = [self _sendEventOfType:eventTypeString content:contentCopy txnId:event.eventId threadId:threadId success:onSuccess failure:onFailure];
                [roomOperation.operation mutateTo:operation];
            }];
        }
        else
        {
            NSDictionary *relatesToJSON = nil;
            
            NSDictionary *contentCopyToEncrypt = nil;
            
            // Store the "m.relates_to" data and remove them from event clear content before encrypting the event content
            if (contentCopy[kMXEventRelationRelatesToKey])
            {
                relatesToJSON = contentCopy[kMXEventRelationRelatesToKey];
                NSMutableDictionary *updatedContent = [contentCopy mutableCopy];
                updatedContent[kMXEventRelationRelatesToKey] = nil;
                contentCopyToEncrypt = [updatedContent copy];
            }
            else if (threadId)
            {
                relatesToJSON = @{
                    kMXEventContentRelatesToKeyRelationType: MXEventRelationTypeThread,
                    kMXEventContentRelatesToKeyEventId: threadId
                };
                contentCopyToEncrypt = contentCopy;
            }
            else
            {
                contentCopyToEncrypt = contentCopy;
            }
            
            // Check whether a local echo is required
            if ([eventTypeString isEqualToString:kMXEventTypeStringRoomMessage]
                || [eventTypeString isEqualToString:kMXEventTypeStringSticker])
            {
                if (!event)
                {
                    // Add a local echo for this message during the sending process.
                    event = [self addLocalEchoForMessageContent:contentCopy eventType:eventTypeString withState:MXEventSentStateEncrypting threadId:threadId];

                    if (localEcho)
                    {
                        // Return the created event.
                        *localEcho = event;
                    }
                }
                else
                {
                    // Update the local echo state (This will trigger kMXEventDidChangeSentStateNotification notification).
                    event.sentState = MXEventSentStateEncrypting;

                    // Update the stored echo.
                    [self updateOutgoingMessage:event.eventId withOutgoingMessage:event];
                }
            }

            MXWeakify(self);
            roomOperation = [self preserveOperationOrder:event block:^{
                MXStrongifyAndReturnIfNil(self);

                MXLogDebug(@"[MXRoom] sendEventOfType(MXCrypto): Encrypting event %@", event.eventId);

                MXWeakify(self);
                MXHTTPOperation *operation = [self->mxSession.crypto encryptEventContent:contentCopyToEncrypt withType:eventTypeString inRoom:self success:^(NSDictionary *encryptedContent, NSString *encryptedEventType) {
                    MXStrongifyAndReturnIfNil(self);

                    MXLogDebug(@"[MXRoom] sendEventOfType(MXCrypto): Encrypt event %@ -> DONE using sessionId: %@", event.eventId, encryptedContent[@"session_id"]);

                    NSDictionary *finalEncryptedContent;
                    
                    // Add "m.relates_to" to encrypted event content if any
                    if (relatesToJSON)
                    {
                        NSMutableDictionary *updatedEncryptedContent = [encryptedContent mutableCopy];
                        updatedEncryptedContent[kMXEventRelationRelatesToKey] = relatesToJSON;
                        finalEncryptedContent = [updatedEncryptedContent copy];
                    }
                    else
                    {
                        finalEncryptedContent = encryptedContent;
                    }
                    
                    if (event)
                    {
                        // Encapsulate the resulting event in a fake encrypted event
                        MXEvent *clearEvent = [self fakeEventWithEventId:event.eventId eventType:eventTypeString andContent:event.content threadId:threadId];

                        event.wireType = encryptedEventType;
                        event.wireContent = finalEncryptedContent;

                        MXEventDecryptionResult *decryptionResult = [[MXEventDecryptionResult alloc] init];
                        decryptionResult.clearEvent = clearEvent.JSONDictionary;
                        decryptionResult.senderCurve25519Key = self.mxSession.crypto.deviceCurve25519Key;
                        decryptionResult.claimedEd25519Key = self.mxSession.crypto.deviceEd25519Key;

                        [event setClearData:decryptionResult];

                        // Update the local echo state (This will trigger kMXEventDidChangeSentStateNotification notification).
                        event.sentState = MXEventSentStateSending;

                        // Update stored echo.
                        [self updateOutgoingMessage:event.eventId withOutgoingMessage:event];
                    }

                    // Send the encrypted content
                    MXHTTPOperation *operation2 = [self _sendEventOfType:encryptedEventType content:finalEncryptedContent txnId:event.eventId threadId:threadId success:^(NSString *eventId) {

                        MXLogDebug(@"[MXRoom] sendEventOfType(MXCrypto): Send event %@ -> DONE. Final event id: %@", event.eventId, eventId);
                        onSuccess(eventId);

                    } failure:onFailure];

                    if (operation2)
                    {
                        // Mutate MXHTTPOperation so that the user can cancel this new operation
                        [roomOperation.operation mutateTo:operation2];
                    }

                } failure:^(NSError *error) {

                    MXLogDebug(@"[MXRoom] sendEventOfType(MXCrypto): Cannot encrypt event %@. Error: %@", event.eventId, error);

                    onFailure(error);
                }];

                [roomOperation.operation mutateTo:operation];
            }];
        }
    }
    else
    {
        // Check whether a local echo is required
        if ([eventTypeString isEqualToString:kMXEventTypeStringRoomMessage]
            || [eventTypeString isEqualToString:kMXEventTypeStringSticker])
        {
            if (!event)
            {
                // Add a local echo for this message during the sending process.
                event = [self addLocalEchoForMessageContent:contentCopy eventType:eventTypeString withState:MXEventSentStateSending threadId:threadId];

                if (localEcho)
                {
                    // Return the created event.
                    *localEcho = event;
                }
            }
            else
            {
                // Update the local echo state (This will trigger kMXEventDidChangeSentStateNotification notification).
                event.sentState = MXEventSentStateSending;

                // Update the stored echo. It will be used to suppress this echo in [self pendingLocalEchoRelatedToEvent];
                [self updateOutgoingMessage:event.eventId withOutgoingMessage:event];
            }
        }
        
        roomOperation = [self preserveOperationOrder:event block:^{
            MXStrongifyAndReturnIfNil(self);
            MXHTTPOperation *operation = [self _sendEventOfType:eventTypeString content:contentCopy txnId:event.eventId threadId:threadId success:onSuccess failure:onFailure];
            [roomOperation.operation mutateTo:operation];
        }];
    }

    return roomOperation.operation;
}

- (MXHTTPOperation*)_sendEventOfType:(MXEventTypeString)eventTypeString
                             content:(NSDictionary*)content
                               txnId:(NSString*)txnId
                            threadId:(NSString*)threadId
                             success:(void (^)(NSString *eventId))success
                             failure:(void (^)(NSError *error))failure
{
    NSDictionary *newContent = content;
    BOOL inThread = NO;
    BOOL startsThread = NO;
    BOOL isReply = content[kMXEventRelationRelatesToKey][kMXEventContentRelatesToKeyInReplyTo][kMXEventContentRelatesToKeyEventId] != nil;
    BOOL isEditing = [content[kMXEventRelationRelatesToKey][kMXEventContentRelatesToKeyRelationType] isEqualToString:MXEventRelationTypeReplace];
    if (MXSDKOptions.sharedInstance.enableThreads)
    {
        if (threadId)
        {
            inThread = YES;
            NSMutableDictionary *mutableContent = [newContent mutableDeepCopy];
            if (isReply)
            {
                //  this will be a real in-thread reply
                mutableContent[kMXEventRelationRelatesToKey][kMXEventContentRelatesToKeyIsReplyFallback] = @(NO);
            }
            else
            {
                //  this will look like a reply, but only an in-thread event
                NSString *lastEventId = [mxSession.threadingService threadWithId:threadId].lastMessage.eventId;
                startsThread = lastEventId == nil;
                NSString *replyToEventId = lastEventId ?: threadId;

                if (mutableContent[kMXEventRelationRelatesToKey])
                {
                    mutableContent[kMXEventRelationRelatesToKey][kMXEventContentRelatesToKeyInReplyTo] = @{
                        kMXEventContentRelatesToKeyEventId: replyToEventId
                    };
                    mutableContent[kMXEventRelationRelatesToKey][kMXEventContentRelatesToKeyIsReplyFallback] = @(YES);
                }
                else
                {
                    mutableContent[kMXEventRelationRelatesToKey] = @{
                        kMXEventContentRelatesToKeyIsReplyFallback: @(YES),
                        kMXEventContentRelatesToKeyInReplyTo: @{
                            kMXEventContentRelatesToKeyEventId: replyToEventId
                        }
                    };
                }
            }
            newContent = mutableContent;
        }
        else if (isEditing)
        {
            //  detect in-thread edits
            NSString *editedEventId = content[kMXEventRelationRelatesToKey][kMXEventContentRelatesToKeyEventId];
            MXEvent *editedEvent = [self.mxSession.store eventWithEventId:editedEventId inRoom:self.roomId];
            inThread = editedEvent.isInThread;
        }
    }
    return [mxSession.matrixRestClient sendEventToRoom:self.roomId threadId:threadId eventType:eventTypeString content:newContent txnId:txnId success:^(NSString *eventId) {

        //  track event composed
        [MXSDKOptions.sharedInstance.analyticsDelegate trackComposerEventInThread:inThread
                                                                        isEditing:isEditing
                                                                          isReply:isReply
                                                                     startsThread:startsThread];

        if (success)
        {
            success(eventId);
        }
    } failure:failure];
}

- (MXHTTPOperation*)sendStateEventOfType:(MXEventTypeString)eventTypeString
                                 content:(NSDictionary*)content
                                stateKey:(NSString *)stateKey
                                 success:(void (^)(NSString *eventId))success
                                 failure:(void (^)(NSError *error))failure
{
    return [mxSession.matrixRestClient sendStateEventToRoom:self.roomId eventType:eventTypeString content:content stateKey:stateKey success:success failure:failure];
}

- (MXHTTPOperation*)sendMessageWithContent:(NSDictionary*)content
                                  threadId:(NSString*)threadId
                                 localEcho:(MXEvent**)localEcho
                                   success:(void (^)(NSString *eventId))success
                                   failure:(void (^)(NSError *error))failure
{
    return [self sendEventOfType:kMXEventTypeStringRoomMessage content:content threadId:threadId localEcho:localEcho success:success failure:failure];
}

- (MXHTTPOperation*)sendTextMessage:(NSString*)text
                      formattedText:(NSString*)formattedText
                           threadId:(NSString*)threadId
                          localEcho:(MXEvent**)localEcho
                            success:(void (^)(NSString *eventId))success
                            failure:(void (^)(NSError *error))failure
{
    return [self sendTextMessage:text formattedText:formattedText location:nil localEcho:localEcho success:success failure:failure];
}

- (MXHTTPOperation*)sendTextMessage:(NSString*)text
                      formattedText:(NSString*)formattedText
                           location:(NSDictionary*)location
                          localEcho:(MXEvent**)localEcho
                            success:(void (^)(NSString *eventId))success
                            failure:(void (^)(NSError *error))failure
{
    // Prepare the message content
    NSMutableDictionary *msgContent;
    if (!formattedText)
    {
        // This is a simple text message
        msgContent = @{
<<<<<<< HEAD
                       @"msgtype": kMXMessageTypeText,
                       @"body": text
                       }.mutableCopy;
=======
            kMXMessageTypeKey: kMXMessageTypeText,
            kMXMessageBodyKey: text
        };
>>>>>>> 4c9efc00
    }
    else
    {
        // Send the HTML formatted string
        msgContent = @{
<<<<<<< HEAD
                       @"msgtype": kMXMessageTypeText,
                       @"body": text,
                       @"formatted_body": formattedText,
                       @"format": kMXRoomMessageFormatHTML
                       }.mutableCopy;
    }

    if (location) {
        msgContent[@"location"] = location;
=======
            kMXMessageTypeKey: kMXMessageTypeText,
            kMXMessageBodyKey: text,
            @"formatted_body": formattedText,
            @"format": kMXRoomMessageFormatHTML
        };
>>>>>>> 4c9efc00
    }
    
    return [self sendMessageWithContent:msgContent
                               threadId:threadId
                              localEcho:localEcho
                                success:success
                                failure:failure];
}

- (MXHTTPOperation *)sendTextMessage:(NSString *)text
                            threadId:(NSString*)threadId
                             success:(void (^)(NSString *))success
                             failure:(void (^)(NSError *))failure
{
<<<<<<< HEAD
    return [self sendTextMessage:text formattedText:nil location:nil localEcho:nil success:success failure:failure];
}

- (MXHTTPOperation *)sendTextMessage:(NSString *)text
                            location:(NSDictionary*)location
                             success:(void (^)(NSString *))success
                             failure:(void (^)(NSError *))failure
{
    return [self sendTextMessage:text formattedText:nil location:location localEcho:nil success:success failure:failure];
=======
    return [self sendTextMessage:text formattedText:nil threadId:threadId localEcho:nil success:success failure:failure];
>>>>>>> 4c9efc00
}

- (MXHTTPOperation*)sendEmote:(NSString*)emoteBody
                formattedText:(NSString*)formattedBody
                     threadId:(NSString*)threadId
                    localEcho:(MXEvent**)localEcho
                      success:(void (^)(NSString *eventId))success
                      failure:(void (^)(NSError *error))failure
{
    // Prepare the message content
    NSDictionary *msgContent;
    if (!formattedBody)
    {
        // This is a simple text message
        msgContent = @{
            kMXMessageTypeKey: kMXMessageTypeEmote,
            kMXMessageBodyKey: emoteBody
        };
    }
    else
    {
        // Send the HTML formatted string
        msgContent = @{
            kMXMessageTypeKey: kMXMessageTypeEmote,
            kMXMessageBodyKey: emoteBody,
            @"formatted_body": formattedBody,
            @"format": kMXRoomMessageFormatHTML
        };
    }
    
    return [self sendMessageWithContent:msgContent
                               threadId:threadId
                              localEcho:localEcho
                                success:success
                                failure:failure];
}

- (MXHTTPOperation*)sendImage:(NSData*)imageData
                withImageSize:(CGSize)imageSize
                     mimeType:(NSString*)mimetype
#if TARGET_OS_IPHONE
                 andThumbnail:(UIImage*)thumbnail
#elif TARGET_OS_OSX
                 andThumbnail:(NSImage*)thumbnail
#endif
                     threadId:(NSString*)threadId
                    localEcho:(MXEvent**)localEcho
                      success:(void (^)(NSString *eventId))success
                      failure:(void (^)(NSError *error))failure
{
    return [self sendImage:imageData
             withImageSize:imageSize
                  mimeType:mimetype
              andThumbnail:thumbnail
                  blurHash:nil
<<<<<<< HEAD
                   caption:nil
                  location:nil
=======
                  threadId:threadId
>>>>>>> 4c9efc00
                 localEcho:localEcho
                   success:success
                   failure:failure];
}

- (MXHTTPOperation*)sendImage:(NSData*)imageData
                withImageSize:(CGSize)imageSize
                     mimeType:(NSString*)mimetype
#if TARGET_OS_IPHONE
                 andThumbnail:(UIImage*)thumbnail
#elif TARGET_OS_OSX
                 andThumbnail:(NSImage*)thumbnail
#endif
                     blurHash:(NSString*)blurhash
<<<<<<< HEAD
                      caption:(NSString*)caption
                     location:(NSDictionary*)location
=======
                     threadId:(NSString*)threadId
>>>>>>> 4c9efc00
                    localEcho:(MXEvent**)localEcho
                      success:(void (^)(NSString *eventId))success
                      failure:(void (^)(NSError *error))failure
{
    __block MXRoomOperation *roomOperation;
    
    [self checkEncryptionState];

    double endRange = 1.0;
    
    // Check whether the content must be encrypted before sending
    if (mxSession.crypto && self.summary.isEncrypted) endRange = 0.9;
    
    // Use the uploader id as fake URL for this image data
    // The URL does not need to be valid as the MediaManager will get the data
    // directly from its cache
    // Pass this id in the URL is a nasty trick to retrieve it later
    MXMediaLoader *uploader = [MXMediaManager prepareUploaderWithMatrixSession:mxSession initialRange:0 andRange:endRange];
    NSString *fakeMediaURI = uploader.uploadId;
    
    NSString *cacheFilePath = [MXMediaManager cachePathForMatrixContentURI:fakeMediaURI andType:mimetype inFolder:self.roomId];
    [MXMediaManager writeMediaData:imageData toFilePath:cacheFilePath];
    
    // Create a fake image name based on imageData to keep the same name for the same image.
    NSString *dataHash = [imageData mx_MD5];
    if (dataHash.length > 7)
    {
        // Crop
        dataHash = [dataHash substringToIndex:7];
    }
    NSString *extension = [MXTools fileExtensionFromContentType:mimetype];
    NSString *filename = [NSString stringWithFormat:@"ima_%@%@", dataHash, extension];
    
    // Prepare the message content for building an echo message
    NSMutableDictionary *msgContent = [@{
        kMXMessageTypeKey: kMXMessageTypeImage,
        kMXMessageBodyKey: filename,
        @"url": fakeMediaURI,
        @"info": [@{
            @"mimetype": mimetype,
            @"w": @(imageSize.width),
            @"h": @(imageSize.height),
            @"size": @(imageData.length)
        } mutableCopy]
    } mutableCopy];
    
    if (blurhash)
    {
        msgContent[@"info"][@"blurhash"] = blurhash;
    }

    if (caption) {
        msgContent[@"info"][@"caption"] = caption;
    }

    if (location) {
        msgContent[@"location"] = location;
    }
    
    __block MXEvent *event;
    __block id uploaderObserver;

    MXWeakify(self);
    void(^onSuccess)(NSString *) = ^(NSString *eventId) {
        MXStrongifyAndReturnIfNil(self);

        if (success)
        {
            success(eventId);
        }

        [self handleNextOperationAfter:roomOperation];
    };

    void(^onFailure)(NSError *) = ^(NSError *error) {
        MXStrongifyAndReturnIfNil(self);
        
        // Remove outgoing message when its sent has been cancelled
        if ([error.domain isEqualToString:NSURLErrorDomain] && error.code == NSURLErrorCancelled)
        {
            [self removeOutgoingMessage:event.eventId];
        }
        else
        {
            // Update the local echo with the error state (This will trigger kMXEventDidChangeSentStateNotification notification).
            event.sentError = error;
            event.sentState = MXEventSentStateFailed;

            // Update the stored echo.
            [self updateOutgoingMessage:event.eventId withOutgoingMessage:event];
        }
        
        if (uploaderObserver)
        {
            [[NSNotificationCenter defaultCenter] removeObserver:uploaderObserver];
            uploaderObserver = nil;
        }
        
        if (failure)
        {
            failure(error);
        }

        [self handleNextOperationAfter:roomOperation];
    };
    
    // Add a local echo for this message during the sending process.
    MXEventSentState initialSentState = (mxSession.crypto && self.summary.isEncrypted) ? MXEventSentStateEncrypting : MXEventSentStateUploading;
    event = [self addLocalEchoForMessageContent:msgContent eventType:kMXEventTypeStringRoomMessage withState:initialSentState threadId:threadId];
    
    if (localEcho)
    {
        // Return the created event.
        *localEcho = event;
    }

    roomOperation = [self preserveOperationOrder:event block:^{
        MXStrongifyAndReturnIfNil(self);

        // Check whether the content must be encrypted before sending
        if (self.mxSession.crypto && [self.mxSession.crypto isRoomEncrypted:self.summary.roomId])
        {
            // Add uploader observer to update the event state
            MXWeakify(self);
            uploaderObserver = [[NSNotificationCenter defaultCenter] addObserverForName:kMXMediaLoaderStateDidChangeNotification object:uploader queue:[NSOperationQueue mainQueue] usingBlock:^(NSNotification *notif) {

                MXStrongifyAndReturnIfNil(self);
                MXMediaLoader *loader = (MXMediaLoader*)notif.object;
                
                // Consider only the upload progress state.
                switch (loader.state) {
                    case MXMediaLoaderStateUploadInProgress:
                    {
                        NSNumber* progressNumber = [loader.statisticsDict valueForKey:kMXMediaLoaderProgressValueKey];
                        if (progressNumber.floatValue)
                        {
                            event.sentState = MXEventSentStateUploading;
                            
                            // Update the stored echo.
                            [self updateOutgoingMessage:event.eventId withOutgoingMessage:event];
                            
                            [[NSNotificationCenter defaultCenter] removeObserver:uploaderObserver];
                            uploaderObserver = nil;
                        }
                        break;
                    }
                    default:
                        break;
                }
            }];

            NSURL *localURL = [NSURL URLWithString:cacheFilePath];
            [MXEncryptedAttachments encryptAttachment:uploader localUrl:localURL success:^(MXEncryptedContentFile *result) {

                [msgContent removeObjectForKey:@"url"];
                msgContent[@"file"] = result.JSONDictionary;

                MXWeakify(self);
                void(^onDidUpload)(void) = ^{
                    MXStrongifyAndReturnIfNil(self);

                    // Do not go further if the orignal request has been cancelled
                    if (roomOperation.isCancelled)
                    {
                        [self handleNextOperationAfter:roomOperation];
                        return;
                    }

                    // Send this content (the sent state of the local echo will be updated, its local storage too).
                    MXHTTPOperation *operation2 = [self sendMessageWithContent:msgContent threadId:threadId localEcho:&event success:onSuccess failure:onFailure];

                    // Retrieve the MXRoomOperation just created for operation2
                    // And use it as the current operation
                    MXRoomOperation *roomOperation2 = [self roomOperationWithHTTPOperation:operation2];
                    [self mutateRoomOperation:roomOperation to:roomOperation2];
                };

                if (!thumbnail)
                {
                    onDidUpload();
                }
                else
                {
                    // Update the stored echo.
                    [self updateOutgoingMessage:event.eventId withOutgoingMessage:event];

                    MXMediaLoader *thumbUploader = [MXMediaManager prepareUploaderWithMatrixSession:self.mxSession initialRange:0.9 andRange:1];

#if TARGET_OS_IPHONE
                    NSData *pngImageData = UIImagePNGRepresentation(thumbnail);
#elif TARGET_OS_OSX
                    CGImageRef cgRef = [thumbnail CGImageForProposedRect:NULL context:nil hints:nil];
                    NSBitmapImageRep *newRep = [[NSBitmapImageRep alloc] initWithCGImage:cgRef];
                    [newRep setSize:[thumbnail size]];
                    NSData *pngImageData = [newRep representationUsingType:NSPNGFileType properties:@{}];
#endif

                    [MXEncryptedAttachments encryptAttachment:thumbUploader data:pngImageData success:^(MXEncryptedContentFile *result) {

                        msgContent[@"info"][@"thumbnail_file"] = result.JSONDictionary;

                        onDidUpload();

                    } failure:onFailure];
                }
            } failure:onFailure];
        }
        else
        {
            // Launch the upload to the Matrix Content repository
            [uploader uploadData:imageData filename:filename mimeType:mimetype success:^(NSString *url) {

                // Do not go further if the orignal request has been cancelled
                if (roomOperation.isCancelled)
                {
                    [self handleNextOperationAfter:roomOperation];
                    return;
                }

                // Copy the cached image to the actual cacheFile path
                NSString *actualCacheFilePath = [MXMediaManager cachePathForMatrixContentURI:url andType:mimetype inFolder:self.roomId];
                NSError *error;
                [[NSFileManager defaultManager] copyItemAtPath:cacheFilePath toPath:actualCacheFilePath error:&error];

                // Update the message content with the mxc:// of the media on the homeserver
                msgContent[@"url"] = url;

                // Make the final request that posts the image event (the sent state of the local echo will be updated, its local storage too).
                MXHTTPOperation *operation2 = [self sendMessageWithContent:msgContent threadId:threadId localEcho:&event success:onSuccess failure:onFailure];

                // Retrieve the MXRoomOperation just created for operation2
                // And use it as the current operation
                MXRoomOperation *roomOperation2 = [self roomOperationWithHTTPOperation:operation2];
                [self mutateRoomOperation:roomOperation to:roomOperation2];

            } failure:onFailure];
        }
    }];

    return roomOperation.operation;
}

- (MXHTTPOperation*)sendVideo:(NSURL*)videoLocalURL
#if TARGET_OS_IPHONE
                withThumbnail:(UIImage*)videoThumbnail
#elif TARGET_OS_OSX
                withThumbnail:(NSImage*)videoThumbnail
#endif
<<<<<<< HEAD
                      caption:(NSString*)caption
                     location:(NSDictionary*)location
=======
                     threadId:(NSString*)threadId
>>>>>>> 4c9efc00
                    localEcho:(MXEvent**)localEcho
                      success:(void (^)(NSString *eventId))success
                      failure:(void (^)(NSError *error))failure
{
    AVURLAsset *videoAsset = [AVURLAsset assetWithURL:videoLocalURL];
<<<<<<< HEAD
    return [self sendVideoAsset:videoAsset withThumbnail:videoThumbnail caption:caption location:location localEcho:localEcho success:success failure:failure];
=======
    return [self sendVideoAsset:videoAsset withThumbnail:videoThumbnail threadId:threadId localEcho:localEcho success:success failure:failure];
>>>>>>> 4c9efc00
}

- (MXHTTPOperation*)sendVideoAsset:(AVAsset*)videoAsset
#if TARGET_OS_IPHONE
                     withThumbnail:(UIImage*)videoThumbnail
#elif TARGET_OS_OSX
                     withThumbnail:(NSImage*)videoThumbnail
#endif
<<<<<<< HEAD
                           caption:(NSString*)caption
                          location:(NSDictionary*)location
=======
                          threadId:(NSString*)threadId
>>>>>>> 4c9efc00
                         localEcho:(MXEvent**)localEcho
                           success:(void (^)(NSString *eventId))success
                           failure:(void (^)(NSError *error))failure
{
    __block MXRoomOperation *roomOperation;

#if TARGET_OS_IPHONE
    NSData *videoThumbnailData = UIImageJPEGRepresentation(videoThumbnail, 0.8);
#elif TARGET_OS_OSX
    CGImageRef cgRef = [videoThumbnail CGImageForProposedRect:NULL context:nil hints:nil];
    NSBitmapImageRep *newRep = [[NSBitmapImageRep alloc] initWithCGImage:cgRef];
    [newRep setSize:[videoThumbnail size]];
    NSData *videoThumbnailData = [newRep representationUsingType:NSJPEGFileType properties: @{NSImageCompressionFactor: @0.8}];
#endif
    
    [self checkEncryptionState];
    
    // Use the uploader id as fake URL for this image data
    // The URL does not need to be valid as the MediaManager will get the data
    // directly from its cache
    // Pass this id in the URL is a nasty trick to retrieve it later
    MXMediaLoader *thumbUploader = [MXMediaManager prepareUploaderWithMatrixSession:self.mxSession initialRange:0 andRange:0.1];
    NSString *fakeMediaURI = thumbUploader.uploadId;
    
    NSString *cacheFilePath = [MXMediaManager cachePathForMatrixContentURI:fakeMediaURI andType:@"image/jpeg" inFolder:self.roomId];
    [MXMediaManager writeMediaData:videoThumbnailData toFilePath:cacheFilePath];
    
    // Prepare the message content for building an echo message
    NSMutableDictionary *msgContent = [@{
<<<<<<< HEAD
                                         @"msgtype": kMXMessageTypeVideo,
                                         @"body": @"Video",
                                         @"url": fakeMediaURI,
                                         @"info": [@{
                                                     @"thumbnail_url": fakeMediaURI,
                                                     @"thumbnail_info": @{
                                                             @"mimetype": @"image/jpeg",
                                                             @"w": @(videoThumbnail.size.width),
                                                             @"h": @(videoThumbnail.size.height),
                                                             @"size": @(videoThumbnailData.length)
                                                             }
                                                     } mutableCopy]
                                         } mutableCopy];

    if (caption) {
        msgContent[@"info"][@"caption"] = caption;
    }

    if (location) {
        msgContent[@"location"] = location;
    }

=======
        kMXMessageTypeKey: kMXMessageTypeVideo,
        kMXMessageBodyKey: @"Video",
        @"url": fakeMediaURI,
        @"info": [@{
            @"thumbnail_url": fakeMediaURI,
            @"thumbnail_info": @{
                    @"mimetype": @"image/jpeg",
                    @"w": @(videoThumbnail.size.width),
                    @"h": @(videoThumbnail.size.height),
                    @"size": @(videoThumbnailData.length)
            }
        } mutableCopy]
    } mutableCopy];
    
>>>>>>> 4c9efc00
    __block MXEvent *event;
    __block id uploaderObserver;

    void(^onSuccess)(NSString *) = ^(NSString *eventId) {

        if (success)
        {
            success(eventId);
        }

        [self handleNextOperationAfter:roomOperation];
    };
    
    void(^onFailure)(NSError *) = ^(NSError *error) {
        
        // Remove outgoing message when its sent has been cancelled
        if ([error.domain isEqualToString:NSURLErrorDomain] && error.code == NSURLErrorCancelled)
        {
            [self removeOutgoingMessage:event.eventId];
        }
        else
        {
            // Update the local echo with the error state (This will trigger kMXEventDidChangeSentStateNotification notification).
            event.sentError = error;
            event.sentState = MXEventSentStateFailed;

            // Update the stored echo.
            [self updateOutgoingMessage:event.eventId withOutgoingMessage:event];
        }
        
        if (uploaderObserver)
        {
            [[NSNotificationCenter defaultCenter] removeObserver:uploaderObserver];
            uploaderObserver = nil;
        }
        
        if (failure)
        {
            failure(error);
        }

        [self handleNextOperationAfter:roomOperation];
    };
    
    // Add a local echo for this message during the sending process.
    event = [self addLocalEchoForMessageContent:msgContent eventType:kMXEventTypeStringRoomMessage withState:MXEventSentStatePreparing threadId:threadId];
    
    if (localEcho)
    {
        // Return the created event.
        *localEcho = event;
    }

    roomOperation = [self preserveOperationOrder:event block:^{

        // Before sending data to the server, convert the video to MP4
        [MXTools convertVideoAssetToMP4:videoAsset
                     withTargetFileSize:[self mxSession].maxUploadSize
                                success:^(NSURL *convertedLocalURL, NSString *mimetype, CGSize size, double durationInMs) {

            if (![[NSFileManager defaultManager] fileExistsAtPath:convertedLocalURL.path])
            {
                failure(nil);
                return;
            }

            // update metadata with result of converter output
            msgContent[@"info"][@"mimetype"] = mimetype;
            msgContent[@"info"][@"w"] = @(size.width);
            msgContent[@"info"][@"h"] = @(size.height);
            msgContent[@"info"][@"duration"] = @((int)floor(durationInMs));

            if (self.mxSession.crypto && self.summary.isEncrypted)
            {
                [MXEncryptedAttachments encryptAttachment:thumbUploader data:videoThumbnailData success:^(MXEncryptedContentFile *result) {

                    // Update thumbnail URL with the actual mxc: URL
                    msgContent[@"info"][@"thumbnail_file"] = result.JSONDictionary;
                    [msgContent[@"info"] removeObjectForKey:@"thumbnail_url"];

                    MXMediaLoader *videoUploader = [MXMediaManager prepareUploaderWithMatrixSession:self.mxSession initialRange:0.1 andRange:1];

                    // Self-proclaimed, "nasty trick" cargoculted from below...
                    // Apply the nasty trick again so that the cell can monitor the upload progress
                    msgContent[@"url"] = videoUploader.uploadId;

                    // Update the local echo state (This will trigger kMXEventDidChangeSentStateNotification notification).
                    event.sentState = MXEventSentStateEncrypting;

                    [self updateOutgoingMessage:event.eventId withOutgoingMessage:event];

                    // Register video uploader observer in order to trigger sent state change
                    MXWeakify(self);
                    uploaderObserver = [[NSNotificationCenter defaultCenter] addObserverForName:kMXMediaLoaderStateDidChangeNotification object:videoUploader queue:[NSOperationQueue mainQueue] usingBlock:^(NSNotification *notif) {

                        MXStrongifyAndReturnIfNil(self);
                        MXMediaLoader *loader = (MXMediaLoader*)notif.object;
                        
                        // Consider only the upload progress state.
                        switch (loader.state) {
                            case MXMediaLoaderStateUploadInProgress:
                            {
                                NSNumber* progressNumber = [loader.statisticsDict valueForKey:kMXMediaLoaderProgressValueKey];
                                if (progressNumber.floatValue)
                                {
                                    event.sentState = MXEventSentStateUploading;
                                    
                                    // Update the stored echo.
                                    [self updateOutgoingMessage:event.eventId withOutgoingMessage:event];
                                    
                                    [[NSNotificationCenter defaultCenter] removeObserver:uploaderObserver];
                                    uploaderObserver = nil;
                                }
                                break;
                            }
                            default:
                                break;
                        }
                    }];

                    [MXEncryptedAttachments encryptAttachment:videoUploader localUrl:convertedLocalURL success:^(MXEncryptedContentFile *result) {

                        // Do not go further if the orignal request has been cancelled
                        if (roomOperation.isCancelled)
                        {
                            [self handleNextOperationAfter:roomOperation];
                            return;
                        }

                        [msgContent removeObjectForKey:@"url"];
                        msgContent[@"file"] = result.JSONDictionary;

                        // Send this content (the sent state of the local echo will be updated, its local storage too).
                        MXHTTPOperation *operation2 = [self sendMessageWithContent:msgContent threadId:threadId localEcho:&event success:onSuccess failure:onFailure];

                        // Retrieve the MXRoomOperation just created for operation2
                        // And use it as the current operation
                        MXRoomOperation *roomOperation2 = [self roomOperationWithHTTPOperation:operation2];
                        [self mutateRoomOperation:roomOperation to:roomOperation2];

                    } failure:onFailure];
                } failure:onFailure];
            }
            else
            {
                // Upload thumbnail
                [thumbUploader uploadData:videoThumbnailData filename:nil mimeType:@"image/jpeg" success:^(NSString *thumbnailUrl) {

                    // Upload video
                    NSData* videoData = [NSData dataWithContentsOfFile:convertedLocalURL.path];
                    if (videoData)
                    {
                        // Copy the cached thumbnail to the actual cacheFile path
                        NSString *actualCacheFilePath = [MXMediaManager cachePathForMatrixContentURI:thumbnailUrl andType:@"image/jpeg" inFolder:self.roomId];
                        NSError *error;
                        [[NSFileManager defaultManager] copyItemAtPath:cacheFilePath toPath:actualCacheFilePath error:&error];

                        MXMediaLoader *videoUploader = [MXMediaManager prepareUploaderWithMatrixSession:self.mxSession initialRange:0.1 andRange:0.9];

                        // Create a fake file name based on videoData to keep the same name for the same file.
                        NSString *dataHash = [videoData mx_MD5];
                        if (dataHash.length > 7)
                        {
                            // Crop
                            dataHash = [dataHash substringToIndex:7];
                        }
                        NSString *extension = [MXTools fileExtensionFromContentType:mimetype];
                        NSString *filename = [NSString stringWithFormat:@"video_%@%@", dataHash, extension];
                        msgContent[kMXMessageBodyKey] = filename;

                        // Update thumbnail URL with the actual mxc: URL
                        msgContent[@"info"][@"thumbnail_url"] = thumbnailUrl;

                        // Apply the nasty trick again so that the cell can monitor the upload progress
                        msgContent[@"url"] = videoUploader.uploadId;

                        // Update the local echo state (This will trigger kMXEventDidChangeSentStateNotification notification).
                        event.sentState = MXEventSentStateUploading;

                        [self updateOutgoingMessage:event.eventId withOutgoingMessage:event];

                        [videoUploader uploadData:videoData filename:filename mimeType:mimetype success:^(NSString *videoUrl) {

                            // Do not go further if the orignal request has been cancelled
                            if (roomOperation.isCancelled)
                            {
                                [self handleNextOperationAfter:roomOperation];
                                return;
                            }

                            // Write the video to the actual cacheFile path
                            NSString *actualCacheFilePath = [MXMediaManager cachePathForMatrixContentURI:videoUrl andType:mimetype inFolder:self.roomId];
                            [MXMediaManager writeMediaData:videoData toFilePath:actualCacheFilePath];

                            // Update video URL with the actual mxc: URL
                            msgContent[@"url"] = videoUrl;

                            // And send the Matrix room message video event to the homeserver (the sent state of the local echo will be updated, its local storage too).
                            MXHTTPOperation *operation2 = [self sendMessageWithContent:msgContent threadId:threadId localEcho:&event success:onSuccess failure:onFailure];

                            // Retrieve the MXRoomOperation just created for operation2
                            // And use it as the current operation
                            MXRoomOperation *roomOperation2 = [self roomOperationWithHTTPOperation:operation2];
                            [self mutateRoomOperation:roomOperation to:roomOperation2];

                        } failure:onFailure];
                    }
                    else
                    {
                        onFailure(nil);
                    }
                } failure:onFailure];
            }
        } failure:onFailure];

    }];

    return roomOperation.operation;
}

- (MXHTTPOperation*)sendFile:(NSURL*)fileLocalURL
                    mimeType:(NSString*)mimeType
<<<<<<< HEAD
                     caption:(NSString*)caption
                    location:(NSDictionary*)location
=======
                    threadId:(NSString*)threadId
>>>>>>> 4c9efc00
                   localEcho:(MXEvent**)localEcho
                     success:(void (^)(NSString *eventId))success
                     failure:(void (^)(NSError *error))failure
{
<<<<<<< HEAD
    return [self sendFile:fileLocalURL mimeType:mimeType caption:caption location:location localEcho:localEcho success:success failure:failure keepActualFilename:YES];
=======
    return [self sendFile:fileLocalURL mimeType:mimeType threadId:threadId localEcho:localEcho success:success failure:failure keepActualFilename:YES];
>>>>>>> 4c9efc00
}

- (MXHTTPOperation*)sendFile:(NSURL*)fileLocalURL
                    mimeType:(NSString*)mimeType
<<<<<<< HEAD
                     caption:(NSString*)caption
                    location:(NSDictionary*)location
=======
                    threadId:(NSString*)threadId
>>>>>>> 4c9efc00
                   localEcho:(MXEvent**)localEcho
                     success:(void (^)(NSString *eventId))success
                     failure:(void (^)(NSError *error))failure
          keepActualFilename:(BOOL)keepActualName
{
<<<<<<< HEAD
    return [self sendFile:fileLocalURL msgType:kMXMessageTypeFile mimeType:mimeType caption:caption location:location localEcho:localEcho success:success failure:failure keepActualFilename:keepActualName];
=======
    return [self sendFile:fileLocalURL msgType:kMXMessageTypeFile mimeType:mimeType threadId:threadId localEcho:localEcho success:success failure:failure keepActualFilename:keepActualName];
>>>>>>> 4c9efc00
}

- (MXHTTPOperation*)sendAudioFile:(NSURL*)fileLocalURL
                         mimeType:(NSString*)mimeType
<<<<<<< HEAD
                          caption:(NSString*)caption
                         location:(NSDictionary*)location
=======
                         threadId:(NSString*)threadId
>>>>>>> 4c9efc00
                        localEcho:(MXEvent**)localEcho
                          success:(void (^)(NSString *eventId))success
                          failure:(void (^)(NSError *error))failure
               keepActualFilename:(BOOL)keepActualName
{
<<<<<<< HEAD
    return [self sendFile:fileLocalURL msgType:kMXMessageTypeAudio mimeType:mimeType caption:caption location:location localEcho:localEcho success:success failure:failure keepActualFilename:keepActualName];
=======
    return [self sendFile:fileLocalURL msgType:kMXMessageTypeAudio mimeType:mimeType threadId:threadId localEcho:localEcho success:success failure:failure keepActualFilename:keepActualName];
>>>>>>> 4c9efc00
}

- (MXHTTPOperation*)sendVoiceMessage:(NSURL*)fileLocalURL
                            mimeType:(NSString*)mimeType
                            duration:(NSUInteger)duration
                             samples:(NSArray<NSNumber *> *)samples
<<<<<<< HEAD
                            location:(NSDictionary*)location
=======
                            threadId:(NSString*)threadId
>>>>>>> 4c9efc00
                           localEcho:(MXEvent**)localEcho
                             success:(void (^)(NSString *eventId))success
                             failure:(void (^)(NSError *error))failure
                  keepActualFilename:(BOOL)keepActualName
{
    NSMutableDictionary *extensibleAudioContent = @{kMXMessageContentKeyExtensibleAudioDuration : @(duration)}.mutableCopy;
 
    static NSUInteger scaledWaveformSampleCeiling = 1024;
    
    NSMutableArray *scaledSamples = [NSMutableArray array];
    for (NSNumber *sample in samples) {
        if (sample.floatValue < 0.0 || sample.floatValue > 1.0) { // Samples should be linearly normalized to [0, 1]
            continue;
        }
        
        [scaledSamples addObject:@((NSInteger)(scaledWaveformSampleCeiling * sample.floatValue))];
    }
    
    if (scaledSamples.count) {
        [extensibleAudioContent setObject:scaledSamples forKey:kMXMessageContentKeyExtensibleAudioWaveform];
    }
    
    return [self _sendFile:fileLocalURL
                   msgType:kMXMessageTypeAudio
           additionalTypes:@{kMXMessageContentKeyVoiceMessageMSC3245 : @{},
                             kMXMessageContentKeyExtensibleAudioMSC1767: extensibleAudioContent}
                  mimeType:(mimeType ?: @"audio/ogg")
<<<<<<< HEAD
                   caption:nil
                  location:location
=======
                  threadId:threadId
>>>>>>> 4c9efc00
                 localEcho:localEcho
                   success:success
                   failure:failure
        keepActualFilename:keepActualName];
}

- (MXHTTPOperation*)sendFile:(NSURL*)fileLocalURL
                     msgType:(NSString*)msgType
                    mimeType:(NSString*)mimeType
<<<<<<< HEAD
                     caption:(NSString*)caption
                    location:(NSDictionary*)location
=======
                    threadId:(NSString*)threadId
>>>>>>> 4c9efc00
                   localEcho:(MXEvent**)localEcho
                     success:(void (^)(NSString *eventId))success
                     failure:(void (^)(NSError *error))failure
          keepActualFilename:(BOOL)keepActualName
{
    return [self _sendFile:fileLocalURL
                   msgType:msgType
           additionalTypes:nil
                  mimeType:mimeType
<<<<<<< HEAD
                   caption:caption
                  location:location
=======
                  threadId:threadId
>>>>>>> 4c9efc00
                 localEcho:localEcho
                   success:success
                   failure:failure
        keepActualFilename:keepActualName];
}

- (MXHTTPOperation*)_sendFile:(NSURL*)fileLocalURL
                      msgType:(NSString*)msgType
              additionalTypes:(NSDictionary *)additionalTypes
                     mimeType:(NSString*)mimeType
<<<<<<< HEAD
                      caption:(NSString*)caption
                     location:(NSDictionary*)location
=======
                     threadId:(NSString*)threadId
>>>>>>> 4c9efc00
                    localEcho:(MXEvent**)localEcho
                      success:(void (^)(NSString *eventId))success
                      failure:(void (^)(NSError *error))failure
           keepActualFilename:(BOOL)keepActualName
{
    __block MXRoomOperation *roomOperation;
    
    [self checkEncryptionState];
    
    NSData *fileData = [NSData dataWithContentsOfFile:fileLocalURL.path];
    
    // Use the uploader id as fake URL for this file data
    // The URL does not need to be valid as the MediaManager will get the data
    // directly from its cache
    // Pass this id in the URL is a nasty trick to retrieve it later
    MXMediaLoader *uploader = [MXMediaManager prepareUploaderWithMatrixSession:self.mxSession initialRange:0 andRange:1];
    NSString *fakeMediaURI = uploader.uploadId;
    
    NSString *cacheFilePath = [MXMediaManager cachePathForMatrixContentURI:fakeMediaURI andType:mimeType inFolder:self.roomId];
    [MXMediaManager writeMediaData:fileData toFilePath:cacheFilePath];
    
    // Create a fake name based on fileData to keep the same name for the same file.
    NSString *dataHash = [fileData mx_MD5];
    if (dataHash.length > 7)
    {
        // Crop
        dataHash = [dataHash substringToIndex:7];
    }
    NSString *extension = [MXTools fileExtensionFromContentType:mimeType];
    
    NSString *filename;
    if (keepActualName)
    {
        filename = [fileLocalURL lastPathComponent];
    }
    else
    {
        filename = [NSString stringWithFormat:@"file_%@%@", dataHash, extension];
    }
    
    // Prepare the message content for building an echo message
    NSMutableDictionary *msgContent = @{
        kMXMessageTypeKey: msgType,
        kMXMessageBodyKey: filename,
        @"url": fakeMediaURI,
        @"info": @{
                @"mimetype": mimeType,
                @"size": @(fileData.length)
        },
        kMXMessageContentKeyExtensibleTextMSC1767: filename,
        kMXMessageContentKeyExtensibleFileMSC1767: @{
                kMXMessageContentKeyExtensibleFileSize: @(fileData.length),
                kMXMessageContentKeyExtensibleFileName: filename,
                kMXMessageContentKeyExtensibleFileURL: fakeMediaURI,
                kMXMessageContentKeyExtensibleFileMimeType: mimeType
        }.mutableCopy}.mutableCopy;
    
    if(additionalTypes.count)
    {
        [msgContent addEntriesFromDictionary:additionalTypes];
    }

    if (caption) {
        msgContent[@"info"][@"caption"] = caption;
    }

    if (location) {
        msgContent[@"location"] = location;
    }
    
    __block MXEvent *event;
    __block id uploaderObserver;

    void(^onSuccess)(NSString *) = ^(NSString *eventId) {

        if (success)
        {
            success(eventId);
        }

        [self handleNextOperationAfter:roomOperation];
    };

    void(^onFailure)(NSError *) = ^(NSError *error) {
        
        // Remove outgoing message when its sent has been cancelled
        if ([error.domain isEqualToString:NSURLErrorDomain] && error.code == NSURLErrorCancelled)
        {
            [self removeOutgoingMessage:event.eventId];
        }
        else
        {
            // Update the local echo with the error state (This will trigger kMXEventDidChangeSentStateNotification notification).
            event.sentError = error;
            event.sentState = MXEventSentStateFailed;

            // Update the stored echo.
            [self updateOutgoingMessage:event.eventId withOutgoingMessage:event];
        }
        
        if (uploaderObserver)
        {
            [[NSNotificationCenter defaultCenter] removeObserver:uploaderObserver];
            uploaderObserver = nil;
        }
        
        if (failure)
        {
            failure(error);
        }

        [self handleNextOperationAfter:roomOperation];
    };
    
    // Add a local echo for this message during the sending process.
    MXEventSentState initialSentState = (mxSession.crypto && self.summary.isEncrypted) ? MXEventSentStateEncrypting : MXEventSentStateUploading;
    event = [self addLocalEchoForMessageContent:msgContent eventType:kMXEventTypeStringRoomMessage withState:initialSentState threadId:threadId];
    
    if (localEcho)
    {
        // Return the created event.
        *localEcho = event;
    }

    roomOperation = [self preserveOperationOrder:event block:^{

        if (self.mxSession.crypto && self.summary.isEncrypted)
        {
            // Register uploader observer
            MXWeakify(self);
            uploaderObserver = [[NSNotificationCenter defaultCenter] addObserverForName:kMXMediaLoaderStateDidChangeNotification object:uploader queue:[NSOperationQueue mainQueue] usingBlock:^(NSNotification *notif) {

                MXStrongifyAndReturnIfNil(self);
                MXMediaLoader *loader = (MXMediaLoader*)notif.object;
                
                // Consider only the upload progress state.
                switch (loader.state) {
                    case MXMediaLoaderStateUploadInProgress:
                    {
                        NSNumber* progressNumber = [loader.statisticsDict valueForKey:kMXMediaLoaderProgressValueKey];
                        if (progressNumber.floatValue)
                        {
                            event.sentState = MXEventSentStateUploading;
                            
                            // Update the stored echo.
                            [self updateOutgoingMessage:event.eventId withOutgoingMessage:event];
                            
                            [[NSNotificationCenter defaultCenter] removeObserver:uploaderObserver];
                            uploaderObserver = nil;
                        }
                        break;
                    }
                    default:
                        break;
                }

            }];

            [MXEncryptedAttachments encryptAttachment:uploader localUrl:fileLocalURL success:^(MXEncryptedContentFile *result) {

                // Do not go further if the orignal request has been cancelled
                if (roomOperation.isCancelled)
                {
                    [self handleNextOperationAfter:roomOperation];
                    return;
                }

                msgContent[@"url"] = nil;
                msgContent[kMXMessageContentKeyExtensibleFileMSC1767][kMXMessageContentKeyExtensibleFileURL] = nil;
                msgContent[@"file"] = result.JSONDictionary;

                MXHTTPOperation *operation2 = [self sendMessageWithContent:msgContent threadId:threadId localEcho:&event success:onSuccess failure:onFailure];

                // Retrieve the MXRoomOperation just created for operation2
                // And use it as the current operation
                MXRoomOperation *roomOperation2 = [self roomOperationWithHTTPOperation:operation2];
                [self mutateRoomOperation:roomOperation to:roomOperation2];

            } failure:onFailure];
        }
        else
        {
            // Launch the upload to the Matrix Content repository
            [uploader uploadData:fileData filename:filename mimeType:mimeType success:^(NSString *url) {

                // Do not go further if the orignal request has been cancelled
                if (roomOperation.isCancelled)
                {
                    [self handleNextOperationAfter:roomOperation];
                    return;
                }

                // Copy the cached file to the actual cacheFile path
                NSString *actualCacheFilePath = [MXMediaManager cachePathForMatrixContentURI:url andType:mimeType inFolder:self.roomId];
                NSError *error;
                [[NSFileManager defaultManager] copyItemAtPath:cacheFilePath toPath:actualCacheFilePath error:&error];

                // Update the message content with the mxc:// of the media on the homeserver
                msgContent[@"url"] = url;
                msgContent[kMXMessageContentKeyExtensibleFileMSC1767][kMXMessageContentKeyExtensibleFileURL] = url;

                // Make the final request that posts the image event
                MXHTTPOperation *operation2 = [self sendMessageWithContent:msgContent threadId:threadId localEcho:&event success:onSuccess failure:onFailure];

                // Retrieve the MXRoomOperation just created for operation2
                // And use it as the current operation
                MXRoomOperation *roomOperation2 = [self roomOperationWithHTTPOperation:operation2];
                [self mutateRoomOperation:roomOperation to:roomOperation2];

            } failure:onFailure];
        }
    }];
    
    return roomOperation.operation;
}

- (void)cancelSendingOperation:(NSString *)localEchoEventId
{
    MXRoomOperation *roomOperation = [self roomOperationWithLocalEventId:localEchoEventId];
    if (roomOperation)
    {
        [roomOperation cancel];
        [self handleNextOperationAfter:roomOperation];
    }
}

- (MXHTTPOperation*)setTopic:(NSString*)topic
                     success:(void (^)(void))success
                     failure:(void (^)(NSError *error))failure
{
    return [mxSession.matrixRestClient setRoomTopic:self.roomId topic:topic success:success failure:failure];
}

- (MXHTTPOperation*)setAvatar:(NSString*)avatar
                     success:(void (^)(void))success
                     failure:(void (^)(NSError *error))failure
{
    return [mxSession.matrixRestClient setRoomAvatar:self.roomId avatar:avatar success:success failure:failure];
}


- (MXHTTPOperation*)setName:(NSString*)name
                    success:(void (^)(void))success
                    failure:(void (^)(NSError *error))failure
{
    return [mxSession.matrixRestClient setRoomName:self.roomId name:name success:success failure:failure];
}

- (MXHTTPOperation *)setHistoryVisibility:(MXRoomHistoryVisibility)historyVisibility
                                  success:(void (^)(void))success
                                  failure:(void (^)(NSError *))failure
{
    return [mxSession.matrixRestClient setRoomHistoryVisibility:self.roomId historyVisibility:historyVisibility success:success failure:failure];
}

- (MXHTTPOperation*)setJoinRule:(MXRoomJoinRule)joinRule
                        success:(void (^)(void))success
                        failure:(void (^)(NSError *error))failure
{
    return [mxSession.matrixRestClient setRoomJoinRule:self.roomId joinRule:joinRule success:success failure:failure];
}
- (MXHTTPOperation*)setJoinRule:(MXRoomJoinRule)joinRule
                      parentIds:(NSArray<NSString *>*)parentIds
                        success:(void (^)(void))success
                        failure:(void (^)(NSError *error))failure
{
    return [mxSession.matrixRestClient setRoomJoinRule:joinRule forRoomWithId:self.roomId allowedParentIds:parentIds success:success failure:failure];
}

- (MXHTTPOperation*)setGuestAccess:(MXRoomGuestAccess)guestAccess
                           success:(void (^)(void))success
                           failure:(void (^)(NSError *error))failure
{
    return [mxSession.matrixRestClient setRoomGuestAccess:self.roomId guestAccess:guestAccess success:success failure:failure];
}

- (MXHTTPOperation*)setDirectoryVisibility:(MXRoomDirectoryVisibility)directoryVisibility
                                   success:(void (^)(void))success
                                   failure:(void (^)(NSError *error))failure
{
    return [mxSession.matrixRestClient setRoomDirectoryVisibility:self.roomId directoryVisibility:directoryVisibility success:success failure:failure];
}

- (MXHTTPOperation*)addAlias:(NSString *)roomAlias
                     success:(void (^)(void))success
                     failure:(void (^)(NSError *error))failure
{
    return [mxSession.matrixRestClient addRoomAlias:self.roomId alias:roomAlias success:success failure:failure];
}

- (MXHTTPOperation*)removeAlias:(NSString *)roomAlias
                     success:(void (^)(void))success
                     failure:(void (^)(NSError *error))failure
{
    return [mxSession.matrixRestClient removeRoomAlias:roomAlias success:success failure:failure];
}

- (MXHTTPOperation*)setCanonicalAlias:(NSString *)canonicalAlias
                              success:(void (^)(void))success
                              failure:(void (^)(NSError *error))failure
{
    return [mxSession.matrixRestClient setRoomCanonicalAlias:self.roomId canonicalAlias:canonicalAlias success:success failure:failure];
}

- (MXHTTPOperation*)directoryVisibility:(void (^)(MXRoomDirectoryVisibility directoryVisibility))success
                                failure:(void (^)(NSError *error))failure
{
    return [mxSession.matrixRestClient directoryVisibilityOfRoom:self.roomId success:success failure:failure];
}

- (MXHTTPOperation*)join:(void (^)(void))success
                 failure:(void (^)(NSError *error))failure
{
    // On an invite, there is no need of via parameters.
    // The user homeserver already knows other homeservers
    return [mxSession joinRoom:self.roomId viaServers:nil success:^(MXRoom *room) {
        success();
    } failure:failure];
}

- (MXHTTPOperation*)leave:(void (^)(void))success
                  failure:(void (^)(NSError *error))failure
{
    return [mxSession leaveRoom:self.roomId success:success failure:failure];
}

- (MXHTTPOperation*)ignoreInviteSender:(void (^)(void))success
                               failure:(void (^)(NSError *))failure {
    MXHTTPOperation *operation = [[MXHTTPOperation alloc] init];
    [self state:^(MXRoomState *roomState) {
        MXRoomMember *myUser = [roomState.members memberWithUserId:self.mxSession.myUserId];
        NSString *inviteSenderID = myUser.originalEvent.sender;
        if (!inviteSenderID || [inviteSenderID isEqualToString:myUser.userId]) {
            NSError *error = [NSError errorWithDomain:kMXNSErrorDomain code:kMXRoomInvalidInviteSenderErrorCode userInfo:nil];
            failure(error);
            return;
        }
        
        MXHTTPOperation *operation2 = [self.mxSession ignoreUsers:@[inviteSenderID] success:success failure:failure];
        [operation mutateTo:operation2];
    }];
    return operation;
}

- (MXHTTPOperation*)inviteUser:(NSString*)userId
                       success:(void (^)(void))success
                       failure:(void (^)(NSError *error))failure
{
    if (MXSDKOptions.sharedInstance.enableRoomSharedHistoryOnInvite)
    {
        [self shareRoomKeysWith:userId];
    }
    return [mxSession.matrixRestClient inviteUser:userId toRoom:self.roomId success:success failure:failure];
}

- (void)shareRoomKeysWith:(NSString *)userId
{
    // The value of 20 is arbitrary and imprecise, we merely want to ensure that when a user is invited to a room
    // they are able to read any immediately preciding messages that may be relevant to the invite.
    NSInteger numberOfSharedMessage = 20;
    id<MXEventsEnumerator> enumerator = [self enumeratorForStoredMessagesWithTypeIn:@[kMXEventTypeStringRoomMessage]];
    [sharedHistoryKeyManager shareMessageKeysWithUserId:userId
                                      messageEnumerator:enumerator
                                                  limit:numberOfSharedMessage];
}

- (MXHTTPOperation*)inviteUserByEmail:(NSString*)email
                              success:(void (^)(void))success
                              failure:(void (^)(NSError *error))failure
{
    return [mxSession.matrixRestClient inviteUserByEmail:email toRoom:self.roomId success:success failure:failure];
}

- (MXHTTPOperation*)kickUser:(NSString*)userId
                      reason:(NSString*)reason
                     success:(void (^)(void))success
                     failure:(void (^)(NSError *error))failure
{
    return [mxSession.matrixRestClient kickUser:userId fromRoom:self.roomId reason:reason success:success failure:failure];
}

- (MXHTTPOperation*)banUser:(NSString*)userId
                     reason:(NSString*)reason
                    success:(void (^)(void))success
                    failure:(void (^)(NSError *error))failure
{
    return [mxSession.matrixRestClient banUser:userId inRoom:self.roomId reason:reason success:success failure:failure];
}

- (MXHTTPOperation*)unbanUser:(NSString*)userId
                      success:(void (^)(void))success
                      failure:(void (^)(NSError *error))failure
{
    return [mxSession.matrixRestClient unbanUser:userId inRoom:self.roomId success:success failure:failure];
}

- (MXHTTPOperation*)setPowerLevelOfUserWithUserID:(NSString *)userId powerLevel:(NSInteger)powerLevel
                                          success:(void (^)(void))success
                                          failure:(void (^)(NSError *))failure
{
    // Create an empty operation that will be mutated later
    MXHTTPOperation *operation = [[MXHTTPOperation alloc] init];

    MXWeakify(self);
    [self state:^(MXRoomState *roomState) {
        MXStrongifyAndReturnIfNil(self);

        // To set this new value, we have to take the current powerLevels content,
        // Update it with expected values and send it to the home server.
        NSMutableDictionary *newPowerLevelsEventContent = [NSMutableDictionary dictionaryWithDictionary:roomState.powerLevels.JSONDictionary];

        NSMutableDictionary *newPowerLevelsEventContentUsers = [NSMutableDictionary dictionaryWithDictionary:newPowerLevelsEventContent[@"users"]];
        newPowerLevelsEventContentUsers[userId] = [NSNumber numberWithInteger:powerLevel];

        newPowerLevelsEventContent[@"users"] = newPowerLevelsEventContentUsers;

        // Make the request to the HS
        MXHTTPOperation *operation2 = [self sendStateEventOfType:kMXEventTypeStringRoomPowerLevels content:newPowerLevelsEventContent stateKey:nil success:^(NSString *eventId) {
            success();
        } failure:failure];
        
        [operation mutateTo:operation2];
    }];

    return operation;
}

- (MXHTTPOperation*)sendTypingNotification:(BOOL)typing
                                   timeout:(NSUInteger)timeout
                                   success:(void (^)(void))success
                                   failure:(void (^)(NSError *error))failure
{
    return [mxSession.matrixRestClient sendTypingNotificationInRoom:self.roomId typing:typing timeout:timeout success:success failure:failure];
}

- (MXHTTPOperation*)redactEvent:(NSString*)eventId
                         reason:(NSString*)reason
                        success:(void (^)(void))success
                        failure:(void (^)(NSError *error))failure
{
    return [mxSession.matrixRestClient redactEvent:eventId inRoom:self.roomId reason:reason success:success failure:failure];
}

- (MXHTTPOperation *)reportEvent:(NSString *)eventId
                           score:(NSInteger)score
                          reason:(NSString *)reason
                         success:(void (^)(void))success
                         failure:(void (^)(NSError *))failure
{
    return [mxSession.matrixRestClient reportEvent:eventId inRoom:self.roomId score:score reason:reason success:success failure:failure];
}

- (MXHTTPOperation*)setRelatedGroups:(NSArray<NSString *>*)relatedGroups
                        success:(void (^)(void))success
                        failure:(void (^)(NSError *error))failure
{
    return [mxSession.matrixRestClient setRoomRelatedGroups:self.roomId relatedGroups:relatedGroups success:success failure:failure];
}

- (MXHTTPOperation*)sendReplyToEvent:(MXEvent*)eventToReply
                     withTextMessage:(NSString*)textMessage
                formattedTextMessage:(NSString*)formattedTextMessage
                     stringLocalizer:(id<MXSendReplyEventStringLocalizerProtocol>)stringLocalizer
                            threadId:(NSString*)threadId
                           localEcho:(MXEvent**)localEcho
                             success:(void (^)(NSString *eventId))success
                             failure:(void (^)(NSError *error))failure
{
    if (![self canReplyToEvent:eventToReply])
    {
        MXLogDebug(@"[MXRoom] Send reply to this event is not supported");
        return nil;
    }
    
    id<MXSendReplyEventStringLocalizerProtocol> finalStringLocalizer;
    
    if (stringLocalizer)
    {
        finalStringLocalizer = stringLocalizer;
    }
    else
    {
        finalStringLocalizer = [MXSendReplyEventDefaultStringLocalizer new];
    }
    
    MXHTTPOperation* operation = nil;
    
    NSString *replyToBody;
    NSString *replyToFormattedBody;
    
    [self getReplyContentBodiesWithEventToReply:eventToReply
                                    textMessage:textMessage
                           formattedTextMessage:formattedTextMessage
                               replyContentBody:&replyToBody
                      replyContentFormattedBody:&replyToFormattedBody
                                stringLocalizer:finalStringLocalizer];
    
    if (replyToBody && replyToFormattedBody)
    {
        NSString *eventId = eventToReply.eventId;
        
        NSDictionary *relatesToDict = @{
            kMXEventContentRelatesToKeyInReplyTo :
                @{
                    kMXEventContentRelatesToKeyEventId : eventId
                }
        };
        
        NSMutableDictionary *msgContent = [NSMutableDictionary dictionary];
        
        msgContent[@"format"] = kMXRoomMessageFormatHTML;
        msgContent[kMXMessageTypeKey] = kMXMessageTypeText;
        msgContent[kMXMessageBodyKey] = replyToBody;
        msgContent[@"formatted_body"] = replyToFormattedBody;
        msgContent[kMXEventRelationRelatesToKey] = relatesToDict;

        operation = [self sendMessageWithContent:msgContent
                                        threadId:threadId
                                       localEcho:localEcho
                                         success:success
                                         failure:failure];
    }
    else
    {
        MXLogDebug(@"[MXRoom] Fail to generate reply body and formatted body");
    }
    
    return operation;
}

/**
 Build reply to body and formatted body.
 
 @param eventToReply the event to reply. Should be 'm.room.message' event type.
 @param textMessage the text to send.
 @param formattedTextMessage the optional HTML formatted string of the text to send.
 @param replyContentBody reply string of the text to send.
 @param replyContentFormattedBody reply HTML formatted string of the text to send.
 @param stringLocalizer string localizations used when building reply content bodies.
 
 */
- (void)getReplyContentBodiesWithEventToReply:(MXEvent*)eventToReply
                                  textMessage:(NSString*)textMessage
                         formattedTextMessage:(NSString*)formattedTextMessage
                             replyContentBody:(NSString**)replyContentBody
                    replyContentFormattedBody:(NSString**)replyContentFormattedBody
                              stringLocalizer:(id<MXSendReplyEventStringLocalizerProtocol>)stringLocalizer
{
    if (eventToReply.eventType == MXEventTypePollStart)
    {
        NSString *question = [MXEventContentPollStart modelFromJSON:eventToReply.content].question;

        *replyContentBody = [self replyMessageBodyFromSender:eventToReply.sender
                                           senderMessageBody:question
                                      isSenderMessageAnEmote:NO
                                     isSenderMessageAReplyTo:eventToReply.isReplyEvent
                                                replyMessage:textMessage];
        
        // As formatted body is mandatory for a reply message, use non formatted to build it
        NSString *finalFormattedTextMessage = formattedTextMessage ?: textMessage;
        
        *replyContentFormattedBody = [self replyMessageFormattedBodyFromEventToReply:eventToReply
                                                          senderMessageFormattedBody:question
                                                              isSenderMessageAnEmote:NO
                                                               replyFormattedMessage:finalFormattedTextMessage
                                                                     stringLocalizer:stringLocalizer];
        return;
    }
    
    NSString *msgtype;
    MXJSONModelSetString(msgtype, eventToReply.content[kMXMessageTypeKey]);
    
    if (!msgtype)
    {
        return;
    }
    
    BOOL eventToReplyIsAlreadyAReply = eventToReply.isReplyEvent;
    BOOL isSenderMessageAnEmote = [msgtype isEqualToString:kMXMessageTypeEmote];
    
    NSString *senderMessageBody;
    NSString *senderMessageFormattedBody;
    
    if (eventToReply.location)
    {
        senderMessageBody = stringLocalizer.senderSentTheirLocation;
        senderMessageFormattedBody = senderMessageBody;
    }
    else if ([msgtype isEqualToString:kMXMessageTypeText]
        || [msgtype isEqualToString:kMXMessageTypeNotice]
        || [msgtype isEqualToString:kMXMessageTypeEmote])
    {
        NSString *eventToReplyMessageBody = eventToReply.content[kMXMessageBodyKey];
        
        // Use formatted body only if the format is known
        NSString *eventToReplyMessageFormattedBody;
        if ([eventToReply.content[@"format"] isEqualToString:kMXRoomMessageFormatHTML])
        {
            eventToReplyMessageFormattedBody = eventToReply.content[@"formatted_body"];
        }
        
        senderMessageBody = eventToReplyMessageBody;
        senderMessageFormattedBody = eventToReplyMessageFormattedBody ?: eventToReplyMessageBody;
    }
    else if ([msgtype isEqualToString:kMXMessageTypeImage])
    {
        senderMessageBody = stringLocalizer.senderSentAnImage;
        senderMessageFormattedBody = senderMessageBody;
    }
    else if ([msgtype isEqualToString:kMXMessageTypeVideo])
    {
        senderMessageBody = stringLocalizer.senderSentAVideo;
        senderMessageFormattedBody = senderMessageBody;
    }
    else if (eventToReply.isVoiceMessage)
    {
        senderMessageBody = stringLocalizer.senderSentAVoiceMessage;
        senderMessageFormattedBody = senderMessageBody;
    }
    else if ([msgtype isEqualToString:kMXMessageTypeAudio])
    {
        senderMessageBody = stringLocalizer.senderSentAnAudioFile;
        senderMessageFormattedBody = senderMessageBody;
    }
    else if ([msgtype isEqualToString:kMXMessageTypeFile])
    {
        senderMessageBody = stringLocalizer.senderSentAFile;
        senderMessageFormattedBody = senderMessageBody;
    }
    else
    {
        // Other message types are not supported
        MXLogDebug(@"[MXRoom] Reply to message type %@ is not supported", msgtype);
    }
    
    if (senderMessageBody && senderMessageFormattedBody)
    {
        *replyContentBody = [self replyMessageBodyFromSender:eventToReply.sender
                                           senderMessageBody:senderMessageBody
                                      isSenderMessageAnEmote:isSenderMessageAnEmote
                                     isSenderMessageAReplyTo:eventToReplyIsAlreadyAReply
                                                replyMessage:textMessage];
        
        // As formatted body is mandatory for a reply message, use non formatted to build it
        NSString *finalFormattedTextMessage = formattedTextMessage ?: textMessage;
        
        *replyContentFormattedBody = [self replyMessageFormattedBodyFromEventToReply:eventToReply
                                                          senderMessageFormattedBody:senderMessageFormattedBody
                                                              isSenderMessageAnEmote:isSenderMessageAnEmote
                                                               replyFormattedMessage:finalFormattedTextMessage
                                                                     stringLocalizer:stringLocalizer];
    }
}

/**
 Build reply body.
 
 Example of reply body:
 `> <@sender:matrix.org> sent an image.\n\nReply message`
 
 @param sender The sender of the message.
 @param senderMessageBody The message body of the sender.
 @param isSenderMessageAnEmote Indicate if the sender message is an emote (/me).
 @param isSenderMessageAReplyTo Indicate if the sender message is already a reply to message.
 @param replyMessage The response for the sender message.
 
 @return Reply message body.
 */
- (NSString*)replyMessageBodyFromSender:(NSString*)sender
                      senderMessageBody:(NSString*)senderMessageBody
                 isSenderMessageAnEmote:(BOOL)isSenderMessageAnEmote
                isSenderMessageAReplyTo:(BOOL)isSenderMessageAReplyTo
                           replyMessage:(NSString*)replyMessage
{
    // Sender reply body split by lines
    NSMutableArray<NSString*> *senderReplyBodyLines = [[senderMessageBody componentsSeparatedByString:@"\n"] mutableCopy];
    
    // Strip previous reply to, if the event was already a reply
    if (isSenderMessageAReplyTo)
    {
        // Removes lines beginning with `> ` until you reach one that doesn't.
        while (senderReplyBodyLines.count && [senderReplyBodyLines.firstObject hasPrefix:@"> "])
        {
            [senderReplyBodyLines removeObjectAtIndex:0];
        }
        
        // Reply fallback has a blank line after it, so remove it to prevent leading newline
        if (senderReplyBodyLines.firstObject.length == 0)
        {
            [senderReplyBodyLines removeObjectAtIndex:0];
        }
    }
    
    // Build sender message reply body part
    
    // Add user id on first line
    NSString *firstLine = senderReplyBodyLines.firstObject;
    if (firstLine)
    {
        NSString *newFirstLine;
        
        if (isSenderMessageAnEmote)
        {
            newFirstLine = [NSString stringWithFormat:@"* <%@> %@", sender, firstLine];
        }
        else
        {
            newFirstLine = [NSString stringWithFormat:@"<%@> %@", sender, firstLine];
        }
        senderReplyBodyLines[0] = newFirstLine;
    }
    
    NSUInteger messageToReplyBodyLineIndex = 0;
    
    // Add reply `> ` sequence at begining of each line
    for (NSString *messageToReplyBodyLine in [senderReplyBodyLines copy])
    {
        senderReplyBodyLines[messageToReplyBodyLineIndex] = [NSString stringWithFormat:@"> %@",  messageToReplyBodyLine];
        messageToReplyBodyLineIndex++;
    }
    
    // Build final message body with sender message and reply message
    NSMutableString *messageBody = [NSMutableString string];
    [messageBody appendString:[senderReplyBodyLines componentsJoinedByString:@"\n"]];
    [messageBody appendString:@"\n\n"]; // Add separator between sender message and reply message
    [messageBody appendString:replyMessage];
    
    return [messageBody copy];
}

/**
 Build reply formatted body.
 
 Example of reply formatted body:
 `<mx-reply><blockquote><a href=\"https://matrix.to/#/!vjFxDRtZSSdspfTSEr:matrix.org/$15237084491191492ssFoA:matrix.org\">In reply to</a> <a href=\"https://matrix.to/#/@sender:matrix.org\">@sender:matrix.org</a><br>sent an image.</blockquote></mx-reply>Reply message`
 
 @param eventToReply The sender event to reply.
 @param senderMessageFormattedBody The message body of the sender.
 @param isSenderMessageAnEmote Indicate if the sender message is an emote (/me).
 @param replyFormattedMessage The response for the sender message. HTML formatted string if any otherwise non formatted string as reply formatted body is mandatory.
 @param stringLocalizer string localizations used when building formatted body.
 
 @return reply message body.
 */
- (NSString*)replyMessageFormattedBodyFromEventToReply:(MXEvent*)eventToReply
                            senderMessageFormattedBody:(NSString*)senderMessageFormattedBody
                                isSenderMessageAnEmote:(BOOL)isSenderMessageAnEmote
                                 replyFormattedMessage:(NSString*)replyFormattedMessage
                                       stringLocalizer:(id<MXSendReplyEventStringLocalizerProtocol>)stringLocalizer
{
    NSString *eventId = eventToReply.eventId;
    NSString *roomId = eventToReply.roomId;
    NSString *sender = eventToReply.sender;
    
    if (!eventId || !roomId || !sender)
    {
        MXLogDebug(@"[MXRoom] roomId, eventId and sender cound not be nil");
        return nil;
    }
    
    NSString *replySenderMessageFormattedBody;
    
    // Strip any previous "reply to"
    NSError *error = nil;
    NSRegularExpression *replyRegex = [NSRegularExpression regularExpressionWithPattern:@"<mx-reply>.*</mx-reply>"
                                                                                options:NSRegularExpressionCaseInsensitive | NSRegularExpressionDotMatchesLineSeparators
                                                                                  error:&error];
    NSString *senderMessageFormattedBodyWithoutReply = [replyRegex stringByReplacingMatchesInString:senderMessageFormattedBody options:0 range:NSMakeRange(0, senderMessageFormattedBody.length) withTemplate:@""];
    
    if (error)
    {
        MXLogDebug(@"[MXRoom] Fail to strip previous reply to message");
    }
    
    if (senderMessageFormattedBodyWithoutReply)
    {
        replySenderMessageFormattedBody = senderMessageFormattedBodyWithoutReply;
    }
    else
    {
        replySenderMessageFormattedBody = senderMessageFormattedBody;
    }
    
    // Build reply formatted body
    
    NSString *eventPermalink = [MXTools permalinkToEvent:eventId inRoom:roomId];
    NSString *userPermalink = [MXTools permalinkToUserWithUserId:sender];
    
    NSMutableString *replyMessageFormattedBody = [NSMutableString string];
    
    // Start reply quote
    [replyMessageFormattedBody appendString:@"<mx-reply><blockquote>"];
    
    // Add event link
    [replyMessageFormattedBody appendFormat:@"<a href=\"%@\">%@</a> ", eventPermalink, stringLocalizer.messageToReplyToPrefix];
    
    if (isSenderMessageAnEmote)
    {
        [replyMessageFormattedBody appendString:@"* "];
    }
    
    // Add user link
    [replyMessageFormattedBody appendFormat:@"<a href=\"%@\">%@</a>", userPermalink, sender];
    
    [replyMessageFormattedBody appendString:@"<br>"];
    
    // Add sender message
    [replyMessageFormattedBody appendString:replySenderMessageFormattedBody];
    
    // End reply quote
    [replyMessageFormattedBody appendString:@"</blockquote></mx-reply>"];
    
    // Add reply message
    [replyMessageFormattedBody appendString:replyFormattedMessage];
    
    return replyMessageFormattedBody;
}

- (BOOL)canReplyToEvent:(MXEvent *)eventToReply
{
    if(eventToReply.eventType == MXEventTypePollStart)
    {
        return YES;
    }
    
    if (eventToReply.eventType != MXEventTypeRoomMessage)
    {
        return NO;
    }
    
    BOOL canReplyToEvent = NO;
    
    NSString *messageType = eventToReply.content[kMXMessageTypeKey];
    
    if (messageType)
    {
        NSArray *supportedMessageTypes = @[
                                           kMXMessageTypeText,
                                           kMXMessageTypeNotice,
                                           kMXMessageTypeEmote,
                                           kMXMessageTypeImage,
                                           kMXMessageTypeVideo,
                                           kMXMessageTypeAudio,
                                           kMXMessageTypeFile,
                                           kMXMessageTypeLocation
                                           ];
        
        canReplyToEvent = [supportedMessageTypes containsObject:messageType];
    }
    
    return canReplyToEvent;
}

#pragma mark - Polls

- (MXHTTPOperation *)sendPollStartWithContent:(MXEventContentPollStart *)content
                                     threadId:(NSString*)threadId
                                    localEcho:(MXEvent **)localEcho
                                      success:(void (^)(NSString *))success
                                      failure:(void (^)(NSError *))failure
{
    NSParameterAssert(content);
    
    if (content.question.length == 0)
    {
        MXLogError(@"[MXRoom] Cannot send poll with empty question.");
        return nil;
    }
    
    if (content.answerOptions.count < 2)
    {
        MXLogError(@"[MXRoom] Cannot send poll with less than 2 answer options.");
        return nil;
    }
    
    for (MXEventContentPollStartAnswerOption *answerOption in content.answerOptions) {
        if (answerOption.text.length == 0) {
            MXLogError(@"[MXRoom] Cannot send poll with empty answer option.");
            return nil;
        }
    }

    return [self sendEventOfType:[MXTools eventTypeString:MXEventTypePollStart] content:content.JSONDictionary threadId:threadId localEcho:localEcho success:success failure:failure];
}

- (MXHTTPOperation *)sendPollResponseForEvent:(MXEvent *)pollStartEvent
                        withAnswerIdentifiers:(NSArray<NSString *> *)answerIdentifiers
                                     threadId:(NSString*)threadId
                                    localEcho:(MXEvent **)localEcho
                                      success:(void (^)(NSString *))success
                                      failure:(void (^)(NSError *))failure
{
    NSParameterAssert(pollStartEvent);
    NSAssert(pollStartEvent.eventType == MXEventTypePollStart, @"Invalid event type");
    NSParameterAssert(answerIdentifiers);
    
    for (NSString *answerIdentifier in answerIdentifiers)
    {
        if (answerIdentifier.length == 0) {
            MXLogError(@"[MXRoom] Cannot send poll answer with empty identifier.");
            return nil;
        }
    }
    
    MXEventContentRelatesTo *relatesTo = [[MXEventContentRelatesTo alloc] initWithRelationType:MXEventRelationTypeReference
                                                                                       eventId:pollStartEvent.eventId];
    
    NSDictionary *content = @{
        kMXEventRelationRelatesToKey: relatesTo.JSONDictionary,
        kMXMessageContentKeyExtensiblePollResponseMSC3381: @{ kMXMessageContentKeyExtensiblePollAnswers: answerIdentifiers }
    };
    
    return [self sendEventOfType:[MXTools eventTypeString:MXEventTypePollResponse] content:content threadId:threadId localEcho:localEcho success:success failure:failure];
}

- (MXHTTPOperation *)sendPollEndForEvent:(MXEvent *)pollStartEvent
                                threadId:(NSString*)threadId
                               localEcho:(MXEvent **)localEcho
                                 success:(void (^)(NSString *))success
                                 failure:(void (^)(NSError *))failure
{
    NSParameterAssert(pollStartEvent);
    NSAssert(pollStartEvent.eventType == MXEventTypePollStart, @"Invalid event type");
    
    MXEventContentRelatesTo *relatesTo = [[MXEventContentRelatesTo alloc] initWithRelationType:MXEventRelationTypeReference
                                                                                       eventId:pollStartEvent.eventId];
    
    NSDictionary *content = @{
        kMXEventRelationRelatesToKey: relatesTo.JSONDictionary,
        kMXMessageContentKeyExtensiblePollEndMSC3381: @{}
    };
    
    return [self sendEventOfType:[MXTools eventTypeString:MXEventTypePollEnd] content:content threadId:threadId localEcho:localEcho success:success failure:failure];
}

- (MXHTTPOperation *)sendPollUpdateForEvent:(MXEvent *)pollStartEvent
                                 oldContent:(MXEventContentPollStart *)oldContent
                                 newContent:(MXEventContentPollStart *)newContent
                                  localEcho:(MXEvent **)localEcho
                                    success:(void (^)(NSString *))success
                                    failure:(void (^)(NSError *))failure
{
    NSParameterAssert(oldContent);
    NSParameterAssert(newContent);
    
    NSMutableDictionary *content = [NSMutableDictionary dictionary];
    
    [content addEntriesFromDictionary:oldContent.JSONDictionary];
    
    MXEventContentRelatesTo *relatesTo = [[MXEventContentRelatesTo alloc] initWithRelationType:MXEventRelationTypeReplace
                                                                                       eventId:pollStartEvent.eventId];
    
    [content setObject:relatesTo.JSONDictionary forKey:kMXEventRelationRelatesToKey];
    
    [content setObject:newContent.JSONDictionary forKey:kMXMessageContentKeyNewContent];
    
    return [self sendEventOfType:[MXTools eventTypeString:MXEventTypePollStart] content:content threadId:pollStartEvent.threadId localEcho:localEcho success:success failure:failure];
}

#pragma mark - Location sharing

- (MXHTTPOperation *)sendLocationWithLatitude:(double)latitude
                                    longitude:(double)longitude
                                  description:(NSString *)description
                                     threadId:(NSString*)threadId
                                    localEcho:(MXEvent **)localEcho
                                    assetType:(MXEventAssetType)assetType
                                      success:(void (^)(NSString *))success
                                      failure:(void (^)(NSError *))failure
{
    MXEventContentLocation *locationContent = [[MXEventContentLocation alloc] initWithAssetType:assetType
                                                                                       latitude:latitude
                                                                                      longitude:longitude
                                                                                    description:description];
    
    NSMutableDictionary *content = [NSMutableDictionary dictionary];

    [content addEntriesFromDictionary:locationContent.JSONDictionary];
    
    NSString *fallbackText = [NSString stringWithFormat:@"Location was shared at %@ as of %@", locationContent.geoURI, NSDate.date];
    content[kMXMessageBodyKey] = fallbackText;
    content[kMXMessageContentKeyExtensibleTextMSC1767] = fallbackText;
    
    NSInteger timestamp = NSDate.date.timeIntervalSince1970 * 1000; // milliseconds since UNIX epoch
    content[kMXMessageContentKeyExtensibleTimestampMSC3488] = @(timestamp);
    
    return [self sendMessageWithContent:content
                               threadId:threadId
                              localEcho:localEcho
                                success:success
                                failure:failure];
}

#pragma mark - Message order preserving
/**
 Make sure that `block` will be called in the order expected by the end user.

 @param localEvent the local echo event corresponding to the event being sent.
 @param block the code block to schedule.
 @return a `MXRoomOperation` object.
 */
- (MXRoomOperation *)preserveOperationOrder:(MXEvent*)localEvent block:(void (^)(void))block
{
    // Queue the operation requests
    MXRoomOperation *roomOperation = [[MXRoomOperation alloc] init];
    roomOperation.localEventId = localEvent.eventId;
    roomOperation.operation = [[MXHTTPOperation alloc] init];
    roomOperation.block = block;

    [orderedOperations addObject:roomOperation];

    // Launch the operation if there is none pending or executing.
    if (orderedOperations.count == 1)
    {
        // Dispatch so that we can return the new`roomOperation` to the caller
        // before calling its block
        dispatch_async(dispatch_get_main_queue(), ^{
            roomOperation.block();
        });
    }

    return roomOperation;
}

/**
 Run the next ordered operation.

 @param roomOperation the operation that has just finished.
 */
- (void)handleNextOperationAfter:(MXRoomOperation*)roomOperation
{
    BOOL isRunningRoomOperation = (orderedOperations.count && roomOperation == orderedOperations[0]);

    [orderedOperations removeObject:roomOperation];

    // Launch the next operation if this is the current one that completes
    if (isRunningRoomOperation && orderedOperations.count)
    {
        MXRoomOperation *nextRoomOperation = orderedOperations[0];

        // Launch it if it was not cancelled
        if (!nextRoomOperation.isCancelled)
        {
            nextRoomOperation.block();
        }
        else
        {
            [self handleNextOperationAfter:nextRoomOperation];
        }
    }
    
    // Release the old block to remove any strong references.
    roomOperation.block = ^{};
}

/**
 Find the `MXRoomOperation` instance that corresponds to the given HTTP operation.

 @param operation the HTTP operation to retrieve.
 @return the corresponding `MXRoomOperation` object.
 */
- (MXRoomOperation *)roomOperationWithHTTPOperation:(MXHTTPOperation*)operation
{
    MXRoomOperation *theRoomOperation;

    for (MXRoomOperation *roomOperation in orderedOperations)
    {
        if (roomOperation.operation == operation)
        {
            theRoomOperation = roomOperation;
            break;
        }
    }

    return theRoomOperation;
}

/**
 Find the `MXRoomOperation` instance that corresponds to the id of a local echo event.

 @param localEventId the id of the local echo event to retrieve.
 @return the corresponding `MXRoomOperation` object.
 */
- (MXRoomOperation *)roomOperationWithLocalEventId:(NSString*)localEventId
{
    MXRoomOperation *theRoomOperation;

    for (MXRoomOperation *roomOperation in orderedOperations)
    {
        if ([roomOperation.localEventId isEqualToString:localEventId])
        {
            theRoomOperation = roomOperation;
            break;
        }
    }

    return theRoomOperation;
}

/**
 Mutate the `MXRoomOperation` instance into another operation.

 @param roomOperation the operation to mutate.
 @param newRomOperation the other operation to copy data from.
 */
- (void)mutateRoomOperation:(MXRoomOperation*)roomOperation to:(MXRoomOperation*)newRomOperation
{
    if (newRomOperation)
    {
        [roomOperation.operation mutateTo:newRomOperation.operation];
        roomOperation.block = newRomOperation.block;

        // newRoomOperation is now incarned into roomOperation
        // Avoid to execute the same operation twice
        [orderedOperations removeObject:newRomOperation];

        // If roomOperation was running, run newRoomOperation
        // This happens when an ordered operation cascades another one
        if (orderedOperations.count && orderedOperations[0] == roomOperation)
        {
            roomOperation.block();
        }
        
        // Release the old block to remove any strong references.
        newRomOperation.block = ^{};
    }
}


#pragma mark - Events listeners on the live timeline
- (id)listenToEvents:(MXOnRoomEvent)onEvent
{
    // We do not need the live timeline data to be loaded to set a listener
    return [liveTimeline listenToEvents:onEvent];
}

- (id)listenToEventsOfTypes:(NSArray<MXEventTypeString> *)types onEvent:(MXOnRoomEvent)onEvent
{
    return [liveTimeline listenToEventsOfTypes:types onEvent:onEvent];
}

- (void)removeListener:(id)listener
{
    [liveTimeline removeListener:listener];
}

- (void)removeAllListeners
{
    [liveTimeline removeAllListeners];
}


#pragma mark - Events timeline
- (id<MXEventTimeline>)timelineOnEvent:(NSString*)eventId;
{
    return [[MXRoomEventTimeline alloc] initWithRoom:self andInitialEventId:eventId];
}


#pragma mark - Fake event objects creation
- (MXEvent*)fakeEventWithEventId:(NSString*)eventId eventType:(NSString*)eventType andContent:(NSDictionary*)content threadId:(NSString*)threadId
{
    if (!eventId)
    {
        eventId = [NSString stringWithFormat:@"%@%@", kMXEventLocalEventIdPrefix, [[NSProcessInfo processInfo] globallyUniqueString]];
    }
    
    MXEvent *event = [[MXEvent alloc] init];
    event.roomId = _roomId;
    event.eventId = eventId;
    event.wireType = eventType;
    event.originServerTs = (uint64_t) ([[NSDate date] timeIntervalSince1970] * 1000);
    event.sender = mxSession.myUserId;
    if (threadId)
    {
        NSMutableDictionary *newContent = [NSMutableDictionary dictionaryWithDictionary:content];
        newContent[kMXEventRelationRelatesToKey] = @{
            kMXEventContentRelatesToKeyRelationType: MXEventRelationTypeThread,
            kMXEventContentRelatesToKeyEventId: threadId
        };
        event.wireContent = newContent;
    }
    else
    {
        event.wireContent = content;
    }
    
    return event;
}

- (MXEvent*)fakeRoomMessageEventWithEventId:(NSString*)eventId andContent:(NSDictionary<NSString*, id>*)content threadId:(NSString*)threadId
{
    return [self fakeEventWithEventId:eventId eventType:kMXEventTypeStringRoomMessage andContent:content threadId:threadId];
}

#pragma mark - Outgoing events management
- (void)storeOutgoingMessage:(MXEvent*)outgoingMessage
{
    [mxSession.store storeOutgoingMessageForRoom:self.roomId outgoingMessage:outgoingMessage];
    if ([mxSession.store respondsToSelector:@selector(commit)])
    {
        [mxSession.store commit];
    }
}

- (void)removeAllOutgoingMessages
{
    [mxSession.store removeAllOutgoingMessagesFromRoom:self.roomId];
    if ([mxSession.store respondsToSelector:@selector(commit)])
    {
        [mxSession.store commit];
    }

    // If required, update the last message
    [mxSession eventWithEventId:self.summary.lastMessage.eventId
                         inRoom:_roomId
                        success:^(MXEvent *event) {
        if (event.sentState != MXEventSentStateSent)
        {
            [self.summary resetLastMessage:nil failure:nil commit:YES];
        }
    } failure:^(NSError *error) {
        MXLogError(@"[MXRoom] removeAllOutgoingMessages: event fetch failed: %@", error);
    }];
}

- (void)removeOutgoingMessage:(NSString*)outgoingMessageEventId
{
    [mxSession.store removeOutgoingMessageFromRoom:self.roomId outgoingMessage:outgoingMessageEventId];
    if ([mxSession.store respondsToSelector:@selector(commit)])
    {
        [mxSession.store commit];
    }

    // If required, update the last message
    if ([self.summary.lastMessage.eventId isEqualToString:outgoingMessageEventId])
    {
        [self.summary resetLastMessage:nil failure:nil commit:YES];
    }

    //  save summary to update sentStatus
    [self.summary save:NO];
}

- (void)updateOutgoingMessage:(NSString *)outgoingMessageEventId withOutgoingMessage:(MXEvent *)outgoingMessage
{
    // Do the update by removing the existing one and create a new one
    // Thus, `outgoingMessage` will go at the end of the outgoing messages list
    [mxSession.store removeOutgoingMessageFromRoom:self.roomId outgoingMessage:outgoingMessageEventId];
    [mxSession.store storeOutgoingMessageForRoom:self.roomId outgoingMessage:outgoingMessage];

    if ([mxSession.store respondsToSelector:@selector(commit)])
    {
        [mxSession.store commit];
    }
}

- (NSArray<MXEvent*>*)outgoingMessages
{
    return [mxSession.store outgoingMessagesInRoom:self.roomId];
}

- (void)refreshOutgoingMessages
{
    // Update the stored outgoing messages, by removing the sent messages and tagging as failed the others.
    NSArray<MXEvent*>* outgoingMessages = self.outgoingMessages;
    
    if (outgoingMessages.count && [mxSession.store respondsToSelector:@selector(commit)])
    {
        for (NSInteger index = 0; index < outgoingMessages.count;)
        {
            MXEvent *outgoingMessage = [outgoingMessages objectAtIndex:index];
            
            // Remove successfully sent messages
            if (outgoingMessage.isLocalEvent == NO)
            {
                [mxSession.store removeOutgoingMessageFromRoom:_roomId outgoingMessage:outgoingMessage.eventId];
                continue;
            }
            else
            {
                // Here the message sending has failed
                outgoingMessage.sentState = MXEventSentStateFailed;
                
                // Erase the timestamp
                outgoingMessage.originServerTs = kMXUndefinedTimestamp;
            }
            
            index++;
        }

        //  save summary to update sentStatus
        [self.summary save:NO];
        
        [mxSession.store commit];
    }
}

#pragma mark - Local echo handling

- (MXEvent*)addLocalEchoForMessageContent:(NSDictionary*)msgContent
                                eventType:(MXEventTypeString)eventType
                                withState:(MXEventSentState)eventState
                                 threadId:(NSString*)threadId
{
    // Create a room message event.
    MXEvent *localEcho = [self fakeEventWithEventId:nil eventType:eventType andContent:msgContent threadId:threadId];
    localEcho.sentState = eventState;

    // Register the echo as pending for its future deletion
    [self storeOutgoingMessage:localEcho];

    // Update the room summary
    [self.summary handleEvent:localEcho];

    return localEcho;
}

- (MXEvent*)pendingLocalEchoRelatedToEvent:(MXEvent*)event
{
    // Note: event is supposed here to be an outgoing event received from the server sync.
    MXEvent *localEcho = nil;

    NSString *msgtype;
    MXJSONModelSetString(msgtype, event.content[kMXMessageTypeKey]);

    if (msgtype)
    {
        // We look first for a pending event with the same event id (This happens when server response is received before server sync).
        NSArray<MXEvent*>* pendingLocalEchoes = self.outgoingMessages;
        for (NSInteger index = 0; index < pendingLocalEchoes.count; index++)
        {
            localEcho = [pendingLocalEchoes objectAtIndex:index];
            if ([localEcho.eventId isEqualToString:event.eventId])
            {
                break;
            }
            localEcho = nil;
        }

        // If none, we return the pending event (if any) whose content matches with received event content.
        if (!localEcho)
        {
            for (NSInteger index = 0; index < pendingLocalEchoes.count; index++)
            {
                localEcho = [pendingLocalEchoes objectAtIndex:index];
                NSString *pendingEventType = localEcho.content[kMXMessageTypeKey];

                if ([msgtype isEqualToString:pendingEventType])
                {
                    if ([msgtype isEqualToString:kMXMessageTypeText] || [msgtype isEqualToString:kMXMessageTypeEmote])
                    {
                        // Compare content body
                        if ([event.content[kMXMessageBodyKey] isEqualToString:localEcho.content[kMXMessageBodyKey]])
                        {
                            break;
                        }
                    }
                    else
                    {
                        // Here the type is kMXMessageTypeImage, kMXMessageTypeAudio, kMXMessageTypeVideo or kMXMessageTypeFile
                        if (event.content[@"file"])
                        {
                            // This is an encrypted attachment
                            if (localEcho.content[@"file"] && [event.content[@"file"][@"url"] isEqualToString:localEcho.content[@"file"][@"url"]])
                            {
                                break;
                            }
                        }
                        else if ([event.content[@"url"] isEqualToString:localEcho.content[@"url"]])
                        {
                            break;
                        }
                    }
                }
                localEcho = nil;
            }
        }
    }

    return localEcho;
}

- (void)removePendingLocalEcho:(NSString*)localEchoEventId
{
    [self removeOutgoingMessage:localEchoEventId];
}


#pragma mark - Room tags operations
- (MXHTTPOperation*)addTag:(NSString*)tag
                 withOrder:(NSString*)order
                   success:(void (^)(void))success
                   failure:(void (^)(NSError *error))failure
{
    // _accountData.tags will be updated by the live streams
    return [mxSession.matrixRestClient addTag:tag withOrder:order toRoom:self.roomId success:success failure:failure];
}

- (MXHTTPOperation*)removeTag:(NSString*)tag
                      success:(void (^)(void))success
                      failure:(void (^)(NSError *error))failure
{
    // _accountData.tags will be updated by the live streams
    return [mxSession.matrixRestClient removeTag:tag fromRoom:self.roomId success:success failure:failure];
}

- (MXHTTPOperation*)replaceTag:(NSString*)oldTag
                         byTag:(NSString*)newTag
                     withOrder:(NSString*)newTagOrder
                       success:(void (^)(void))success
                       failure:(void (^)(NSError *error))failure
{
    MXHTTPOperation *operation;
    
    // remove tag
    if (oldTag && !newTag)
    {
        operation = [self removeTag:oldTag success:success failure:failure];
    }
    // define a tag or define a new order
    else if ((!oldTag && newTag) || [oldTag isEqualToString:newTag])
    {
        operation = [self addTag:newTag withOrder:newTagOrder success:success failure:failure];
    }
    else
    {
        // the tag is not the same
        // weird, but the tag must be removed and defined again
        // so combine remove and add tag operations
        operation = [self removeTag:oldTag success:^{
            
            MXHTTPOperation *addTagHttpOperation = [self addTag:newTag withOrder:newTagOrder success:success failure:failure];
            
            // Transfer the new AFHTTPRequestOperation to the returned MXHTTPOperation
            // So that user has hand on it
            operation.operation = addTagHttpOperation.operation;
            
        } failure:failure];
    }
    
    return operation;
}

#pragma mark - Room account data operations

- (MXHTTPOperation*)tagEvent:(MXEvent*)event
                     withTag:(NSString*)tag
                 andKeywords:(NSArray*)keywords
                     success:(void (^)(void))success
                     failure:(void (^)(NSError *error))failure
{
    MXTaggedEvents *taggedEvents = _accountData.taggedEvents;
    
    if(!taggedEvents)
    {
        taggedEvents = [[MXTaggedEvents alloc] init];
    }
    
    MXTaggedEventInfo *taggedEventInfo = [[MXTaggedEventInfo alloc] init];
    taggedEventInfo.keywords = keywords;
    taggedEventInfo.originServerTs = event.originServerTs;
    taggedEventInfo.taggedAt = [NSDate date].timeIntervalSince1970 * 1000;
    
    [taggedEvents tagEvent:event.eventId taggedEventInfo:taggedEventInfo tag:tag];

    return [mxSession.matrixRestClient updateTaggedEvents:_roomId withContent:taggedEvents success:success failure:failure];
}

- (MXHTTPOperation*)untagEvent:(MXEvent*)event
                       withTag:(NSString*)tag
                       success:(void (^)(void))success
                       failure:(void (^)(NSError *error))failure
{
    [_accountData.taggedEvents untagEvent:event.eventId tag:tag];
    
    return [mxSession.matrixRestClient updateTaggedEvents:_roomId withContent:_accountData.taggedEvents success:success failure:failure];
}

- (MXHTTPOperation *)setAccountData:(NSDictionary *)content
                            forType:(NSString *)type
                            success:(void (^)(void))success
                            failure:(void (^)(NSError *))failure
{
    return [mxSession.matrixRestClient setRoomAccountData:_roomId
                                                eventType:type
                                           withParameters:content
                                                  success:success
                                                  failure:failure];
}

#pragma mark - Voice over IP
- (void)placeCallWithVideo:(BOOL)video
                   success:(void (^)(MXCall *call))success
                   failure:(void (^)(NSError *error))failure
{
    if (mxSession.callManager)
    {
        [mxSession.callManager placeCallInRoom:self.roomId withVideo:video success:success failure:failure];
    }
    else if (failure)
    {
        failure(nil);
    }
}

#pragma mark - Read receipts management

/**
 Handle a receipt event.
 
 @param event the event to handle.
 @param liveTimeline the live timeline of this room.
 @param direction the timeline direction.
 */
- (BOOL)handleReceiptEvent:(MXEvent *)event inLiveTimeline:(id<MXEventTimeline>)liveTimeline direction:(MXTimelineDirection)direction
{
    BOOL managedEvents = false;
    
    for (NSString* eventId in event.content)
    {
        NSDictionary *eventDict, *readDict;
        MXJSONModelSetDictionary(eventDict, event.content[eventId]);
        MXJSONModelSetDictionary(readDict, eventDict[kMXEventTypeStringRead]);

        if (readDict)
        {
            for (NSString* userId in readDict)
            {
                NSDictionary<NSString*, id>* params;
                MXJSONModelSetDictionary(params, readDict[userId]);

                NSNumber *ts;
                MXJSONModelSetNumber(ts, params[@"ts"]);
                if (ts)
                {
                    MXReceiptData *data = [[MXReceiptData alloc] init];
                    data.userId = userId;
                    data.eventId = eventId;
                    data.ts = ts.longLongValue;
                    
                    managedEvents |= [mxSession.store storeReceipt:data inRoom:self.roomId];
                }
            }
        }
    }
    
    // warn only if the receipts are not duplicated ones.
    if (managedEvents)
    {
        // Notify listeners
        [liveTimeline notifyListeners:event direction:direction];
    }
    
    return managedEvents;
}

- (void)acknowledgeEvent:(MXEvent*)event andUpdateReadMarker:(BOOL)updateReadMarker
{
    // Sanity check
    if (!event.eventId)
    {
        return;
    }
    
    MXEvent *updatedReadReceiptEvent = nil;
    NSString *readMarkerEventId = nil;
    
    // Prepare read receipt update.
    // Retrieve the current read receipt event id
    NSString *currentReadReceiptEventId;
    NSString *myUserId = mxSession.myUserId;
    MXReceiptData* currentData = [mxSession.store getReceiptInRoom:self.roomId forUserId:myUserId];
    if (currentData)
    {
        currentReadReceiptEventId = currentData.eventId;
    }
    
    // Check whether the provided event is acknowledgeable
    BOOL isAcknowledgeable = (![event.eventId hasPrefix:kMXEventLocalEventIdPrefix] && [mxSession.acknowledgableEventTypes indexOfObject:event.type] != NSNotFound);
    
    // Check whether the event is posterior to the current position (if any).
    // Look for an acknowledgeable event if the event type is not acknowledgeable.
    if (currentReadReceiptEventId || !isAcknowledgeable)
    {
        @autoreleasepool
        {
            // Enumerate all the acknowledgeable events of the room
            id<MXEventsEnumerator> messagesEnumerator = [mxSession.store messagesEnumeratorForRoom:self.roomId withTypeIn:mxSession.acknowledgableEventTypes];

            MXEvent *nextEvent;
            while ((nextEvent = messagesEnumerator.nextEvent))
            {
                // Check whether the current acknowledged event is posterior to the provided event.
                if (currentReadReceiptEventId && [nextEvent.eventId isEqualToString:currentReadReceiptEventId])
                {
                    // No change is required
                    break;
                }
                
                // Look for the first acknowledgeable event prior the event timestamp
                if (nextEvent.originServerTs <= event.originServerTs && nextEvent.eventId)
                {
                    updatedReadReceiptEvent = nextEvent;

                    // Here we find the right event to acknowledge, and it is posterior to the current position (if any).
                    break;
                }                
            }
        }
    }
    else
    {
        updatedReadReceiptEvent = event;
    }
    
    // Sanity check: Do not send read receipt on a fake event id
    if ([updatedReadReceiptEvent.eventId hasPrefix:kMXRoomInviteStateEventIdPrefix])
    {
        updatedReadReceiptEvent = nil;
    }
    
    if (updatedReadReceiptEvent)
    {
        // Update the oneself receipts
        if ([self storeLocalReceipt:kMXEventTypeStringRead eventId:updatedReadReceiptEvent.eventId userId:myUserId ts:(uint64_t) ([[NSDate date] timeIntervalSince1970] * 1000)]
            && [mxSession.store respondsToSelector:@selector(commit)])
        {
            [mxSession.store commit];
        }
    }
    
    // Prepare read marker update
    if (updateReadMarker)
    {
        MXEvent *updatedReadMarkerEvent = nil;
        
        // Sanity check: Do not send read marker on a fake event id
        if (![event.eventId hasPrefix:kMXEventLocalEventIdPrefix] && ![event.eventId hasPrefix:kMXRoomInviteStateEventIdPrefix])
        {
            updatedReadMarkerEvent = event;
        }
        else
        {
            // Use by default the read receipt event.
            updatedReadMarkerEvent = updatedReadReceiptEvent;
        }
        
        
        if (updatedReadMarkerEvent && ![_accountData.readMarkerEventId isEqualToString:updatedReadMarkerEvent.eventId])
        {
            readMarkerEventId = updatedReadMarkerEvent.eventId;
        }
    }
    
    if (readMarkerEventId)
    {
        [self setReadMarker:readMarkerEventId withReadReceipt:updatedReadReceiptEvent.eventId];
    }
    else if (updatedReadReceiptEvent)
    {
        [mxSession.matrixRestClient sendReadReceipt:self.roomId
                                            eventId:updatedReadReceiptEvent.eventId
                                            success:nil
                                            failure:nil];
    }
}

- (void)markAllAsRead
{
    NSString *readMarkerEventId = nil;
    MXReceiptData *updatedReceiptData = nil;
    
    // Retrieve the most recent event of the room.
    MXEvent *lastEvent = [mxSession.store messagesEnumeratorForRoom:self.roomId].nextEvent;
    NSString *lastMessageEventId = lastEvent.eventId;
    
    // Sanity check: Do not send read marker on event without id.
    if (!lastMessageEventId || [lastMessageEventId hasPrefix:kMXRoomInviteStateEventIdPrefix])
    {
        return;
    }
    
    // Prepare updated read marker
    if (![_accountData.readMarkerEventId isEqualToString:lastMessageEventId])
    {
        readMarkerEventId = lastMessageEventId;
    }

    MXEvent *event;
    NSString* myUserId = mxSession.myUserId;
    MXReceiptData *currentReceiptData = [mxSession.store getReceiptInRoom:self.roomId forUserId:myUserId];

    // Prepare updated read receipt
    @autoreleasepool
    {
        id<MXEventsEnumerator> messagesEnumerator = [mxSession.store messagesEnumeratorForRoom:self.roomId withTypeIn:mxSession.acknowledgableEventTypes];

        // Acknowledge the lastest valid event
        while ((event = messagesEnumerator.nextEvent))
        {
            // Sanity check on event id: Do not send read receipt on event without id
            if (event.eventId && ([event.eventId hasPrefix:kMXRoomInviteStateEventIdPrefix] == NO))
            {
                // Check whether this is not the current position of the user
                if (!currentReceiptData || ![currentReceiptData.eventId isEqualToString:event.eventId])
                {
                    // Update the oneself receipts
                    updatedReceiptData = [[MXReceiptData alloc] init];
                    
                    updatedReceiptData.userId = myUserId;
                    updatedReceiptData.eventId = event.eventId;
                    updatedReceiptData.ts = (uint64_t) ([[NSDate date] timeIntervalSince1970] * 1000);
                    
                    if ([mxSession.store storeReceipt:updatedReceiptData inRoom:self.roomId])
                    {
                        if ([mxSession.store respondsToSelector:@selector(commit)])
                        {
                            [mxSession.store commit];
                        }
                    }
                }
                
                // Break the loop
                break;
            }
        }
    }
    
    if (readMarkerEventId)
    {
        NSString *readReceiptEventId = updatedReceiptData.eventId;
        if (!readReceiptEventId)
        {
            // A non nil read receipt must be passed in order to not break notifications counters
            // homeserver side
            readReceiptEventId = currentReceiptData.eventId;
        }

        [self setReadMarker:readMarkerEventId withReadReceipt:readReceiptEventId];
    }
    else if (updatedReceiptData)
    {
        [mxSession.matrixRestClient sendReadReceipt:self.roomId
                                            eventId:updatedReceiptData.eventId
                                            success:nil
                                            failure:nil];
    }
}

- (void)getEventReceipts:(NSString *)eventId sorted:(BOOL)sort completion:(void (^)(NSArray<MXReceiptData *> * _Nonnull))completion
{
    [mxSession.store getEventReceipts:self.roomId
                              eventId:eventId
                               sorted:sort
                           completion:^(NSArray<MXReceiptData *> * _Nonnull receipts) {
        NSString *myUserId = self->mxSession.myUserId;
        
        // Remove the oneself receipts
        NSArray<MXReceiptData *> *receiptsExceptMyUser = [receipts filteredArrayUsingPredicate:[NSPredicate predicateWithFormat:@"userId != %@", myUserId]];
        
        completion(receiptsExceptMyUser);
    }];
}

- (BOOL)storeLocalReceipt:(NSString *)receiptType eventId:(NSString *)eventId userId:(NSString *)userId ts:(uint64_t)ts
{
    // Sanity check
    if (!userId)
    {
        MXLogDebug(@"[MXRoom] storeLocalReceipt: Error: nil user id");
        return NO;
    }

    BOOL result = NO;

    MXReceiptData* receiptData = [[MXReceiptData alloc] init];
    receiptData.userId = userId;
    receiptData.eventId = eventId;
    receiptData.ts = ts;

    if ([mxSession.store storeReceipt:receiptData inRoom:_roomId])
    {
        result = YES;

        // Notify SDK client about it with a local read receipt
        MXEvent *receiptEvent = [MXEvent modelFromJSON:
                                 @{
                                   @"type": kMXEventTypeStringReceipt,
                                   @"room_id": _roomId,
                                   @"content" : @{
                                           receiptData.eventId : @{
                                                   kMXEventTypeStringRead: @{
                                                           receiptData.userId: @{
                                                                   @"ts": @(receiptData.ts)
                                                                   }
                                                           }

                                                   }
                                           }
                                   }];

        [self liveTimeline:^(id<MXEventTimeline> theLiveTimeline) {
            [theLiveTimeline notifyListeners:receiptEvent direction:MXTimelineDirectionForwards];
        }];
    }

    return YES;
}

#pragma mark - Read marker handling

- (void)moveReadMarkerToEventId:(NSString*)eventId
{
    // Sanity check on event id: Do not send read marker on event without id
    if (eventId && ![eventId hasPrefix:kMXEventLocalEventIdPrefix] && ![eventId hasPrefix:kMXRoomInviteStateEventIdPrefix])
    {
        [self setReadMarker:eventId withReadReceipt:nil];
    }
}

- (void)forgetReadMarker
{
    // Retrieve the current position
    NSString *myUserId = mxSession.myUserId;
    MXReceiptData* currentData = [mxSession.store getReceiptInRoom:self.roomId forUserId:myUserId];
    if (currentData)
    {
        [self setReadMarker:currentData.eventId withReadReceipt:nil];
    }
}

- (void)setReadMarker:(NSString*)eventId withReadReceipt:(NSString*)receiptEventId
{
    _accountData.readMarkerEventId = eventId;
    
    // Update the store
    if ([mxSession.store respondsToSelector:@selector(storeAccountDataForRoom:userData:)])
    {
        [mxSession.store storeAccountDataForRoom:self.roomId userData:_accountData];
        
        if ([mxSession.store respondsToSelector:@selector(commit)])
        {
            [mxSession.store commit];
        }
    }
    
    // Update data on the homeserver side
    [mxSession.matrixRestClient sendReadMarker:self.roomId readMarkerEventId:eventId readReceiptEventId:receiptEventId success:nil failure:nil];
}

#pragma mark - Direct chats handling

- (BOOL)isDirect
{
    // Check whether this room is tagged as direct for one of the room members.
    return (self.directUserId != nil);
}

- (NSString *)directUserId
{
    // Get the information from the user account data that is managed by MXSession
    return [self.mxSession directUserIdInRoom:_roomId];
}

- (MXHTTPOperation*)setIsDirect:(BOOL)isDirect
                     withUserId:(NSString*)userId
                        success:(void (^)(void))success
                        failure:(void (^)(NSError *error))failure
{
    MXHTTPOperation *operation;

    if (isDirect)
    {
        if (userId)
        {
            operation = [self.mxSession setRoom:_roomId directWithUserId:userId success:success failure:failure];
        }
        else
        {
            // If there is no provided user id, find one
            MXWeakify(self);
            operation = [self members:^(MXRoomMembers *roomMembers) {
                MXStrongifyAndReturnIfNil(self);

                NSString *myUserId = self.mxSession.myUserId;

                // By default mark as direct this room for the oldest joined member.
                NSArray<MXRoomMember *> *members = roomMembers.joinedMembers;
                MXRoomMember *oldestJoinedMember;

                for (MXRoomMember *member in members)
                {
                    if (![member.userId isEqualToString:myUserId])
                    {
                        if (!oldestJoinedMember)
                        {
                            oldestJoinedMember = member;
                        }
                        else if (member.originalEvent.originServerTs < oldestJoinedMember.originalEvent.originServerTs)
                        {
                            oldestJoinedMember = member;
                        }
                    }
                }

                NSString * newDirectUserId = oldestJoinedMember.userId;
                if (!newDirectUserId)
                {
                    // Consider the first invited member if none has joined
                    members = [roomMembers membersWithMembership:MXMembershipInvite];

                    MXRoomMember *oldestInvitedMember;
                    for (MXRoomMember *member in members)
                    {
                        if (![member.userId isEqualToString:myUserId])
                        {
                            if (!oldestInvitedMember)
                            {
                                oldestInvitedMember = member;
                            }
                            else if (member.originalEvent.originServerTs < oldestInvitedMember.originalEvent.originServerTs)
                            {
                                oldestInvitedMember = member;
                            }
                        }
                    }

                    newDirectUserId = oldestInvitedMember.userId;
                }

                if (!newDirectUserId)
                {
                    // Use the current user by default
                    newDirectUserId = myUserId;
                }

                // Retry the operation with a user id
                MXHTTPOperation *operation2 =  [self setIsDirect:isDirect withUserId:newDirectUserId success:success failure:failure];
                [operation mutateTo:operation2];
            } failure:failure];
        }
    }
    else
    {
        // Remove the direct user id
        operation = [self.mxSession setRoom:_roomId directWithUserId:nil success:success failure:failure];
    }

    return operation;
}


#pragma mark - Crypto

- (MXHTTPOperation *)enableEncryptionWithAlgorithm:(NSString *)algorithm
                                           success:(void (^)(void))success failure:(void (^)(NSError *))failure
{
    MXHTTPOperation *operation;

    if (mxSession.crypto)
    {
        // Send the information to the homeserver
        operation = [self sendStateEventOfType:kMXEventTypeStringRoomEncryption
                                       content:@{
                                                 @"algorithm": algorithm
                                                 }
                                      stateKey:nil
                                       success:nil
                                       failure:failure];

        // Wait for the event coming back from the hs
        __block id eventBackListener;
        eventBackListener = [self listenToEventsOfTypes:@[kMXEventTypeStringRoomEncryption] onEvent:^(MXEvent *event, MXTimelineDirection direction, MXRoomState *roomState) {
            
            [self removeListener:eventBackListener];

            // Dispatch to let time to MXCrypto to digest the m.room.encryption event
            dispatch_async(dispatch_get_main_queue(), ^{
                if (success)
                {
                    success();
                }
            });
        }];
    }
    else
    {
        failure([NSError errorWithDomain:MXDecryptingErrorDomain
                                    code:MXDecryptingErrorEncryptionNotEnabledCode
                                userInfo:@{
                                           NSLocalizedDescriptionKey: MXDecryptingErrorEncryptionNotEnabledReason
                                           }]);
    }

    return operation;
}

/**
 Check if we need to encrypt event with a given type.

 @param eventType the event type
 @return YES to event.
 */
- (BOOL)isEncryptionRequiredForEventType:(MXEventTypeString)eventType
{
    BOOL isEncryptionRequired = YES;

    if ([eventType isEqualToString:kMXEventTypeStringReaction])
    {
        // Do not encrypt reaction for the moment
        isEncryptionRequired = NO;
    }

    return isEncryptionRequired;
}


/**
 Make sure that summary.isEncrypted is correct.
 
 @discussion
 There is a bug where e2e encryption can be disabled. We do not know yet the reasons. This is probably due to a bad
 room state change.
 This method ensures that the MXCryptoStore and the MXStore are aligned. If the bug happens, it should be autofixed
 by this code.
 */
- (void)checkEncryptionState
{
    if ([mxSession.crypto isRoomEncrypted:self.roomId]
            && !self.summary.isEncrypted)
    {
        MXLogError(@"[MXRoom] checkEncryptionState: summary.isEncrypted is wrong for room %@. Fix it.", self.roomId);
        self.summary.isEncrypted = YES;
        [self.summary save:YES];
    }
}

- (void)membersTrustLevelSummaryWithForceDownload:(BOOL)forceDownload success:(void (^)(MXUsersTrustLevelSummary *usersTrustLevelSummary))success failure:(void (^)(NSError *error))failure
{
    MXCrypto *crypto = mxSession.crypto;
    
    if (crypto && self.summary.isEncrypted)
    {
        [self members:^(MXRoomMembers *roomMembers) {
            
            NSArray<MXRoomMember*> *members = roomMembers.members;
            
            NSMutableArray<NSString*> *memberIds = [[NSMutableArray alloc] initWithCapacity:members.count];
            
            for (MXRoomMember *member in members)
            {
                [memberIds addObject:member.userId];
            }
            
            if (forceDownload)
            {
                [crypto trustLevelSummaryForUserIds:memberIds success:success failure:failure];
            }
            else
            {
                [crypto trustLevelSummaryForUserIds:memberIds onComplete:^(MXUsersTrustLevelSummary *trustLevelSummary) {
                    success(trustLevelSummary);
                }];
            }
            
        } failure:failure];
    }
    else
    {
        NSError *error = [NSError errorWithDomain:MXDecryptingErrorDomain
                                             code:MXDecryptingErrorEncryptionNotEnabledCode
                                         userInfo:@{
                                                    NSLocalizedDescriptionKey: MXDecryptingErrorEncryptionNotEnabledReason
                                                    }];
        failure(error);
    }
}

#pragma mark - Utils

- (NSString *)description
{
    return [NSString stringWithFormat:@"<MXRoom: %p> %@: %@ - %@", self, self.roomId, self.summary.displayname, self.summary.topic];
}

- (NSComparisonResult)compareLastMessageEventOriginServerTs:(MXRoom *)otherRoom
{
    return [self.summary.lastMessage compareOriginServerTs:otherRoom.summary.lastMessage];
}

@end<|MERGE_RESOLUTION|>--- conflicted
+++ resolved
@@ -895,12 +895,13 @@
                             success:(void (^)(NSString *eventId))success
                             failure:(void (^)(NSError *error))failure
 {
-    return [self sendTextMessage:text formattedText:formattedText location:nil localEcho:localEcho success:success failure:failure];
+  return [self sendTextMessage:text formattedText:formattedText location:nil threadId:threadId localEcho:localEcho success:success failure:failure];
 }
 
 - (MXHTTPOperation*)sendTextMessage:(NSString*)text
                       formattedText:(NSString*)formattedText
                            location:(NSDictionary*)location
+                           threadId:(NSString*)threadId
                           localEcho:(MXEvent**)localEcho
                             success:(void (^)(NSString *eventId))success
                             failure:(void (^)(NSError *error))failure
@@ -911,37 +912,23 @@
     {
         // This is a simple text message
         msgContent = @{
-<<<<<<< HEAD
-                       @"msgtype": kMXMessageTypeText,
-                       @"body": text
-                       }.mutableCopy;
-=======
             kMXMessageTypeKey: kMXMessageTypeText,
             kMXMessageBodyKey: text
-        };
->>>>>>> 4c9efc00
+        }.mutableCopy;
     }
     else
     {
         // Send the HTML formatted string
         msgContent = @{
-<<<<<<< HEAD
-                       @"msgtype": kMXMessageTypeText,
-                       @"body": text,
-                       @"formatted_body": formattedText,
-                       @"format": kMXRoomMessageFormatHTML
-                       }.mutableCopy;
-    }
-
-    if (location) {
-        msgContent[@"location"] = location;
-=======
             kMXMessageTypeKey: kMXMessageTypeText,
             kMXMessageBodyKey: text,
             @"formatted_body": formattedText,
             @"format": kMXRoomMessageFormatHTML
-        };
->>>>>>> 4c9efc00
+        }.mutableCopy;
+    }
+
+    if (location) {
+        msgContent[@"location"] = location;
     }
     
     return [self sendMessageWithContent:msgContent
@@ -949,26 +936,6 @@
                               localEcho:localEcho
                                 success:success
                                 failure:failure];
-}
-
-- (MXHTTPOperation *)sendTextMessage:(NSString *)text
-                            threadId:(NSString*)threadId
-                             success:(void (^)(NSString *))success
-                             failure:(void (^)(NSError *))failure
-{
-<<<<<<< HEAD
-    return [self sendTextMessage:text formattedText:nil location:nil localEcho:nil success:success failure:failure];
-}
-
-- (MXHTTPOperation *)sendTextMessage:(NSString *)text
-                            location:(NSDictionary*)location
-                             success:(void (^)(NSString *))success
-                             failure:(void (^)(NSError *))failure
-{
-    return [self sendTextMessage:text formattedText:nil location:location localEcho:nil success:success failure:failure];
-=======
-    return [self sendTextMessage:text formattedText:nil threadId:threadId localEcho:nil success:success failure:failure];
->>>>>>> 4c9efc00
 }
 
 - (MXHTTPOperation*)sendEmote:(NSString*)emoteBody
@@ -1024,12 +991,9 @@
                   mimeType:mimetype
               andThumbnail:thumbnail
                   blurHash:nil
-<<<<<<< HEAD
                    caption:nil
                   location:nil
-=======
                   threadId:threadId
->>>>>>> 4c9efc00
                  localEcho:localEcho
                    success:success
                    failure:failure];
@@ -1044,12 +1008,9 @@
                  andThumbnail:(NSImage*)thumbnail
 #endif
                      blurHash:(NSString*)blurhash
-<<<<<<< HEAD
                       caption:(NSString*)caption
                      location:(NSDictionary*)location
-=======
                      threadId:(NSString*)threadId
->>>>>>> 4c9efc00
                     localEcho:(MXEvent**)localEcho
                       success:(void (^)(NSString *eventId))success
                       failure:(void (^)(NSError *error))failure
@@ -1298,22 +1259,15 @@
 #elif TARGET_OS_OSX
                 withThumbnail:(NSImage*)videoThumbnail
 #endif
-<<<<<<< HEAD
                       caption:(NSString*)caption
                      location:(NSDictionary*)location
-=======
                      threadId:(NSString*)threadId
->>>>>>> 4c9efc00
                     localEcho:(MXEvent**)localEcho
                       success:(void (^)(NSString *eventId))success
                       failure:(void (^)(NSError *error))failure
 {
     AVURLAsset *videoAsset = [AVURLAsset assetWithURL:videoLocalURL];
-<<<<<<< HEAD
-    return [self sendVideoAsset:videoAsset withThumbnail:videoThumbnail caption:caption location:location localEcho:localEcho success:success failure:failure];
-=======
-    return [self sendVideoAsset:videoAsset withThumbnail:videoThumbnail threadId:threadId localEcho:localEcho success:success failure:failure];
->>>>>>> 4c9efc00
+    return [self sendVideoAsset:videoAsset withThumbnail:videoThumbnail caption:caption location:location threadId:threadId localEcho:localEcho success:success failure:failure];
 }
 
 - (MXHTTPOperation*)sendVideoAsset:(AVAsset*)videoAsset
@@ -1322,12 +1276,9 @@
 #elif TARGET_OS_OSX
                      withThumbnail:(NSImage*)videoThumbnail
 #endif
-<<<<<<< HEAD
                            caption:(NSString*)caption
                           location:(NSDictionary*)location
-=======
                           threadId:(NSString*)threadId
->>>>>>> 4c9efc00
                          localEcho:(MXEvent**)localEcho
                            success:(void (^)(NSString *eventId))success
                            failure:(void (^)(NSError *error))failure
@@ -1357,30 +1308,6 @@
     
     // Prepare the message content for building an echo message
     NSMutableDictionary *msgContent = [@{
-<<<<<<< HEAD
-                                         @"msgtype": kMXMessageTypeVideo,
-                                         @"body": @"Video",
-                                         @"url": fakeMediaURI,
-                                         @"info": [@{
-                                                     @"thumbnail_url": fakeMediaURI,
-                                                     @"thumbnail_info": @{
-                                                             @"mimetype": @"image/jpeg",
-                                                             @"w": @(videoThumbnail.size.width),
-                                                             @"h": @(videoThumbnail.size.height),
-                                                             @"size": @(videoThumbnailData.length)
-                                                             }
-                                                     } mutableCopy]
-                                         } mutableCopy];
-
-    if (caption) {
-        msgContent[@"info"][@"caption"] = caption;
-    }
-
-    if (location) {
-        msgContent[@"location"] = location;
-    }
-
-=======
         kMXMessageTypeKey: kMXMessageTypeVideo,
         kMXMessageBodyKey: @"Video",
         @"url": fakeMediaURI,
@@ -1395,7 +1322,14 @@
         } mutableCopy]
     } mutableCopy];
     
->>>>>>> 4c9efc00
+    if (caption) {
+        msgContent[@"info"][@"caption"] = caption;
+    }
+
+    if (location) {
+        msgContent[@"location"] = location;
+    }
+
     __block MXEvent *event;
     __block id uploaderObserver;
 
@@ -1618,72 +1552,48 @@
 
 - (MXHTTPOperation*)sendFile:(NSURL*)fileLocalURL
                     mimeType:(NSString*)mimeType
-<<<<<<< HEAD
                      caption:(NSString*)caption
                     location:(NSDictionary*)location
-=======
                     threadId:(NSString*)threadId
->>>>>>> 4c9efc00
                    localEcho:(MXEvent**)localEcho
                      success:(void (^)(NSString *eventId))success
                      failure:(void (^)(NSError *error))failure
 {
-<<<<<<< HEAD
-    return [self sendFile:fileLocalURL mimeType:mimeType caption:caption location:location localEcho:localEcho success:success failure:failure keepActualFilename:YES];
-=======
-    return [self sendFile:fileLocalURL mimeType:mimeType threadId:threadId localEcho:localEcho success:success failure:failure keepActualFilename:YES];
->>>>>>> 4c9efc00
+    return [self sendFile:fileLocalURL mimeType:mimeType caption:caption location:location threadId:threadId localEcho:localEcho success:success failure:failure keepActualFilename:YES];
 }
 
 - (MXHTTPOperation*)sendFile:(NSURL*)fileLocalURL
                     mimeType:(NSString*)mimeType
-<<<<<<< HEAD
                      caption:(NSString*)caption
                     location:(NSDictionary*)location
-=======
                     threadId:(NSString*)threadId
->>>>>>> 4c9efc00
                    localEcho:(MXEvent**)localEcho
                      success:(void (^)(NSString *eventId))success
                      failure:(void (^)(NSError *error))failure
           keepActualFilename:(BOOL)keepActualName
 {
-<<<<<<< HEAD
-    return [self sendFile:fileLocalURL msgType:kMXMessageTypeFile mimeType:mimeType caption:caption location:location localEcho:localEcho success:success failure:failure keepActualFilename:keepActualName];
-=======
-    return [self sendFile:fileLocalURL msgType:kMXMessageTypeFile mimeType:mimeType threadId:threadId localEcho:localEcho success:success failure:failure keepActualFilename:keepActualName];
->>>>>>> 4c9efc00
+    return [self sendFile:fileLocalURL msgType:kMXMessageTypeFile mimeType:mimeType caption:caption location:location threadId:threadId localEcho:localEcho success:success failure:failure keepActualFilename:keepActualName];
 }
 
 - (MXHTTPOperation*)sendAudioFile:(NSURL*)fileLocalURL
                          mimeType:(NSString*)mimeType
-<<<<<<< HEAD
                           caption:(NSString*)caption
                          location:(NSDictionary*)location
-=======
                          threadId:(NSString*)threadId
->>>>>>> 4c9efc00
                         localEcho:(MXEvent**)localEcho
                           success:(void (^)(NSString *eventId))success
                           failure:(void (^)(NSError *error))failure
                keepActualFilename:(BOOL)keepActualName
 {
-<<<<<<< HEAD
-    return [self sendFile:fileLocalURL msgType:kMXMessageTypeAudio mimeType:mimeType caption:caption location:location localEcho:localEcho success:success failure:failure keepActualFilename:keepActualName];
-=======
-    return [self sendFile:fileLocalURL msgType:kMXMessageTypeAudio mimeType:mimeType threadId:threadId localEcho:localEcho success:success failure:failure keepActualFilename:keepActualName];
->>>>>>> 4c9efc00
+    return [self sendFile:fileLocalURL msgType:kMXMessageTypeAudio mimeType:mimeType caption:caption location:location threadId:threadId localEcho:localEcho success:success failure:failure keepActualFilename:keepActualName];
 }
 
 - (MXHTTPOperation*)sendVoiceMessage:(NSURL*)fileLocalURL
                             mimeType:(NSString*)mimeType
                             duration:(NSUInteger)duration
                              samples:(NSArray<NSNumber *> *)samples
-<<<<<<< HEAD
                             location:(NSDictionary*)location
-=======
                             threadId:(NSString*)threadId
->>>>>>> 4c9efc00
                            localEcho:(MXEvent**)localEcho
                              success:(void (^)(NSString *eventId))success
                              failure:(void (^)(NSError *error))failure
@@ -1711,12 +1621,9 @@
            additionalTypes:@{kMXMessageContentKeyVoiceMessageMSC3245 : @{},
                              kMXMessageContentKeyExtensibleAudioMSC1767: extensibleAudioContent}
                   mimeType:(mimeType ?: @"audio/ogg")
-<<<<<<< HEAD
                    caption:nil
                   location:location
-=======
                   threadId:threadId
->>>>>>> 4c9efc00
                  localEcho:localEcho
                    success:success
                    failure:failure
@@ -1726,12 +1633,9 @@
 - (MXHTTPOperation*)sendFile:(NSURL*)fileLocalURL
                      msgType:(NSString*)msgType
                     mimeType:(NSString*)mimeType
-<<<<<<< HEAD
                      caption:(NSString*)caption
                     location:(NSDictionary*)location
-=======
                     threadId:(NSString*)threadId
->>>>>>> 4c9efc00
                    localEcho:(MXEvent**)localEcho
                      success:(void (^)(NSString *eventId))success
                      failure:(void (^)(NSError *error))failure
@@ -1741,12 +1645,9 @@
                    msgType:msgType
            additionalTypes:nil
                   mimeType:mimeType
-<<<<<<< HEAD
                    caption:caption
                   location:location
-=======
                   threadId:threadId
->>>>>>> 4c9efc00
                  localEcho:localEcho
                    success:success
                    failure:failure
@@ -1757,12 +1658,9 @@
                       msgType:(NSString*)msgType
               additionalTypes:(NSDictionary *)additionalTypes
                      mimeType:(NSString*)mimeType
-<<<<<<< HEAD
                       caption:(NSString*)caption
                      location:(NSDictionary*)location
-=======
                      threadId:(NSString*)threadId
->>>>>>> 4c9efc00
                     localEcho:(MXEvent**)localEcho
                       success:(void (^)(NSString *eventId))success
                       failure:(void (^)(NSError *error))failure
