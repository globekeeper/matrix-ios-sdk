--- conflicted
+++ resolved
@@ -66,33 +66,16 @@
             //  session closed
             return
         }
-<<<<<<< HEAD
         if let threadIdentifier = event.threadIdentifier {
             //  event is in a thread
             if let thread = thread(withId: threadIdentifier) {
                 //  add event to the thread if found
                 thread.addEvent(event)
-=======
-        guard let threadIdentifier = event.threadIdentifier else {
-            //  event is not in a thread
-            return
-        }
-        
-        if let thread = thread(withId: threadIdentifier) {
-            //  add event to the thread if found
-            thread.addEvent(event)
-        } else {
-            //  create the thread for the first time
-            let thread: MXThread
-            //  try to find the root event in the session store
-            if let rootEvent = session.store?.event(withEventId: threadIdentifier, inRoom: event.roomId) {
-                thread = MXThread(withSession: session, rootEvent: rootEvent)
->>>>>>> bde26233
             } else {
                 //  create the thread for the first time
                 let thread: MXThread
                 //  try to find the root event in the session store
-                if let rootEvent = session.store.event(withEventId: threadIdentifier, inRoom: event.roomId) {
+                if let rootEvent = session.store?.event(withEventId: threadIdentifier, inRoom: event.roomId) {
                     thread = MXThread(withSession: session, rootEvent: rootEvent)
                 } else {
                     thread = MXThread(withSession: session, identifier: threadIdentifier, roomId: event.roomId)
