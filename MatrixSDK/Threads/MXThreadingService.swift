--- conflicted
+++ resolved
@@ -147,7 +147,6 @@
             return nil
         }
 
-<<<<<<< HEAD
         var serverSupportThreads = false
         let dispatchGroup = DispatchGroup()
 
@@ -158,14 +157,6 @@
                 serverSupportThreads = versions.supportsThreads
             default:
                 break
-=======
-        if session.homeserverCapabilities?.threads?.isEnabled == true {
-            //  homeserver supports threads
-            let filter = MXRoomEventFilter()
-            filter.relatedByTypes = [MXEventRelationTypeThread]
-            if onlyParticipated {
-                filter.relatedBySenders = [session.myUserId]
->>>>>>> 3f8940b8
             }
             dispatchGroup.leave()
         }
@@ -174,9 +165,9 @@
             if serverSupportThreads {
                 //  homeserver supports threads
                 let filter = MXRoomEventFilter()
-                filter.relationTypes = [MXEventRelationTypeThread]
+                filter.relatedByTypes = [MXEventRelationTypeThread]
                 if onlyParticipated {
-                    filter.relationSenders = [session.myUserId]
+                    filter.relatedBySenders = [session.myUserId]
                 }
                 let newOperation = session.matrixRestClient.messages(forRoom: roomId,
                                                                      from: "",
