--- conflicted
+++ resolved
@@ -416,14 +416,6 @@
     // Check whether this is the initial sync
     BOOL isInitialSync = !self.isEventStreamInitialised;
 
-    BOOL wasfirstSync = NO;
-    if (!self->firstSyncDone)
-    {
-        wasfirstSync = YES;
-        self->firstSyncDone = YES;
-        [[MXSDKOptions sharedInstance].analyticsDelegate trackStartupSyncDuration:0 isInitial:isInitialSync];
-    }
-
     // Handle the to device events before the room ones
     // to ensure to decrypt them properly
     for (MXEvent *toDeviceEvent in syncResponse.toDevice.events)
@@ -600,11 +592,6 @@
             completion();
         }
         
-        if (wasfirstSync)
-        {
-            [[MXSDKOptions sharedInstance].analyticsDelegate trackRoomCount:self->rooms.count];
-        }
-
         // Broadcast that a server sync has been processed.
         [[NSNotificationCenter defaultCenter] postNotificationName:kMXSessionDidSyncNotification
                                                             object:self
@@ -1201,37 +1188,21 @@
         NSTimeInterval duration = [[NSDate date] timeIntervalSinceDate:startDate];
         NSLog(@"[MXSession] Received sync response in %.0fms", duration * 1000);
         
-        // By default, the next sync will be a long polling (with the default server timeout value)
-        NSUInteger nextServerTimeout = SERVER_TIMEOUT_MS;
-<<<<<<< HEAD
-        
-=======
-
-        NSTimeInterval duration = [[NSDate date] timeIntervalSinceDate:startDate];
-        NSLog(@"[MXSession] Received %tu joined rooms, %tu invited rooms, %tu left rooms, %tu toDevice events in %.0fms", syncResponse.rooms.join.count, syncResponse.rooms.invite.count, syncResponse.rooms.leave.count, syncResponse.toDevice.events.count, duration * 1000);
-
-        // Check whether this is the initial sync
-        BOOL isInitialSync = !self.isEventStreamInitialised;
-
         BOOL wasfirstSync = NO;
         if (!self->firstSyncDone)
         {
             wasfirstSync = YES;
             self->firstSyncDone = YES;
             
+            NSString *taskName = self.isEventStreamInitialised ? kMXAnalyticsStartupIncrementalSync : kMXAnalyticsStartupInititialSync;
             [[MXSDKOptions sharedInstance].analyticsDelegate trackDuration:duration
                                                                   category:kMXAnalyticsStartupCategory
-                                                                      name:isInitialSync ? kMXAnalyticsStartupInititialSync : kMXAnalyticsStartupIncrementalSync];
-        }
-
-        // Handle the to device events before the room ones
-        // to ensure to decrypt them properly
-        for (MXEvent *toDeviceEvent in syncResponse.toDevice.events)
-        {
-            [self handleToDeviceEvent:toDeviceEvent];
-        }
-
->>>>>>> 3a415876
+                                                                      name:taskName];
+        }
+        
+        // By default, the next sync will be a long polling (with the default server timeout value)
+        NSUInteger nextServerTimeout = SERVER_TIMEOUT_MS;
+
         if (self.catchingUp && syncResponse.toDevice.events.count)
         {
             // We may have not received all to-device events in a single /sync response
@@ -1241,6 +1212,13 @@
         }
         
         [self handleSyncResponse:syncResponse completion:^{
+            
+            if (wasfirstSync)
+            {
+                [[MXSDKOptions sharedInstance].analyticsDelegate trackValue:@(self->rooms.count)
+                                                                   category:kMXAnalyticsStatsCategory
+                                                                       name:kMXAnalyticsStatsRooms];
+            }
             
             // Do a loop of /syncs until catching up is done
             if (nextServerTimeout == 0)
@@ -1316,25 +1294,7 @@
             
             // Pursue live events listening
             [self serverSyncWithServerTimeout:nextServerTimeout success:nil failure:nil clientTimeout:CLIENT_TIMEOUT_MS setPresence:nil];
-<<<<<<< HEAD
             
-=======
-
-            if (wasfirstSync)
-            {
-                [[MXSDKOptions sharedInstance].analyticsDelegate trackValue:@(self->rooms.count)
-                                                                   category:kMXAnalyticsStatsCategory
-                                                                       name:kMXAnalyticsStatsRooms];
-            }
-
-            // Broadcast that a server sync has been processed.
-            [[NSNotificationCenter defaultCenter] postNotificationName:kMXSessionDidSyncNotification
-                                                                object:self
-                                                              userInfo:@{
-                                                                         kMXSessionNotificationSyncResponseKey: syncResponse
-                                                                         }];
-
->>>>>>> 3a415876
             if (success)
             {
                 success();
