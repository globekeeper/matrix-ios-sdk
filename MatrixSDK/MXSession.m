/*
 Copyright 2014 OpenMarket Ltd
 Copyright 2017 Vector Creations Ltd
 Copyright 2018 New Vector Ltd
 Copyright 2019 The Matrix.org Foundation C.I.C

 Licensed under the Apache License, Version 2.0 (the "License");
 you may not use this file except in compliance with the License.
 You may obtain a copy of the License at
 
 http://www.apache.org/licenses/LICENSE-2.0
 
 Unless required by applicable law or agreed to in writing, software
 distributed under the License is distributed on an "AS IS" BASIS,
 WITHOUT WARRANTIES OR CONDITIONS OF ANY KIND, either express or implied.
 See the License for the specific language governing permissions and
 limitations under the License.
 */

#import "MXSession.h"
#import "MatrixSDK.h"

#import <AFNetworking/AFNetworking.h>

#import "MXSessionEventListener.h"

#import "MXTools.h"
#import "MXHTTPClient.h"

#import "MXNoStore.h"
#import "MXMemoryStore.h"
#import "MXFileStore.h"

#import "MXDecryptionResult.h"

#import "MXAccountData.h"
#import "MXSDKOptions.h"
#import "MXBackgroundModeHandler.h"

#import "MXRoomSummaryUpdater.h"

#import "MXRoomFilter.h"

#import "MXScanManager.h"

#import "MXAggregations_Private.h"
#import "MatrixSDKSwiftHeader.h"

#pragma mark - Constants definitions
NSString *const kMXSessionStateDidChangeNotification = @"kMXSessionStateDidChangeNotification";
NSString *const kMXSessionNewRoomNotification = @"kMXSessionNewRoomNotification";
NSString *const kMXSessionWillLeaveRoomNotification = @"kMXSessionWillLeaveRoomNotification";
NSString *const kMXSessionDidLeaveRoomNotification = @"kMXSessionDidLeaveRoomNotification";
NSString *const kMXSessionDidSyncNotification = @"kMXSessionDidSyncNotification";
NSString *const kMXSessionInvitedRoomsDidChangeNotification = @"kMXSessionInvitedRoomsDidChangeNotification";
NSString *const kMXSessionOnToDeviceEventNotification = @"kMXSessionOnToDeviceEventNotification";
NSString *const kMXSessionIgnoredUsersDidChangeNotification = @"kMXSessionIgnoredUsersDidChangeNotification";
NSString *const kMXSessionDirectRoomsDidChangeNotification = @"kMXSessionDirectRoomsDidChangeNotification";
NSString *const kMXSessionAccountDataDidChangeNotification = @"kMXSessionAccountDataDidChangeNotification";
NSString *const kMXSessionAccountDataDidChangeIdentityServerNotification = @"kMXSessionAccountDataDidChangeIdentityServerNotification";
NSString *const kMXSessionDidCorruptDataNotification = @"kMXSessionDidCorruptDataNotification";
NSString *const kMXSessionCryptoDidCorruptDataNotification = @"kMXSessionCryptoDidCorruptDataNotification";
NSString *const kMXSessionNewGroupInviteNotification = @"kMXSessionNewGroupInviteNotification";
NSString *const kMXSessionDidJoinGroupNotification = @"kMXSessionDidJoinGroupNotification";
NSString *const kMXSessionDidLeaveGroupNotification = @"kMXSessionDidLeaveGroupNotification";
NSString *const kMXSessionDidUpdateGroupSummaryNotification = @"kMXSessionDidUpdateGroupSummaryNotification";
NSString *const kMXSessionDidUpdateGroupRoomsNotification = @"kMXSessionDidUpdateGroupRoomsNotification";
NSString *const kMXSessionDidUpdateGroupUsersNotification = @"kMXSessionDidUpdateGroupUsersNotification";
NSString *const kMXSessionDidUpdatePublicisedGroupsForUsersNotification = @"kMXSessionDidUpdatePublicisedGroupsForUsersNotification";

NSString *const kMXSessionNotificationRoomIdKey = @"roomId";
NSString *const kMXSessionNotificationGroupKey = @"group";
NSString *const kMXSessionNotificationGroupIdKey = @"groupId";
NSString *const kMXSessionNotificationEventKey = @"event";
NSString *const kMXSessionNotificationSyncResponseKey = @"syncResponse";
NSString *const kMXSessionNotificationErrorKey = @"error";
NSString *const kMXSessionNotificationUserIdsArrayKey = @"userIds";

NSString *const kMXSessionNoRoomTag = @"m.recent";  // Use the same value as matrix-react-sdk

/**
 Default timeouts used by the events streams.
 */
#define SERVER_TIMEOUT_MS 30000
#define CLIENT_TIMEOUT_MS 120000

/**
 Time before retrying in case of `MXSessionStateSyncError`.
 */
#define RETRY_SYNC_AFTER_MXERROR_MS 5000


// Block called when MSSession resume is complete
typedef void (^MXOnResumeDone)(void);

@interface MXSession ()
{
    /**
     Rooms data
     Each key is a room id. Each value, the MXRoom instance.
     */
    NSMutableDictionary<NSString*, MXRoom*> *rooms;

    /**
     Rooms summaries
     Each key is a room id. Each value, the MXRoomSummary instance.
     */
    NSMutableDictionary<NSString*, MXRoomSummary*> *roomsSummaries;

    /**
     The current request of the event stream.
     */
    MXHTTPOperation *eventStreamRequest;

    /**
     The list of global events listeners (`MXSessionEventListener`).
     */
    NSMutableArray *globalEventListeners;

    /** 
     The block to call when MSSession resume is complete.
     */
    MXOnResumeDone onResumeDone;
    
    /**
     The block to call when MSSession backgroundSync is successfully done.
     */
    MXOnBackgroundSyncDone onBackgroundSyncDone;
    
    /**
     The block to call when MSSession backgroundSync fails.
     */
    MXOnBackgroundSyncFail onBackgroundSyncFail;

    /**
     The maintained list of rooms where the user has a pending invitation.
     */
    NSMutableArray<MXRoom *> *invitedRooms;

    /**
     The rooms being peeked.
     */
    NSMutableArray<MXPeekingRoom *> *peekingRooms;

    /**
     For debug, indicate if the first sync after the MXSession startup is done.
     */
    BOOL firstSyncDone;

    /**
     The tool to refresh the homeserver wellknown data.
     */
    MXAutoDiscovery *autoDiscovery;
    
    /**
     Queue of requested direct room change operations ([MXSession setRoom:directWithUserId:]
     or [MXSession uploadDirectRooms:])
     */
    NSMutableArray<dispatch_block_t> *directRoomsOperationsQueue;
   
    /**
     The current publicised groups list by userId dictionary.
     The key is the user id; the value, the list of the group ids that the user enabled in his profile.
     */
    NSMutableDictionary <NSString*, NSArray<NSString*>*> *publicisedGroupsByUserId;
    
    /**
     The list of users for who a publicised groups list is available but outdated.
     */
    NSMutableArray <NSString*> *userIdsWithOutdatedPublicisedGroups;
}

/**
 The count of prevent pause tokens.
 */
@property (nonatomic) NSUInteger preventPauseCount;

@property (nonatomic, readwrite) MXScanManager *scanManager;

/**
 The background task used when the session continue to run the events stream when
 the app goes in background.
 */
@property (nonatomic, strong) id<MXBackgroundTask> backgroundTask;

@end

@implementation MXSession
@synthesize matrixRestClient, mediaManager;

- (id)initWithMatrixRestClient:(MXRestClient*)mxRestClient
{
    self = [super init];
    if (self)
    {
        matrixRestClient = mxRestClient;
        _threePidAddManager = [[MX3PidAddManager alloc] initWithMatrixSession:self];
        mediaManager = [[MXMediaManager alloc] initWithHomeServer:matrixRestClient.homeserver];
        rooms = [NSMutableDictionary dictionary];
        roomsSummaries = [NSMutableDictionary dictionary];
        _roomSummaryUpdateDelegate = [MXRoomSummaryUpdater roomSummaryUpdaterForSession:self];
        globalEventListeners = [NSMutableArray array];
        _notificationCenter = [[MXNotificationCenter alloc] initWithMatrixSession:self];
        _accountData = [[MXAccountData alloc] init];
        peekingRooms = [NSMutableArray array];
        _preventPauseCount = 0;
        directRoomsOperationsQueue = [NSMutableArray array];
        publicisedGroupsByUserId = [[NSMutableDictionary alloc] init];

        [self setIdentityServer:mxRestClient.identityServer andAccessToken:mxRestClient.credentials.identityServerAccessToken];
        
        firstSyncDone = NO;

        _acknowledgableEventTypes = @[kMXEventTypeStringRoomName,
                                      kMXEventTypeStringRoomTopic,
                                      kMXEventTypeStringRoomAvatar,
                                      kMXEventTypeStringRoomMember,
                                      kMXEventTypeStringRoomCreate,
                                      kMXEventTypeStringRoomEncrypted,
                                      kMXEventTypeStringRoomJoinRules,
                                      kMXEventTypeStringRoomPowerLevels,
                                      kMXEventTypeStringRoomAliases,
                                      kMXEventTypeStringRoomCanonicalAlias,
                                      kMXEventTypeStringRoomGuestAccess,
                                      kMXEventTypeStringRoomHistoryVisibility,
                                      kMXEventTypeStringRoomMessage,
                                      kMXEventTypeStringRoomMessageFeedback,
                                      kMXEventTypeStringRoomRedaction,
                                      kMXEventTypeStringRoomThirdPartyInvite,
                                      kMXEventTypeStringRoomRelatedGroups,
                                      kMXEventTypeStringReaction,
                                      kMXEventTypeStringCallInvite,
                                      kMXEventTypeStringCallCandidates,
                                      kMXEventTypeStringCallAnswer,
                                      kMXEventTypeStringCallHangup,
                                      kMXEventTypeStringSticker
                                      ];

        _unreadEventTypes = @[kMXEventTypeStringRoomName,
                              kMXEventTypeStringRoomTopic,
                              kMXEventTypeStringRoomMessage,
                              kMXEventTypeStringCallInvite,
                              kMXEventTypeStringRoomEncrypted,
                              kMXEventTypeStringSticker
                              ];

        _catchingUp = NO;

        [[NSNotificationCenter defaultCenter] addObserver:self selector:@selector(onDidDecryptEvent:) name:kMXEventDidDecryptNotification object:nil];

        [self setState:MXSessionStateInitialised];
    }
    return self;
}

- (MXCredentials *)credentials
{
    return matrixRestClient.credentials;
}

- (NSString *)myUserId
{
    return matrixRestClient.credentials.userId;
}

- (NSString *)myDeviceId
{
    return matrixRestClient.credentials.deviceId;
}

- (void)setState:(MXSessionState)state
{
    if (_state != state)
    {
        _state = state;

        if (_state != MXSessionStateSyncError)
        {
            // Reset the sync error
            _syncError = nil;
        }
        
        NSNotificationCenter *notificationCenter = [NSNotificationCenter defaultCenter];
        [notificationCenter postNotificationName:kMXSessionStateDidChangeNotification object:self userInfo:nil];
    }
}

-(void)setStore:(id<MXStore>)store success:(void (^)(void))onStoreDataReady failure:(void (^)(NSError *))failure
{
    NSAssert(MXSessionStateInitialised == _state, @"Store can be set only just after initialisation");
    NSParameterAssert(store);

    _store = store;

    // Validate the permanent implementation
    if (_store.isPermanent)
    {
        // A permanent MXStore must implement these methods:
        NSParameterAssert([_store respondsToSelector:@selector(rooms)]);
        NSParameterAssert([_store respondsToSelector:@selector(storeStateForRoom:stateEvents:)]);
        NSParameterAssert([_store respondsToSelector:@selector(stateOfRoom:success:failure:)]);
        NSParameterAssert([_store respondsToSelector:@selector(summaryOfRoom:)]);
    }

    NSDate *startDate = [NSDate date];
    MXTaskProfile *taskProfile = [MXSDKOptions.sharedInstance.profiler startMeasuringTaskWithName:kMXAnalyticsStartupMountData category:kMXAnalyticsStartupCategory];

    MXWeakify(self);
    [_store openWithCredentials:matrixRestClient.credentials onComplete:^{
        MXStrongifyAndReturnIfNil(self);
        
        // Sanity check: The session may be closed before the end of store opening.
        if (!self->matrixRestClient)
        {
            return;
        }

        self->_aggregations = [[MXAggregations alloc] initWithMatrixSession:self];

        // Check if the user has enabled crypto
        MXWeakify(self);
        [MXCrypto checkCryptoWithMatrixSession:self complete:^(MXCrypto *crypto) {
            MXStrongifyAndReturnIfNil(self);
            
            self->_crypto = crypto;

            // Sanity check: The session may be closed before the end of this operation.
            if (!self->matrixRestClient)
            {
                return;
            }

            // Can we start on data from the MXStore?
            if (self.store.isPermanent && self.isEventStreamInitialised)
            {
                // Mount data from the permanent store
                NSLog(@"[MXSession] Loading room state events to build MXRoom objects...");

                // Create myUser from the store
                MXUser *myUser = [self.store userWithUserId:self->matrixRestClient.credentials.userId];

                // My user is a MXMyUser object
                self->_myUser = (MXMyUser*)myUser;
                self->_myUser.mxSession = self;

                // Load user account data
                [self handleAccountData:self.store.userAccountData];

                // Load MXRoomSummaries from the store
                NSDate *startDate2 = [NSDate date];
                for (NSString *roomId in self.store.rooms)
                {
                    @autoreleasepool
                    {
                        MXRoomSummary *summary = [self.store summaryOfRoom:roomId];
                        [summary setMatrixSession:self];
                        self->roomsSummaries[roomId] = summary;
                    }
                }

                NSLog(@"[MXSession] Built %lu MXRoomSummaries in %.0fms", (unsigned long)self->roomsSummaries.allKeys.count, [[NSDate date] timeIntervalSinceDate:startDate2] * 1000);

                // Create MXRooms from their states stored in the store
                NSDate *startDate3 = [NSDate date];
                for (NSString *roomId in self.store.rooms)
                {
                    [self loadRoom:roomId];
                }

                NSLog(@"[MXSession] Built %lu MXRooms in %.0fms", (unsigned long)self->rooms.count, [[NSDate date] timeIntervalSinceDate:startDate3] * 1000);

                taskProfile.units = self->rooms.count;
                [MXSDKOptions.sharedInstance.profiler stopMeasuringTaskWithProfile:taskProfile];
                
                NSLog(@"[MXSession] Total time to mount SDK data from MXStore: %.0fms", taskProfile.duration * 1000);
                
                [self setState:MXSessionStateStoreDataReady];

                // The SDK client can use this data
                onStoreDataReady();
            }
            else
            {
                // Create self.myUser instance to expose the user id as soon as possible
                self->_myUser = [[MXMyUser alloc] initWithUserId:self->matrixRestClient.credentials.userId];
                self->_myUser.mxSession = self;
                
                NSLog(@"[MXSession] Total time to mount SDK data from MXStore: %.0fms", [[NSDate date] timeIntervalSinceDate:startDate] * 1000);
                
                [self setState:MXSessionStateStoreDataReady];
                
                // The SDK client can use this data
                onStoreDataReady();
            }
        }];

    } failure:^(NSError *error) {
        [self setState:MXSessionStateInitialised];

        if (failure)
        {
            failure(error);
        }
    }];
}

/// Handle a sync response and decide serverTimeout for the next sync request.
/// @param syncResponse The sync response object
/// @param completion Completion block to be called at the end of the process. Will be called on the caller thread.
- (void)handleSyncResponse:(MXSyncResponse *)syncResponse
                completion:(void (^)(void))completion
{
    NSLog(@"[MXSession] handleSyncResponse: Received %tu joined rooms, %tu invited rooms, %tu left rooms, %tu toDevice events.", syncResponse.rooms.join.count, syncResponse.rooms.invite.count, syncResponse.rooms.leave.count, syncResponse.toDevice.events.count);

    // Check whether this is the initial sync
    BOOL isInitialSync = !self.isEventStreamInitialised;

    // Handle the to device events before the room ones
    // to ensure to decrypt them properly
    for (MXEvent *toDeviceEvent in syncResponse.toDevice.events)
    {
        [self handleToDeviceEvent:toDeviceEvent];
    }
    
    // Handle top-level account data
    if (syncResponse.accountData)
    {
        [self handleAccountData:syncResponse.accountData];
    }

    // Handle first joined rooms
    for (NSString *roomId in syncResponse.rooms.join)
    {
        MXRoomSync *roomSync = syncResponse.rooms.join[roomId];

        @autoreleasepool {

            // Retrieve existing room or create a new one
            MXRoom *room = [self getOrCreateRoom:roomId notify:!isInitialSync];

            // Sync room
            [room liveTimeline:^(MXEventTimeline *liveTimeline) {
                [room handleJoinedRoomSync:roomSync];
                [room.summary handleJoinedRoomSync:roomSync];
            }];
        }
    }

    // Handle invited rooms
    for (NSString *roomId in syncResponse.rooms.invite)
    {
        MXInvitedRoomSync *invitedRoomSync = syncResponse.rooms.invite[roomId];

        @autoreleasepool {

            // Retrieve existing room or create a new one
            MXRoom *room = [self getOrCreateRoom:roomId notify:!isInitialSync];

            // Prepare invited room
            [room liveTimeline:^(MXEventTimeline *liveTimeline) {
                [room handleInvitedRoomSync:invitedRoomSync];
                [room.summary handleInvitedRoomSync:invitedRoomSync];
            }];
        }
    }

    // Handle archived rooms
    for (NSString *roomId in syncResponse.rooms.leave)
    {
        MXRoomSync *leftRoomSync = syncResponse.rooms.leave[roomId];

        @autoreleasepool {

            // Presently we remove the existing room from the rooms list.
            // FIXME SYNCV2 Archive/Display the left rooms!
            // For that create 'handleArchivedRoomSync' method

            // Retrieve existing room
            MXRoom *room = [self roomWithRoomId:roomId];
            if (room)
            {
                // FIXME SYNCV2: While 'handleArchivedRoomSync' is not available,
                // use 'handleJoinedRoomSync' to pass the last events to the room before leaving it.
                // The room will then able to notify its listeners.
                [room liveTimeline:^(MXEventTimeline *liveTimeline) {
                    [room handleJoinedRoomSync:leftRoomSync];
                    [room.summary handleJoinedRoomSync:leftRoomSync];

                    // Look for the last room member event
                    MXEvent *roomMemberEvent;
                    NSInteger index = leftRoomSync.timeline.events.count;
                    while (index--)
                    {
                        MXEvent *event = leftRoomSync.timeline.events[index];

                        if ([event.type isEqualToString:kMXEventTypeStringRoomMember])
                        {
                            roomMemberEvent = event;
                            break;
                        }
                    }

                    // Notify the room is going to disappear
                    NSMutableDictionary *userInfo = [NSMutableDictionary dictionaryWithObject:room.roomId forKey:kMXSessionNotificationRoomIdKey];
                    if (roomMemberEvent)
                    {
                        userInfo[kMXSessionNotificationEventKey] = roomMemberEvent;
                    }
                    [[NSNotificationCenter defaultCenter] postNotificationName:kMXSessionWillLeaveRoomNotification
                                                                        object:self
                                                                      userInfo:userInfo];
                    // Remove the room from the rooms list
                    [self removeRoom:room.roomId];
                }];
            }
        }
    }

    // Check the conditions to update summaries direct user ids for retrieved rooms (We have to do it
    // when we receive some invites to handle correctly a new invite to a direct chat that the user has left).
    if (isInitialSync || syncResponse.rooms.invite.count)
    {
        [self updateSummaryDirectUserIdForRooms:[self directRoomIds]];
    }

    // Handle invited groups
    for (NSString *groupId in syncResponse.groups.invite)
    {
        // Create a new group for each invite
        MXInvitedGroupSync *invitedGroupSync = syncResponse.groups.invite[groupId];
        [self createGroupInviteWithId:groupId profile:invitedGroupSync.profile andInviter:invitedGroupSync.inviter notify:!isInitialSync];
    }

    // Handle joined groups
    for (NSString *groupId in syncResponse.groups.join)
    {
        // Join an existing group or create a new one
        [self didJoinGroupWithId:groupId notify:!isInitialSync];
    }

    // Handle left groups
    for (NSString *groupId in syncResponse.groups.leave)
    {
        // Remove the group from the group list
        [self removeGroup:groupId];
    }

    // Handle presence of other users
    for (MXEvent *presenceEvent in syncResponse.presence.events)
    {
        [self handlePresenceEvent:presenceEvent direction:MXTimelineDirectionForwards];
    }

    // Sync point: wait that all rooms in the /sync response have been loaded
    // and their /sync response has been processed
    [self preloadRoomsData:[self roomsInSyncResponse:syncResponse] onComplete:^{

        if (self.crypto)
        {
            // Handle device list updates
            if (syncResponse.deviceLists)
            {
                [self.crypto handleDeviceListsChanges:syncResponse.deviceLists];
            }

            // Handle one_time_keys_count
            if (syncResponse.deviceOneTimeKeysCount)
            {
                [self.crypto handleDeviceOneTimeKeysCount:syncResponse.deviceOneTimeKeysCount];
            }

            // Tell the crypto module to do its processing
            [self.crypto onSyncCompleted:self.store.eventStreamToken
                           nextSyncToken:syncResponse.nextBatch
                              catchingUp:self.catchingUp];
        }


        // Update live event stream token
        NSLog(@"[MXSession] Next sync token: %@", syncResponse.nextBatch);
        self.store.eventStreamToken = syncResponse.nextBatch;

        // Commit store changes done in [room handleMessages]
        if ([self.store respondsToSelector:@selector(commit)])
        {
            [self.store commit];
        }
        
        if (completion)
        {
            completion();
        }
        
        // Broadcast that a server sync has been processed.
        [[NSNotificationCenter defaultCenter] postNotificationName:kMXSessionDidSyncNotification
                                                            object:self
                                                          userInfo:@{
                                                                     kMXSessionNotificationSyncResponseKey: syncResponse
                                                                     }];
    }];
}

- (void)setIdentityServer:(NSString *)identityServer andAccessToken:(NSString *)accessToken
{
    NSLog(@"[MXSession] setIdentityServer: %@", identityServer);
    
    matrixRestClient.identityServer = identityServer;

    if (identityServer)
    {
        _identityService = [[MXIdentityService alloc] initWithIdentityServer:identityServer accessToken:accessToken andHomeserverRestClient:matrixRestClient];
    }
    else
    {
        _identityService = nil;
    }

    MXWeakify(self);
    matrixRestClient.identityServerAccessTokenHandler = ^MXHTTPOperation *(void (^success)(NSString *accessToken), void (^failure)(NSError *error)) {
        MXStrongifyAndReturnValueIfNil(self, nil);
        return [self.identityService accessTokenWithSuccess:success failure:failure];
    };
}

- (void)start:(void (^)(void))onServerSyncDone
      failure:(void (^)(NSError *error))failure
{
    [self startWithSyncFilter:nil onServerSyncDone:onServerSyncDone failure:failure];
}

- (void)startWithSyncFilter:(MXFilterJSONModel*)syncFilter
           onServerSyncDone:(void (^)(void))onServerSyncDone
                    failure:(void (^)(NSError *error))failure;
{
    NSLog(@"[MXSession] startWithSyncFilter: %@", syncFilter);

    if (syncFilter)
    {
        // Build or retrieve the filter before launching the event stream
        MXWeakify(self);
        [self setFilter:syncFilter success:^(NSString *filterId) {
            MXStrongifyAndReturnIfNil(self);

            [self startWithSyncFilterId:filterId onServerSyncDone:onServerSyncDone failure:failure];

        } failure:^(NSError *error) {
            MXStrongifyAndReturnIfNil(self);

            NSLog(@"[MXSession] startWithSyncFilter: WARNING: Impossible to create the filter. Use no filter in /sync");
            [self startWithSyncFilterId:nil onServerSyncDone:onServerSyncDone failure:failure];
        }];
    }
    else
    {
        [self startWithSyncFilterId:nil onServerSyncDone:onServerSyncDone failure:failure];
    }
}

- (void)startWithSyncFilterId:(NSString *)syncFilterId onServerSyncDone:(void (^)(void))onServerSyncDone failure:(void (^)(NSError *))failure
{
    [self handleSyncResponseIfRequiredWithCompletion:^{
        [self _startWithSyncFilterId:syncFilterId onServerSyncDone:onServerSyncDone failure:failure];
    }];
}

- (void)_startWithSyncFilterId:(NSString *)syncFilterId onServerSyncDone:(void (^)(void))onServerSyncDone failure:(void (^)(NSError *))failure
{
    if (nil == _store)
    {
        // The user did not set a MXStore, use MXNoStore as default
        MXNoStore *store = [[MXNoStore alloc] init];

        // Set the store before going further
        MXWeakify(self);
        [self setStore:store success:^{
            MXStrongifyAndReturnIfNil(self);

            // Then, start again
            [self startWithSyncFilterId:syncFilterId onServerSyncDone:onServerSyncDone failure:failure];

        } failure:^(NSError *error) {
            MXStrongifyAndReturnIfNil(self);

            [self setState:MXSessionStateInitialSyncFailed];
            failure(error);
            
        }];
        return;
    }

    [self setState:MXSessionStateSyncInProgress];

    // Check update of the filter used for /sync requests
    if (_store.syncFilterId != syncFilterId
        && ![_store.syncFilterId isEqualToString:syncFilterId])
    {
        if (_store.eventStreamToken)
        {
            NSLog(@"[MXSesssion] startWithSyncFilterId: WARNING: Changing the sync filter while there is existing data in the store is not recommended");
        }

        // Store the passed filter id
        _store.syncFilterId = syncFilterId;
    }

    // Determine if this filter implies lazy loading of room members
    if (syncFilterId)
    {
        MXWeakify(self);
        [self filterWithFilterId:syncFilterId success:^(MXFilterJSONModel *filter) {
            MXStrongifyAndReturnIfNil(self);

            if (filter.room.state.lazyLoadMembers)
            {
                self->_syncWithLazyLoadOfRoomMembers = YES;
            }
        } failure:nil];
    }

    // Can we resume from data available in the cache
    if (_store.isPermanent && self.isEventStreamInitialised && 0 < _store.rooms.count)
    {
        // Resume the stream (presence will be retrieved during server sync)
        NSLog(@"[MXSession] Resuming the events stream from %@...", self.store.eventStreamToken);
        NSDate *startDate2 = [NSDate date];
        [self resume:^{
            NSLog(@"[MXSession] Events stream resumed in %.0fms", [[NSDate date] timeIntervalSinceDate:startDate2] * 1000);

            onServerSyncDone();
        }];

        // Start crypto if enabled
        [self startCrypto:^{
            NSLog(@"[MXSession] Crypto has been started");
        }  failure:^(NSError *error) {
            NSLog(@"[MXSession] Crypto failed to start. Error: %@", error);
        }];
    }
    else
    {
        // Get data from the home server
        // First of all, retrieve the user's profile information
        MXWeakify(self);
        [_myUser updateFromHomeserverOfMatrixSession:self success:^{
            MXStrongifyAndReturnIfNil(self);
            
            // Stop here if [MXSession close] has been triggered.
            if (nil == self.myUser)
            {
                return;
            }

            // And store him as a common MXUser
            [self.store storeUser:self.myUser];

            // Start crypto if enabled
            [self startCrypto:^{

                NSLog(@"[MXSession] Do an initial /sync");

                // Initial server sync
                [self serverSyncWithServerTimeout:0 success:onServerSyncDone failure:^(NSError *error) {

                    [self setState:MXSessionStateInitialSyncFailed];
                    failure(error);

                } clientTimeout:CLIENT_TIMEOUT_MS setPresence:nil];

            } failure:^(NSError *error) {

                NSLog(@"[MXSession] Crypto failed to start. Error: %@", error);
                
                // Check whether the token is valid
                if ([self isUnknownTokenError:error])
                {
                    // Do nothing more because without a valid access_token, the session is useless
                    return;
                }

                [self setState:MXSessionStateInitialSyncFailed];
                failure(error);

            }];

        } failure:^(NSError *error) {
            
            NSLog(@"[MXSession] Get the user's profile information failed");
            
            // Check whether the token is valid
            if ([self isUnknownTokenError:error])
            {
                // Do nothing more because without a valid access_token, the session is useless
                return;
            }
            [self setState:MXSessionStateInitialSyncFailed];
            failure(error);
            
        }];
    }

    // Get wellknown data only at the login time
    if (!self.homeserverWellknown)
    {
        [self refreshHomeserverWellknown:nil failure:nil];
    }
}

- (NSString *)syncFilterId
{
    return _store.syncFilterId;
}

- (void)pause
{
    NSLog(@"[MXSession] pause the event stream in state %tu", _state);

    if (_state == MXSessionStateRunning || _state == MXSessionStateBackgroundSyncInProgress || _state == MXSessionStatePauseRequested)
    {
        // Check that none required the session to keep running even if the app goes in
        // background
        if (_preventPauseCount)
        {
            NSLog(@"[MXSession pause] Prevent the session from being paused. preventPauseCount: %tu", _preventPauseCount);
            
            id<MXBackgroundModeHandler> handler = [MXSDKOptions sharedInstance].backgroundModeHandler;
            
            if (handler && !self.backgroundTask.isRunning)
            {
                MXWeakify(self);
                
                self.backgroundTask = [handler startBackgroundTaskWithName:@"[MXSession] pause" expirationHandler:^{
                    MXStrongifyAndReturnIfNil(self);
                    
                    // We cannot continue to run in background. Pause the session for real
                    self.preventPauseCount = 0;
                }];
            }
            
            [self setState:MXSessionStatePauseRequested];
            
            return;
        }
        
        // reset the callback
        onResumeDone = nil;
        onBackgroundSyncDone = nil;
        onBackgroundSyncFail = nil;
        
        // Cancel the current request managing the event stream
        [eventStreamRequest cancel];
        eventStreamRequest = nil;

        for (MXPeekingRoom *peekingRoom in peekingRooms)
        {
            [peekingRoom pause];
        }

        [self setState:MXSessionStatePaused];
    }
    else
    {
        NSLog(@"[MXSession] pause skipped because of wrong state of MXSession");
    }
}

- (void)resume:(void (^)(void))resumeDone
{
    [self handleSyncResponseIfRequiredWithCompletion:^{
        [self _resume:resumeDone];
    }];
}

- (void)_resume:(void (^)(void))resumeDone
{
    NSLog(@"[MXSession] resume the event stream from state %tu", _state);
    
    if (self.backgroundTask.isRunning)
    {
        [self.backgroundTask stop];
        self.backgroundTask = nil;
    }

    // Check whether no request is already in progress
    if (!eventStreamRequest ||
        (_state == MXSessionStateBackgroundSyncInProgress || _state == MXSessionStatePauseRequested))
    {
        [self setState:MXSessionStateSyncInProgress];
        
        // Resume from the last known token
        onResumeDone = resumeDone;
        
        if (!eventStreamRequest)
        {
            // Relaunch live events stream (long polling)
            [self serverSyncWithServerTimeout:0 success:nil failure:nil clientTimeout:CLIENT_TIMEOUT_MS setPresence:nil];
        }
    }

    for (MXPeekingRoom *peekingRoom in peekingRooms)
    {
        [peekingRoom resume];
    }
}

- (void)backgroundSync:(unsigned int)timeout success:(MXOnBackgroundSyncDone)backgroundSyncDone failure:(MXOnBackgroundSyncFail)backgroundSyncfails
{
    //  background sync considering session state
    [self backgroundSync:timeout ignoreSessionState:NO success:backgroundSyncDone failure:backgroundSyncfails];
}

- (void)backgroundSync:(unsigned int)timeout ignoreSessionState:(BOOL)ignoreSessionState success:(MXOnBackgroundSyncDone)backgroundSyncDone failure:(MXOnBackgroundSyncFail)backgroundSyncfails
{
    // Check whether no request is already in progress
    if (!eventStreamRequest)
    {
        if (!ignoreSessionState && MXSessionStatePaused != _state)
        {
            NSLog(@"[MXSession] background Sync cannot be done in the current state %tu", _state);
            dispatch_async(dispatch_get_main_queue(), ^{
                backgroundSyncfails(nil);
            });
        }
        else
        {
            NSLog(@"[MXSession] start a background Sync");
            [self setState:MXSessionStateBackgroundSyncInProgress];
            
            // BackgroundSync from the latest known token
            onBackgroundSyncDone = backgroundSyncDone;
            onBackgroundSyncFail = backgroundSyncfails;

            [self serverSyncWithServerTimeout:0 success:nil failure:nil clientTimeout:timeout setPresence:@"offline"];
        }
    }
    else
    {
        NSLog(@"[MXSession] background Sync already ongoing");
        dispatch_async(dispatch_get_main_queue(), ^{
            backgroundSyncfails(nil);
        });
    }
}

- (BOOL)reconnect
{
    if (eventStreamRequest)
    {
        NSLog(@"[MXSession] Reconnect starts");
        [eventStreamRequest cancel];
        eventStreamRequest = nil;
        
        // retrieve the available data asap
        // disable the long poll to get the available data asap
        [self serverSyncWithServerTimeout:0 success:nil failure:nil clientTimeout:10 setPresence:nil];
        
        return YES;
    }
    else
    {
        NSLog(@"[MXSession] Reconnect fails.");
    }
    
    return NO;
}

- (void)close
{
    // Cancel the current server request (if any)
    [eventStreamRequest cancel];
    eventStreamRequest = nil;

    // Flush pending direct room operations
    [directRoomsOperationsQueue removeAllObjects];
    directRoomsOperationsQueue = nil;

    // Clean MXUsers
    for (MXUser *user in self.users)
    {
        [user removeAllListeners];
    }
    
    // Flush the store
    if ([_store respondsToSelector:@selector(close)])
    {
        [_store close];
    }
    
    [self removeAllListeners];

    // Clean MXRooms
    for (MXRoom *room in rooms.allValues)
    {
        [room close];
    }
    [rooms removeAllObjects];

    // Clean peeking rooms
    for (MXPeekingRoom *peekingRoom in peekingRooms)
    {
        [peekingRoom close];
    }
    [peekingRooms removeAllObjects];

    // Clean summaries
    for (MXRoomSummary *summary in roomsSummaries.allValues)
    {
        [summary destroy];
    }
    [roomsSummaries removeAllObjects];

    // Clean notification center
    [_notificationCenter removeAllListeners];
    _notificationCenter = nil;

    // Stop calls
    if (_callManager)
    {
        [_callManager close];
        _callManager = nil;
    }
    
    // Stop crypto
    if (_crypto)
    {
        [_crypto close:NO];
        _crypto = nil;
    }
    
    publicisedGroupsByUserId = nil;
    userIdsWithOutdatedPublicisedGroups = nil;

    // Stop background task
    if (self.backgroundTask.isRunning)
    {
        [self.backgroundTask stop];
        self.backgroundTask = nil;
    }

    _myUser = nil;
    mediaManager = nil;
    matrixRestClient = nil;

    [self setState:MXSessionStateClosed];
}

- (MXHTTPOperation*)logout:(void (^)(void))success
                   failure:(void (^)(NSError *error))failure
{
    // Create an empty operation that will be mutated later
    MXHTTPOperation *operation = [[MXHTTPOperation alloc] init];

    // Clear crypto data
    // For security and because it will be no more useful as we will get a new device id
    // on the next log in
    MXWeakify(self);
    [self enableCrypto:NO success:^{
        MXStrongifyAndReturnIfNil(self);

        if (!operation.isCancelled)
        {
            MXHTTPOperation *operation2 = [self.matrixRestClient logout:success failure:failure];
            [operation mutateTo:operation2];
        }

    } failure:nil];

    return operation;
}

- (MXHTTPOperation*)deactivateAccountWithAuthParameters:(NSDictionary*)authParameters
                                           eraseAccount:(BOOL)eraseAccount
                                                success:(void (^)(void))success
                                                failure:(void (^)(NSError *error))failure
{
    return [self.matrixRestClient deactivateAccountWithAuthParameters:authParameters
                                                         eraseAccount:eraseAccount
                                                              success:success
                                                              failure:failure];
}

- (BOOL)isEventStreamInitialised
{
    return (_store.eventStreamToken != nil);
}

#pragma mark - Invalid Token handling

- (BOOL)isUnknownTokenError:(NSError *)error
{
    // Detect invalidated access token
    // This can happen when the user made a forget password request for example
    if ([MXError isMXError:error])
    {
        MXError *mxError = [[MXError alloc] initWithNSError:error];
        if ([mxError.errcode isEqualToString:kMXErrCodeStringUnknownToken])
        {
            NSLog(@"[MXSession] isUnknownTokenError: The access token is no more valid.");

            if (mxError.httpResponse.statusCode == 401
                && [mxError.userInfo[kMXErrorSoftLogoutKey] isEqual:@(YES)])
            {
                NSLog(@"[MXSession] isUnknownTokenError: Go to MXSessionStateSoftLogout state.");
                [self setState:MXSessionStateSoftLogout];
            }
            else
            {
                NSLog(@"[MXSession] isUnknownTokenError: Go to MXSessionStateUnknownToken state.");
                [self setState:MXSessionStateUnknownToken];
            }

            return YES;
        }
    }
    return NO;
}

#pragma mark - MXSession pause prevention
- (void)retainPreventPause
{
    // Check whether a background mode handler has been set.
    if ([MXSDKOptions sharedInstance].backgroundModeHandler)
    {
        self.preventPauseCount++;
    }
}

- (void)releasePreventPause
{
    if (self.preventPauseCount > 0)
    {
        self.preventPauseCount--;
    }
}

- (void)setPreventPauseCount:(NSUInteger)preventPauseCount
{
    _preventPauseCount = preventPauseCount;

    NSLog(@"[MXSession] setPreventPauseCount: %tu. MXSession state: %tu", _preventPauseCount, _state);

    if (_preventPauseCount == 0)
    {
        // The background task can be released
        if (self.backgroundTask.isRunning)
        {
            NSLog(@"[MXSession pause] Stop background task %@", self.backgroundTask);
            [self.backgroundTask stop];
            self.backgroundTask = nil;
        }

        // And the session can be paused for real if it was not resumed before
        if (_state == MXSessionStatePauseRequested)
        {
            NSLog(@"[MXSession] setPreventPauseCount: Actually pause the session");
            [self pause];
        }
    }
}


#pragma mark - Server sync

- (void)serverSyncWithServerTimeout:(NSUInteger)serverTimeout
                            success:(void (^)(void))success
                            failure:(void (^)(NSError *error))failure
                      clientTimeout:(NSUInteger)clientTimeout
                        setPresence:(NSString*)setPresence
{
    NSDate *startDate = [NSDate date];
    
    MXTaskProfile *syncTaskProfile;
    if (!self->firstSyncDone)
    {
        BOOL isInitialSync = !self.isEventStreamInitialised;
        syncTaskProfile = [MXSDKOptions.sharedInstance.profiler startMeasuringTaskWithName:isInitialSync ? kMXAnalyticsStartupInititialSync : kMXAnalyticsStartupIncrementalSync
                                                        category:kMXAnalyticsStartupCategory];
    }

    // Determine if we are catching up
    _catchingUp = (0 == serverTimeout);

    NSString * streamToken = _store.eventStreamToken;
    NSLog(@"[MXSession] Do a server sync%@ from token: %@", _catchingUp ? @" (catching up)" : @"", streamToken);

    MXWeakify(self);
    eventStreamRequest = [matrixRestClient syncFromToken:streamToken serverTimeout:serverTimeout clientTimeout:clientTimeout setPresence:setPresence filter:self.syncFilterId success:^(MXSyncResponse *syncResponse) {
        MXStrongifyAndReturnIfNil(self);
        
        // Make sure [MXSession close] or [MXSession pause] has not been called before the server response
        if (!self->eventStreamRequest)
        {
            return;
        }
        
        NSTimeInterval duration = [[NSDate date] timeIntervalSinceDate:startDate];
        NSLog(@"[MXSession] Received sync response in %.0fms", duration * 1000);
        
        BOOL wasfirstSync = NO;
        if (!self->firstSyncDone && syncTaskProfile)
        {
            wasfirstSync = YES;
            self->firstSyncDone = YES;
            
<<<<<<< HEAD
            NSString *taskName = self.isEventStreamInitialised ? kMXAnalyticsStartupIncrementalSync : kMXAnalyticsStartupInititialSync;
            [[MXSDKOptions sharedInstance].analyticsDelegate trackDuration:duration
                                                                  category:kMXAnalyticsStartupCategory
                                                                      name:taskName];
=======
            // Contextualise the profiling with the amount of received information
            syncTaskProfile.units = syncResponse.rooms.join.count + syncResponse.rooms.invite.count + syncResponse.rooms.leave.count;
            
            [MXSDKOptions.sharedInstance.profiler stopMeasuringTaskWithProfile:syncTaskProfile];
        }

        // Handle the to device events before the room ones
        // to ensure to decrypt them properly
        for (MXEvent *toDeviceEvent in syncResponse.toDevice.events)
        {
            [self handleToDeviceEvent:toDeviceEvent];
>>>>>>> c7408798
        }
        
        // By default, the next sync will be a long polling (with the default server timeout value)
        NSUInteger nextServerTimeout = SERVER_TIMEOUT_MS;

        if (self.catchingUp && syncResponse.toDevice.events.count)
        {
            // We may have not received all to-device events in a single /sync response
            // Pursue /sync with short timeout
            NSLog(@"[MXSession] Continue /sync with short timeout to get all to-device events (%@)", self.myUser.userId);
            nextServerTimeout = 0;
        }
        
        [self handleSyncResponse:syncResponse completion:^{
            
            if (wasfirstSync)
            {
                [[MXSDKOptions sharedInstance].analyticsDelegate trackValue:@(self->rooms.count)
                                                                   category:kMXAnalyticsStatsCategory
                                                                       name:kMXAnalyticsStatsRooms];
            }
            
            // Do a loop of /syncs until catching up is done
            if (nextServerTimeout == 0)
            {
                // Pursue live events listening
                [self serverSyncWithServerTimeout:nextServerTimeout success:success failure:failure clientTimeout:CLIENT_TIMEOUT_MS setPresence:nil];
                return;
            }
            
            // there is a pending backgroundSync
            if (self->onBackgroundSyncDone)
            {
                NSLog(@"[MXSession] Events stream background Sync succeeded");

                // Operations on session may occur during this block. For example, [MXSession close] may be triggered.
                // We run a copy of the block to prevent app from crashing if the block is released by one of these operations.
                MXOnBackgroundSyncDone onBackgroundSyncDoneCpy = [self->onBackgroundSyncDone copy];
                onBackgroundSyncDoneCpy();
                self->onBackgroundSyncDone = nil;

                // check that the application was not resumed while catching up in background
                if (self.state == MXSessionStateBackgroundSyncInProgress)
                {
                    // Check that none required the session to keep running
                    if (self.preventPauseCount)
                    {
                        // Delay the pause by calling the reliable `pause` method.
                        [self pause];
                    }
                    else
                    {
                        NSLog(@"[MXSession] go to paused ");
                        self->eventStreamRequest = nil;
                        [self setState:MXSessionStatePaused];
                        return;
                    }
                }
                else
                {
                    NSLog(@"[MXSession] resume after a background Sync");
                }
            }

            // If we are resuming inform the app that it received the last uptodate data
            if (self->onResumeDone)
            {
                NSLog(@"[MXSession] Events stream resumed");

                // Operations on session may occur during this block. For example, [MXSession close] or [MXSession pause] may be triggered.
                // We run a copy of the block to prevent app from crashing if the block is released by one of these operations.
                MXOnResumeDone onResumeDoneCpy = [self->onResumeDone copy];
                onResumeDoneCpy();
                self->onResumeDone = nil;

                // Stop here if [MXSession close] or [MXSession pause] has been triggered during onResumeDone block.
                if (nil == self.myUser || self.state == MXSessionStatePaused)
                {
                    return;
                }
            }

            if (self.state != MXSessionStatePauseRequested)
            {
                // The event stream is running by now
                [self setState:MXSessionStateRunning];
            }
            
            // Check SDK user did not called [MXSession close] or [MXSession pause] during the session state change notification handling.
            if (nil == self.myUser || self.state == MXSessionStatePaused)
            {
                return;
            }
            
            // Pursue live events listening
            [self serverSyncWithServerTimeout:nextServerTimeout success:nil failure:nil clientTimeout:CLIENT_TIMEOUT_MS setPresence:nil];
            
            if (success)
            {
                success();
            }
        }];
    } failure:^(NSError *error) {
        [self handleServerSyncError:error forRequestWithServerTimeout:serverTimeout success:success failure:failure];
    }];
}

- (void)handleServerSyncError:(NSError*)error forRequestWithServerTimeout:(NSUInteger)serverTimeout success:(void (^)(void))success failure:(void (^)(NSError *error))failure
{
    // Make sure [MXSession close] or [MXSession pause] has not been called before the server response
    if (!self->eventStreamRequest)
    {
        return;
    }

    // Check whether the token is valid
    if ([self isUnknownTokenError:error])
    {
        // Do nothing more because without a valid access_token, the session is useless
        return;
    }

    // Handle failure during catch up first
    if (self->onBackgroundSyncFail)
    {
        NSLog(@"[MXSession] background Sync fails %@", error);

        // Operations on session may occur during this block. For example, [MXSession close] may be triggered.
        // We run a copy of the block to prevent app from crashing if the block is released by one of these operations.
        MXOnBackgroundSyncFail onBackgroundSyncFailCpy = [self->onBackgroundSyncFail copy];
        onBackgroundSyncFailCpy(error);
        self->onBackgroundSyncFail = nil;

        // check that the application was not resumed while catching up in background
        if (self.state == MXSessionStateBackgroundSyncInProgress)
        {
            // Check that none required the session to keep running
            if (self.preventPauseCount)
            {
                // Delay the pause by calling the reliable `pause` method.
                [self pause];
            }
            else
            {
                NSLog(@"[MXSession] go to paused ");
                self->eventStreamRequest = nil;
                [self setState:MXSessionStatePaused];
                return;
            }
        }
        else
        {
            NSLog(@"[MXSession] resume after a background Sync");
        }
    }

    // Check whether the caller wants to handle error himself
    if (failure)
    {
        failure(error);
    }
    else
    {
        // Handle error here
        // on 64 bits devices, the error codes are huge integers.
        int32_t code = (int32_t)error.code;

        if ([error.domain isEqualToString:NSURLErrorDomain]
            && code == kCFURLErrorCancelled)
        {
            NSLog(@"[MXSession] The connection has been cancelled.");
        }
        else if ([error.domain isEqualToString:NSURLErrorDomain]
                 && code == kCFURLErrorTimedOut && serverTimeout == 0)
        {
            NSLog(@"[MXSession] The connection has been timeout.");
            // The reconnection attempt failed on timeout: there is no data to retrieve from server
            [self->eventStreamRequest cancel];
            self->eventStreamRequest = nil;

            // Notify the reconnection attempt has been done.
            [[NSNotificationCenter defaultCenter] postNotificationName:kMXSessionDidSyncNotification
                                                                object:self
                                                              userInfo:@{
                                                                         kMXSessionNotificationErrorKey: error
                                                                         }];

            // Switch back to the long poll management
            [self serverSyncWithServerTimeout:SERVER_TIMEOUT_MS success:nil failure:nil clientTimeout:CLIENT_TIMEOUT_MS setPresence:nil];
        }
        else
        {
            MXError *mxError = [[MXError alloc] initWithNSError:error];
            if (mxError)
            {
                _syncError = mxError;
                [self setState:MXSessionStateSyncError];

                // Retry later
                dispatch_time_t delayTime = dispatch_time(DISPATCH_TIME_NOW, RETRY_SYNC_AFTER_MXERROR_MS * NSEC_PER_MSEC);
                dispatch_after(delayTime, dispatch_get_main_queue(), ^(void) {

                    if (self->eventStreamRequest)
                    {
                        NSLog(@"[MXSession] Retry resuming events stream after error %@", mxError.errcode);
                        [self serverSyncWithServerTimeout:0 success:success failure:failure clientTimeout:CLIENT_TIMEOUT_MS setPresence:nil];
                    }
                });
            }
            else
            {
                // Inform the app there is a problem with the connection to the homeserver
                [self setState:MXSessionStateHomeserverNotReachable];

                // Check if it is a network connectivity issue
                AFNetworkReachabilityManager *networkReachabilityManager = [AFNetworkReachabilityManager sharedManager];
                NSLog(@"[MXSession] events stream broken. Network reachability: %d", networkReachabilityManager.isReachable);

                if (networkReachabilityManager.isReachable)
                {
                    // The problem is not the network
                    // Relaunch the request in a random near futur.
                    // Random time it used to avoid all Matrix clients to retry all in the same time
                    // if there is server side issue like server restart
                    dispatch_time_t delayTime = dispatch_time(DISPATCH_TIME_NOW, [MXHTTPClient timeForRetry:self->eventStreamRequest] * NSEC_PER_MSEC);
                    dispatch_after(delayTime, dispatch_get_main_queue(), ^(void) {

                        if (self->eventStreamRequest)
                        {
                            NSLog(@"[MXSession] Retry resuming events stream");
                            [self setState:MXSessionStateSyncInProgress];
                            [self serverSyncWithServerTimeout:0 success:success failure:nil clientTimeout:CLIENT_TIMEOUT_MS setPresence:nil];
                        }
                    });
                }
                else
                {
                    // The device is not connected to the internet, wait for the connection to be up again before retrying
                    __block __weak id reachabilityObserver =
                    [[NSNotificationCenter defaultCenter] addObserverForName:AFNetworkingReachabilityDidChangeNotification object:nil queue:[NSOperationQueue mainQueue] usingBlock:^(NSNotification *note) {

                        if (networkReachabilityManager.isReachable && self->eventStreamRequest)
                        {
                            [[NSNotificationCenter defaultCenter] removeObserver:reachabilityObserver];

                            NSLog(@"[MXSession] Retry resuming events stream");
                            [self setState:MXSessionStateSyncInProgress];
                            [self serverSyncWithServerTimeout:0 success:success failure:nil clientTimeout:CLIENT_TIMEOUT_MS setPresence:nil];
                        }
                    }];
                }
            }
        }
    }
}

- (void)handlePresenceEvent:(MXEvent *)event direction:(MXTimelineDirection)direction
{
    // Update MXUser with presence data
    NSString *userId = event.sender;
    if (userId)
    {
        MXUser *user = [self getOrCreateUser:userId];
        [user updateWithPresenceEvent:event inMatrixSession:self];

        [_store storeUser:user];
    }

    [self notifyListeners:event direction:direction];
}

- (void)handleAccountData:(NSDictionary*)accountDataUpdate
{
    if (accountDataUpdate && accountDataUpdate[@"events"] && ((NSArray*)accountDataUpdate[@"events"]).count)
    {
        BOOL isInitialSync = !self.isEventStreamInitialised || _state == MXSessionStateInitialised;

        for (NSDictionary *event in accountDataUpdate[@"events"])
        {
            if ([event[@"type"] isEqualToString:kMXAccountDataTypePushRules])
            {
                // Handle push rules
                MXPushRulesResponse *pushRules = [MXPushRulesResponse modelFromJSON:event[@"content"]];

                if (![_notificationCenter.rules.JSONDictionary isEqualToDictionary:event[@"content"]])
                {
                    [_notificationCenter handlePushRulesResponse:pushRules];

                    // Report the change
                    if (!isInitialSync)
                    {
                        [[NSNotificationCenter defaultCenter] postNotificationName:kMXNotificationCenterDidUpdateRules
                                                                            object:_notificationCenter
                                                                          userInfo:nil];
                    }
                }
            }
            else if ([event[@"type"] isEqualToString:kMXAccountDataTypeIgnoredUserList])
            {
                // Handle the ignored users list
                NSArray *newIgnoredUsers = [event[@"content"][kMXAccountDataKeyIgnoredUser] allKeys];
                if (newIgnoredUsers)
                {
                    // Check the array changes whatever the order
                    NSCountedSet *set1 = [NSCountedSet setWithArray:_ignoredUsers];
                    NSCountedSet *set2 = [NSCountedSet setWithArray:newIgnoredUsers];

                    // Do not notify for the first /sync
                    BOOL notify = !isInitialSync && ![set1 isEqualToSet:set2];

                    _ignoredUsers = newIgnoredUsers;

                    // Report the change
                    if (notify)
                    {
                        [[NSNotificationCenter defaultCenter] postNotificationName:kMXSessionIgnoredUsersDidChangeNotification
                                                                            object:self
                                                                          userInfo:nil];
                    }
                }
            }
            else if ([event[@"type"] isEqualToString:kMXAccountDataTypeDirect])
            {
                NSDictionary<NSString*, NSArray<NSString*>*> *directRooms;
                MXJSONModelSetDictionary(directRooms, event[@"content"]);

                if (directRooms != _directRooms
                    && ![directRooms isEqualToDictionary:_directRooms])
                {
                    // Collect previous direct rooms ids
                    NSMutableSet<NSString*> *directRoomIds = [NSMutableSet set];
                    [directRoomIds unionSet:[self directRoomIds]];

                    _directRooms = directRooms;

                    // And collect current ones
                    [directRoomIds unionSet:[self directRoomIds]];

                    // In order to update room summaries
                    [self updateSummaryDirectUserIdForRooms:directRoomIds];

                    // Update the information of the direct rooms.
                    [[NSNotificationCenter defaultCenter] postNotificationName:kMXSessionDirectRoomsDidChangeNotification
                                                                        object:self
                                                                      userInfo:nil];
                }
            }

            // Update the corresponding part of account data
            [_accountData updateWithEvent:event];

            if ([event[@"type"] isEqualToString:kMXAccountDataTypeIdentityServer])
            {
                NSString *identityServer = self.accountDataIdentityServer;
                if (identityServer != self.identityService.identityServer
                    && ![identityServer isEqualToString:self.identityService.identityServer])
                {
                    NSLog(@"[MXSession] handleAccountData: Update identity server: %@ -> %@", self.identityService.identityServer, identityServer);

                    // Use the IS from the account data
                    [self setIdentityServer:identityServer andAccessToken:nil];
                }

                [[NSNotificationCenter defaultCenter] postNotificationName:kMXSessionAccountDataDidChangeIdentityServerNotification
                                                                    object:self
                                                                  userInfo:nil];
            }
        }

        _store.userAccountData = _accountData.accountData;
        
        // Trigger a global notification for the account data update
        if (!isInitialSync)
        {
            [[NSNotificationCenter defaultCenter] postNotificationName:kMXSessionAccountDataDidChangeNotification
                                                                object:self
                                                              userInfo:nil];
        }
    }
}

- (void)updateSummaryDirectUserIdForRooms:(NSSet<NSString*> *)roomIds
{
    // If the initial sync response is not processed enough, rooms is not yet mounted.
    // updateSummaryDirectUserIdForRooms will be called once the initial sync is done.
    if (rooms.count)
    {
        for (NSString *roomId in roomIds)
        {
            MXRoomSummary *summary = [self roomSummaryWithRoomId:roomId];

            NSString *directUserId = [self directUserIdInRoom:roomId];
            NSString *summaryDirectUserId = summary.directUserId;

            // Update the summary if necessary
            if (directUserId != summaryDirectUserId
                && ![directUserId isEqualToString:summaryDirectUserId])
            {
                summary.directUserId = directUserId;
                [summary save:YES];
            }
        }
    }
}

- (void)handleToDeviceEvent:(MXEvent *)event
{
    // Decrypt event if necessary
    if (event.eventType == MXEventTypeRoomEncrypted)
    {
        if (![self decryptEvent:event inTimeline:nil])
        {
            NSLog(@"[MXSession] handleToDeviceEvent: Warning: Unable to decrypt to-device event: %@\nError: %@", event.wireContent[@"body"], event.decryptionError);
            return;
        }
    }

    [[NSNotificationCenter defaultCenter] postNotificationName:kMXSessionOnToDeviceEventNotification
                                                        object:self
                                                      userInfo:@{
                                                                 kMXSessionNotificationEventKey: event
                                                                 }];
}

/**
 Get rooms implied in a /sync response.

 @param syncResponse the /sync response to parse.
 @return ids of rooms found in the /sync response.
 */
- (NSArray<NSString*> *)roomsInSyncResponse:(MXSyncResponse *)syncResponse
{
    NSMutableArray<NSString *> *roomsInSyncResponse = [NSMutableArray array];
    [roomsInSyncResponse addObjectsFromArray:syncResponse.rooms.join.allKeys];
    [roomsInSyncResponse addObjectsFromArray:syncResponse.rooms.invite.allKeys];
    [roomsInSyncResponse addObjectsFromArray:syncResponse.rooms.leave.allKeys];

    return roomsInSyncResponse;
}

- (void)handleSyncResponseIfRequiredWithCompletion:(void (^)(void))completion
{
    NSLog(@"[MXSession] handleSyncResponseIfRequired. state %tu", _state);
    
    MXSyncResponseFileStore *syncResponseStore = [[MXSyncResponseFileStore alloc] init];
    [syncResponseStore openWithCredentials:self.credentials];
    if (syncResponseStore.syncResponse)
    {
        [self handleSyncResponse:syncResponseStore.syncResponse
                      completion:^{
            [syncResponseStore deleteData];
            
            if (completion)
            {
                completion();
            }
        }];
    }
    else
    {
        if (completion)
        {
            completion();
        }
    }
}

#pragma mark - Options
- (void)enableVoIPWithCallStack:(id<MXCallStack>)callStack
{
    // A call stack is defined for life
    NSParameterAssert(!_callManager);

    _callManager = [[MXCallManager alloc] initWithMatrixSession:self andCallStack:callStack];
}

- (void)enableCrypto:(BOOL)enableCrypto success:(void (^)(void))success failure:(void (^)(NSError *))failure
{
    NSLog(@"[MXSesion] enableCrypto: %@", @(enableCrypto));

    if (enableCrypto && !_crypto)
    {
        _crypto = [MXCrypto createCryptoWithMatrixSession:self];

        if (_state == MXSessionStateRunning)
        {
            [_crypto start:success failure:failure];
        }
        else
        {
            NSLog(@"[MXSesion] enableCrypto: crypto module will be start later (MXSession.state: %@)", @(_state));

            if (success)
            {
                success();
            }
        }
    }
    else if (!enableCrypto && _crypto)
    {
        // Erase all crypto data of this user
        [_crypto close:YES];
        _crypto = nil;

        if (success)
        {
            success();
        }
    }
    else
    {
        if (success)
        {
            success();
        }
    }
}

- (MXHTTPOperation*)supportedMatrixVersions:(void (^)(MXMatrixVersions *))success failure:(void (^)(NSError *))failure
{
    return [matrixRestClient supportedMatrixVersions:success failure:failure];
}

- (void)setAntivirusServerURL:(NSString *)antivirusServerURL
{
    _antivirusServerURL = antivirusServerURL;
    
    // Update the current restClient
    [matrixRestClient setAntivirusServer:antivirusServerURL];
    
    // Configure scan manager if antivirusServerURL is set
    if (antivirusServerURL)
    {
        _scanManager = [[MXScanManager alloc] initWithRestClient:matrixRestClient];
        [_scanManager resetAllAntivirusScanStatusInProgressToUnknown];
    }
    else
    {
        _scanManager = nil;
    }
    
    // Update the media manager
    [mediaManager setScanManager:_scanManager];
}

#pragma mark - Rooms operations

- (void)onCreatedRoom:(MXCreateRoomResponse*)response success:(void (^)(MXRoom *room))success
{
    // Wait to receive data from /sync about this room before returning
    if (success)
    {
        MXRoom *room = [self roomWithRoomId:response.roomId];
        if (room)
        {
            // Initialise notification counters homeserver side
            [room markAllAsRead];

            // The first /sync response for this room may have happened before the
            // homeserver answer to the createRoom request.
            success(room);
        }
        else
        {
            // Else, just wait for the corresponding kMXRoomInitialSyncNotification
            // that will be fired from MXRoom.
            __block id initialSyncObserver = [[NSNotificationCenter defaultCenter] addObserverForName:kMXRoomInitialSyncNotification object:nil queue:[NSOperationQueue mainQueue] usingBlock:^(NSNotification *note) {
                
                MXRoom *room = note.object;
                
                if ([room.roomId isEqualToString:response.roomId])
                {
                    // Initialise notification counters homeserver side
                    [room markAllAsRead];
                    
                    success(room);
                    [[NSNotificationCenter defaultCenter] removeObserver:initialSyncObserver];
                }
            }];
        }
    }
}

- (void)onCreatedDirectChat:(MXCreateRoomResponse*)response withUserId:(NSString*)userId success:(void (^)(MXRoom *room))success
{
    void (^tagRoomAsDirectChat)(MXRoom *) = ^(MXRoom *room) {
        
        MXWeakify(room);
        
        // Tag the room as direct
        [room setIsDirect:YES withUserId:userId success:^{
            
            MXStrongifyAndReturnIfNil(room);
            
            if (success)
            {
                success(room);
            }
            
        } failure:^(NSError *error) {
            
            MXStrongifyAndReturnIfNil(room);
            
            // TODO: Find a way to handle direct tag failure and report this error in room creation failure block.
            
            NSLog(@"[MXSession] Failed to tag the room (%@) as a direct chat", response.roomId);
            
            if (success)
            {
                success(room);
            }
        }];
    };
    
    // Wait to receive data from /sync about this room before returning
    // CAUTION: The initial sync may not contain the invited member, they may be received later during the next sync.
    MXRoom *room = [self roomWithRoomId:response.roomId];
    if (room)
    {
        // Initialise notification counters homeserver side
        [room markAllAsRead];

        // The first /sync response for this room may have happened before the
        // homeserver answer to the createRoom request.
        
        // Tag the room as direct
        tagRoomAsDirectChat(room);
    }
    else
    {
        // Else, just wait for the corresponding kMXRoomInitialSyncNotification
        // that will be fired from MXRoom.
        
        __block id initialSyncObserver = [[NSNotificationCenter defaultCenter] addObserverForName:kMXRoomInitialSyncNotification object:nil queue:[NSOperationQueue mainQueue] usingBlock:^(NSNotification *note) {
            
            MXRoom *room = note.object;
            
            if ([room.roomId isEqualToString:response.roomId])
            {
                // Initialise notification counters homeserver side
                [room markAllAsRead];
                
                // Tag the room as direct
                tagRoomAsDirectChat(room);
                
                [[NSNotificationCenter defaultCenter] removeObserver:initialSyncObserver];
            }
        }];
    }
}

- (MXHTTPOperation*)createRoom:(NSString*)name
                    visibility:(MXRoomDirectoryVisibility)visibility
                     roomAlias:(NSString*)roomAlias
                         topic:(NSString*)topic
                       success:(void (^)(MXRoom *room))success
                       failure:(void (^)(NSError *error))failure
{
    return [matrixRestClient createRoom:name visibility:visibility roomAlias:roomAlias topic:topic success:^(MXCreateRoomResponse *response) {
        
        [self onCreatedRoom:response success:success];
        
    } failure:failure];
}

- (MXHTTPOperation*)createRoomWithParameters:(MXRoomCreationParameters*)parameters
                                     success:(void (^)(MXRoom *room))success
                                     failure:(void (^)(NSError *error))failure
{
    return [matrixRestClient createRoomWithParameters:parameters success:^(MXCreateRoomResponse *response) {

        if (parameters.isDirect)
        {
            // When the flag isDirect is turned on, only one user id is expected in the inviteArray.
            // The room is considered as direct only for the first mentioned user in case of several user ids.
            // Note: It is not possible FTM to mark as direct a room with an invited third party.
            NSString *directUserId = (parameters.inviteArray.count ? parameters.inviteArray.firstObject : nil);
            [self onCreatedDirectChat:response withUserId:directUserId success:success];
        }
        else
        {
            [self onCreatedRoom:response success:success];
        }

    } failure:failure];
}

- (MXHTTPOperation*)createRoom:(NSDictionary*)parameters
                       success:(void (^)(MXRoom *room))success
                       failure:(void (^)(NSError *error))failure
{
    return [matrixRestClient createRoom:parameters success:^(MXCreateRoomResponse *response) {

        BOOL isDirect = NO;
        if ([parameters[@"is_direct"] isKindOfClass:NSNumber.class])
        {
            isDirect = ((NSNumber*)parameters[@"is_direct"]).boolValue;
        }
        
        if (isDirect)
        {
            // When the flag isDirect is turned on, only one user id is expected in the inviteArray.
            // The room is considered as direct only for the first mentioned user in case of several user ids.
            // Note: It is not possible FTM to mark as direct a room with an invited third party.
            NSString *directUserId = nil;
            if ([parameters[@"invite"] isKindOfClass:NSArray.class])
            {
                NSArray *inviteArray = parameters[@"invite"];
                directUserId = (inviteArray.count ? inviteArray.firstObject : nil);
            }
            [self onCreatedDirectChat:response withUserId:directUserId success:success];
        }
        else
        {
            [self onCreatedRoom:response success:success];
        }

    } failure:failure];
}

- (void)onJoinedRoom:(NSString*)roomId success:(void (^)(MXRoom *room))success
{
    MXRoom *room = [self getOrCreateRoom:roomId notify:YES];

    // check if the room is in the invited rooms list
    if ([self removeInvitedRoom:room])
    {
        [[NSNotificationCenter defaultCenter] postNotificationName:kMXSessionInvitedRoomsDidChangeNotification
                                                            object:self
                                                          userInfo:@{
                                                                     kMXSessionNotificationRoomIdKey: room.roomId,
                                                                     }];
    }

    // Wait to receive data from /sync about this room before returning
    if (success)
    {
        if (room.summary.membership == MXMembershipJoin)
        {
            // The /sync corresponding to this join may have happened before the
            // homeserver answer to the joinRoom request.
            success(room);
        }
        else
        {
            // Else, just wait for the corresponding kMXRoomInitialSyncNotification
            // that will be fired from MXRoom.
            __block id initialSyncObserver = [[NSNotificationCenter defaultCenter] addObserverForName:kMXRoomInitialSyncNotification object:nil queue:[NSOperationQueue mainQueue] usingBlock:^(NSNotification *note) {

                MXRoom *syncedRoom = note.object;

                if (syncedRoom == room)
                {
                    success(room);
                    [[NSNotificationCenter defaultCenter] removeObserver:initialSyncObserver];
                }
            }];
        }
    }

}

- (MXHTTPOperation*)joinRoom:(NSString*)roomIdOrAlias
                  viaServers:(NSArray<NSString*>*)viaServers
                     success:(void (^)(MXRoom *room))success
                     failure:(void (^)(NSError *error))failure
{
    return [matrixRestClient joinRoom:roomIdOrAlias viaServers:viaServers withThirdPartySigned:nil success:^(NSString *theRoomId) {

        [self onJoinedRoom:theRoomId success:success];

    } failure:failure];
}

- (MXHTTPOperation*)joinRoom:(NSString*)roomIdOrAlias
                  viaServers:(NSArray<NSString*>*)viaServers
                 withSignUrl:(NSString*)signUrl
                     success:(void (^)(MXRoom *room))success
                     failure:(void (^)(NSError *error))failure
{
    if (!self.identityService)
    {
        NSLog(@"[MXSession] Missing identity service");
        failure([NSError errorWithDomain:kMXNSErrorDomain code:0 userInfo:@{
                                                                            NSLocalizedDescriptionKey: @"Missing identity service"
                                                                            }]);
        return nil;
    }
    
    MXHTTPOperation *httpOperation;
    
    MXWeakify(self);
    httpOperation = [self.identityService signUrl:signUrl success:^(NSDictionary *thirdPartySigned) {
        MXStrongifyAndReturnIfNil(self);
        
        MXHTTPOperation *httpOperation2 = [self->matrixRestClient joinRoom:roomIdOrAlias viaServers:viaServers withThirdPartySigned:thirdPartySigned success:^(NSString *theRoomId) {
            
            [self onJoinedRoom:theRoomId success:success];
            
        } failure:failure];
        
        // Transfer the new AFHTTPRequestOperation to the returned MXHTTPOperation
        // So that user has hand on it
        if (httpOperation)
        {
            httpOperation.operation = httpOperation2.operation;
        }
        
    } failure:failure];
    
    return httpOperation;
}

- (MXHTTPOperation*)leaveRoom:(NSString*)roomId
                      success:(void (^)(void))success
                      failure:(void (^)(NSError *error))failure
{
    return [matrixRestClient leaveRoom:roomId success:^{

        // Check the room has been removed before calling the success callback
        // This is automatically done when the homeserver sends the MXMembershipLeave event.
        if ([self roomWithRoomId:roomId])
        {
            // The room is stil here, wait for the MXMembershipLeave event
            __block __weak id observer = [[NSNotificationCenter defaultCenter] addObserverForName:kMXSessionDidLeaveRoomNotification object:nil queue:[NSOperationQueue mainQueue] usingBlock:^(NSNotification *note) {

                if ([roomId isEqualToString:note.userInfo[kMXSessionNotificationRoomIdKey]])
                {
                    [[NSNotificationCenter defaultCenter] removeObserver:observer];
                    if (success)
                    {
                        success();
                    }
                }
            }];
        }
        else
        {
            if (success)
            {
                success();
            }
        }

    } failure:failure];
}

- (MXHTTPOperation*)canEnableE2EByDefaultInNewRoomWithUsers:(NSArray<NSString*>*)userIds
                                                    success:(void (^)(BOOL canEnableE2E))success
                                                    failure:(void (^)(NSError *error))failure
{
    // Check whether all users have uploaded device keys before.
    // If so, encryption can be enabled in the new room
    return [self.crypto downloadKeys:userIds forceDownload:NO success:^(MXUsersDevicesMap<MXDeviceInfo *> *usersDevicesInfoMap, NSDictionary<NSString *,MXCrossSigningInfo *> *crossSigningKeysMap) {
        
        BOOL allUsersHaveDeviceKeys = YES;
        for (NSString *userId in userIds)
        {
            if ([usersDevicesInfoMap deviceIdsForUser:userId].count == 0)
            {
                allUsersHaveDeviceKeys = NO;
                break;
            }
        }
        
        success(allUsersHaveDeviceKeys);
        
    } failure:failure];
}


#pragma mark - The user's rooms
- (BOOL)hasRoomWithRoomId:(NSString*)roomId
{
    return (rooms[roomId] != nil);
}

- (MXRoom *)roomWithRoomId:(NSString *)roomId
{
    // sanity check
    if (roomId)
    {
        return [rooms objectForKey:roomId];
    }
    else
    {
        return nil;
    }
}

- (MXRoom *)roomWithAlias:(NSString *)alias
{
    MXRoom *theRoom;

    if (alias)
    {
        for (MXRoomSummary *summary in roomsSummaries.allValues)
        {
            if (summary.aliases && NSNotFound != [summary.aliases indexOfObject:alias])
            {
                theRoom = [self roomWithRoomId:summary.roomId];
                break;
            }
        }
    }
    return theRoom;
}

- (NSArray *)rooms
{
    return [rooms allValues];
}


#pragma mark - The user's direct rooms

- (MXRoom *)directJoinedRoomWithUserId:(NSString*)userId
{
    // Retrieve the existing direct chats
    NSArray *directRoomIds = self.directRooms[userId];
    
    // Check whether the room is still existing
    for (NSString* directRoomId in directRoomIds)
    {
        MXRoom *directRoom = [self roomWithRoomId:directRoomId];
        if (directRoom)
        {
            // Check whether the user membership is joined
            if (directRoom.summary.membership == MXMembershipJoin)
            {
                return directRoom;
            }
        }
    }
    
    return nil;
}

// Return ids of all current direct rooms
- (NSSet<NSString*> *)directRoomIds
{
    NSMutableSet<NSString*> *roomIds = [NSMutableSet set];
    for (NSArray *array in _directRooms.allValues)
    {
        [roomIds addObjectsFromArray:array];
    }

    return roomIds;
}

- (NSString *)directUserIdInRoom:(NSString*)roomId
{
    NSString *directUserId;

    for (NSString *userId in _directRooms)
    {
        if ([_directRooms[userId] containsObject:roomId])
        {
            directUserId = userId;
            break;
        }
    }

    return directUserId;
}

- (MXHTTPOperation*)setRoom:(NSString*)roomId
           directWithUserId:(NSString*)userId
                    success:(void (^)(void))success
                    failure:(void (^)(NSError *error))failure
{
    MXHTTPOperation *operation = [MXHTTPOperation new];

    MXWeakify(self);
    [self runOrQueueDirectRoomOperation:^{
        MXStrongifyAndReturnIfNil(self);

        NSMutableDictionary<NSString *,NSArray<NSString *> *> *newDirectRooms = [self.directRooms mutableCopy];
        if (!newDirectRooms)
        {
            newDirectRooms = [NSMutableDictionary dictionary];
        }

        // Remove the current direct user id
        MXRoom *room = [self roomWithRoomId:roomId];
        NSString *currentDirectUserId = room.directUserId;
        if (currentDirectUserId)
        {
            NSMutableArray *roomIds = [NSMutableArray arrayWithArray:newDirectRooms[currentDirectUserId]];
            [roomIds removeObject:roomId];

            if (roomIds.count)
            {
                newDirectRooms[currentDirectUserId] = roomIds;
            }
            else
            {
                [newDirectRooms removeObjectForKey:currentDirectUserId];
            }
        }

        // Update with the new one
        if (userId)
        {
            if (![newDirectRooms[userId] containsObject:roomId])
            {
                NSMutableArray *roomIds = (newDirectRooms[userId] ? [NSMutableArray arrayWithArray:newDirectRooms[userId]] : [NSMutableArray array]);
                [roomIds addObject:roomId];
                newDirectRooms[userId] = roomIds;
            }
        }

        MXHTTPOperation *operation2 = [self uploadDirectRoomsInOperationsQueue:newDirectRooms success:success failure:failure];
        [operation mutateTo:operation2];
    }];

    return operation;
}

- (MXHTTPOperation*)uploadDirectRooms:(NSDictionary<NSString *,NSArray<NSString *> *> *)directRooms
                              success:(void (^)(void))success
                              failure:(void (^)(NSError *))failure
{
    MXHTTPOperation *operation = [MXHTTPOperation new];

    MXWeakify(self);
    [self runOrQueueDirectRoomOperation:^{
        MXStrongifyAndReturnIfNil(self);

        MXHTTPOperation *operation2 = [self uploadDirectRoomsInOperationsQueue:directRooms success:success failure:failure];
        [operation mutateTo:operation2];
    }];

    return operation;
}

- (MXHTTPOperation*)uploadDirectRoomsInOperationsQueue:(NSDictionary<NSString *,NSArray<NSString *> *> *)directRooms
                                               success:(void (^)(void))success
                                               failure:(void (^)(NSError *))failure
{
    // If there is no change, do nothing
    if (_directRooms == directRooms
        || [_directRooms isEqualToDictionary:directRooms]
        || (_directRooms == nil && directRooms.count == 0))
    {
        if (success)
        {
            success();
        }

        [self runNextDirectRoomOperation];
        return nil;
    }

    // Wait that the response comes back down the event stream
    MXWeakify(self);
    __block id directRoomsDidChangeObserver = [[NSNotificationCenter defaultCenter] addObserverForName:kMXSessionDirectRoomsDidChangeNotification object:nil queue:[NSOperationQueue mainQueue] usingBlock:^(NSNotification *note) {
        MXStrongifyAndReturnIfNil(self);

        if ([self.directRooms isEqualToDictionary:directRooms])
        {
            [[NSNotificationCenter defaultCenter] removeObserver:directRoomsDidChangeObserver];

            if (success)
            {
                success();
            }

            [self runNextDirectRoomOperation];
        }
    }];

    // Push the current direct rooms dictionary to the homeserver
    return [self setAccountData:directRooms forType:kMXAccountDataTypeDirect success:nil failure:^(NSError *error) {
        MXStrongifyAndReturnIfNil(self);

        if (failure)
        {
            failure(error);
        }
        
        [self runNextDirectRoomOperation];
    }];
}

- (void)runOrQueueDirectRoomOperation:(dispatch_block_t)directRoomOperation
{
    // If there is a pending HTTP request, the change will be applied on the updated direct rooms data
    [directRoomsOperationsQueue addObject:[directRoomOperation copy]];
    if (directRoomsOperationsQueue.count == 1)
    {
        directRoomsOperationsQueue.firstObject();
    }
    else
    {
        NSLog(@"[MXSession] runOrQueueDirectRoomOperation: Queue operation %p", directRoomsOperationsQueue.lastObject);
    }
}

- (void)runNextDirectRoomOperation
{
    // Dequeue the completed operation
    if (directRoomsOperationsQueue.count)
    {
        [directRoomsOperationsQueue removeObjectAtIndex:0];
    }

    // And run the next one if any
    if (directRoomsOperationsQueue.firstObject)
    {
        NSLog(@"[MXSession] runOrQueueDirectRoomOperation: Execute queued operation %p", directRoomsOperationsQueue.firstObject);
        directRoomsOperationsQueue.firstObject();
    }
}

- (MXRoom *)getOrCreateRoom:(NSString *)roomId notify:(BOOL)notify
{
    MXRoom *room = [self roomWithRoomId:roomId];
    if (nil == room)
    {
        room = [self createRoom:roomId notify:notify];
    }
    return room;
}

- (MXRoom *)createRoom:(NSString *)roomId notify:(BOOL)notify
{
    MXRoom *room = [[MXRoom alloc] initWithRoomId:roomId andMatrixSession:self];
    
    [self addRoom:room notify:notify];
    return room;
}

- (void)addRoom:(MXRoom*)room notify:(BOOL)notify
{
    // Register global listeners for this room
    for (MXSessionEventListener *listener in globalEventListeners)
    {
        [listener addRoomToSpy:room];
    }

    [rooms setObject:room forKey:room.roomId];

    // Create the room summary if does not exist yet
    MXRoomSummary *summary = roomsSummaries[room.roomId];
    if (!summary)
    {
        summary = [[MXRoomSummary alloc] initWithRoomId:room.roomId andMatrixSession:self];
        roomsSummaries[room.roomId] = summary;
    }

    if (notify)
    {
        // Broadcast the new room available in the MXSession.rooms array
        [[NSNotificationCenter defaultCenter] postNotificationName:kMXSessionNewRoomNotification
                                                            object:self
                                                          userInfo:@{
                                                                     kMXSessionNotificationRoomIdKey: room.roomId
                                                                     }];
    }
}

- (void)removeRoom:(NSString *)roomId
{
    MXRoom *room = [self roomWithRoomId:roomId];

    if (room)
    {
        // Unregister global listeners for this room
        for (MXSessionEventListener *listener in globalEventListeners)
        {
            [listener removeSpiedRoom:room];
        }

        // Clean the store
        [_store deleteRoom:roomId];
        [_aggregations resetDataInRoom:roomId];

        // And remove the room and its summary from the list
        [rooms removeObjectForKey:roomId];
        [roomsSummaries removeObjectForKey:roomId];

        // Broadcast the left room
        [[NSNotificationCenter defaultCenter] postNotificationName:kMXSessionDidLeaveRoomNotification
                                                            object:self
                                                          userInfo:@{
                                                                     kMXSessionNotificationRoomIdKey: roomId
                                                                     }];
    }
}


#pragma mark - Rooms loading
/**
 Load a `MXRoom` object from the store.

 @param roomId the id of the room to load.
 @return the loaded `MXRoom` object.
 */
- (MXRoom *)loadRoom:(NSString *)roomId
{
    MXRoom *room = [MXRoom loadRoomFromStore:_store withRoomId:roomId matrixSession:self];

    if (room)
    {
        [self addRoom:room notify:NO];
    }
    return room;
}

- (void)preloadRoomsData:(NSArray<NSString*> *)roomIds onComplete:(dispatch_block_t)onComplete
{
    NSLog(@"[MXSession] preloadRooms: %@ rooms", @(roomIds.count));

    dispatch_group_t group = dispatch_group_create();
    for (NSString *roomId in roomIds)
    {
        MXRoom *room = [self roomWithRoomId:roomId];
        if (room)
        {
            dispatch_group_enter(group);
            [room liveTimeline:^(MXEventTimeline *liveTimeline) {
                dispatch_group_leave(group);
            }];
        }
        else
        {
            NSLog(@"[MXSession] preloadRoomsData: Unkown room id: %@", roomId);
        }
    }

    dispatch_group_notify(group, dispatch_get_main_queue(), ^{
        NSLog(@"[MXSession] preloadRoomsForSyncResponse: DONE");
        onComplete();
    });
}


#pragma mark - Matrix Events
- (MXHTTPOperation*)eventWithEventId:(NSString*)eventId
                              inRoom:(NSString *)roomId
                             success:(void (^)(MXEvent *event))success
                             failure:(void (^)(NSError *error))failure
{
    MXHTTPOperation *operation;

    if (roomId)
    {
        // Try to find it from the store first
        // (this operation requires a roomId for the moment)
        MXEvent *event = [_store eventWithEventId:eventId inRoom:roomId];

        if (event)
        {
            if (success)
            {
                success(event);
            }
        }
        else
        {
            operation = [matrixRestClient eventWithEventId:eventId inRoom:roomId success:success failure:failure];
        }
    }
    else
    {
        operation = [matrixRestClient eventWithEventId:eventId success:success failure:failure];
    }

    return operation;
}


#pragma mark - Rooms summaries
- (MXRoomSummary *)roomSummaryWithRoomId:(NSString*)roomId
{
    MXRoomSummary *roomSummary;

    if (roomId)
    {
        roomSummary =  roomsSummaries[roomId];
    }

    return roomSummary;
}

- (NSArray<MXRoomSummary*>*)roomsSummaries
{
    return [roomsSummaries allValues];
}

-(void)resetRoomsSummariesLastMessage
{
    NSLog(@"[MXSession] resetRoomsSummariesLastMessage");

    for (MXRoomSummary *summary in self.roomsSummaries)
    {
        [summary resetLastMessage:nil failure:^(NSError *error) {
            NSLog(@"[MXSession] Cannot reset last message for room %@", summary.roomId);
        } commit:NO];
    }
    
    // Commit store changes done
    if ([_store respondsToSelector:@selector(commit)])
    {
        [_store commit];
    }
}

- (void)fixRoomsSummariesLastMessage
{
    for (MXRoomSummary *summary in self.roomsSummaries)
    {
        if (!summary.lastMessageEventId)
        {
            NSLog(@"[MXSession] Fixing last message for room %@", summary.roomId);
            
            [summary resetLastMessage:^{
                NSLog(@"[MXSession] Fixing last message operation for room %@ has complete. lastMessageEventId: %@", summary.roomId, summary.lastMessageEventId);
            } failure:^(NSError *error) {
                NSLog(@"[MXSession] Cannot fix last message for room %@", summary.roomId);
            }
                               commit:NO];
        }
    }
    
    // Commit store changes done
    if ([_store respondsToSelector:@selector(commit)])
    {
        [_store commit];
    }
}

#pragma mark - The user's groups

- (MXGroup *)groupWithGroupId:(NSString*)groupId
{
    return [_store groupWithGroupId:groupId];
}

- (NSArray<MXGroup*>*)groups
{
    return _store.groups;
}

- (MXHTTPOperation*)acceptGroupInvite:(NSString*)groupId
                              success:(void (^)(void))success
                              failure:(void (^)(NSError *error))failure
{
    NSLog(@"[MXSession] acceptGroupInvite %@", groupId);
    
    MXWeakify(self);
    return [matrixRestClient acceptGroupInvite:groupId success:^{
        MXStrongifyAndReturnIfNil(self);

        [self didJoinGroupWithId:groupId notify:YES];
        if (success)
        {
            success();
        }

    } failure:failure];
}

- (MXHTTPOperation*)leaveGroup:(NSString*)groupId
                       success:(void (^)(void))success
                       failure:(void (^)(NSError *error))failure
{
    NSLog(@"[MXSession] leaveGroup %@", groupId);
    
    MXWeakify(self);
    return [matrixRestClient leaveGroup:groupId success:^{
        MXStrongifyAndReturnIfNil(self);

        // Check the group has been removed before calling the success callback
        // This may be already done during a server sync.
        if ([self groupWithGroupId:groupId])
        {
            [self removeGroup:groupId];
        }

        if (success)
        {
            success();
        }

    } failure:failure];
}

- (MXHTTPOperation*)updateGroupPublicity:(MXGroup*)group
                            isPublicised:(BOOL)isPublicised
                                 success:(void (^)(void))success
                                 failure:(void (^)(NSError *error))failure
{
    if (!group.groupId.length)
    {
        if (failure)
        {
            failure ([NSError errorWithDomain:kMXNSErrorDomain code:0 userInfo:nil]);
        }
        return nil;
    }
    
    NSLog(@"[MXSession] updateGroupPublicity %@", group.groupId);
    
    MXWeakify(self);
    return [matrixRestClient updateGroupPublicity:group.groupId isPublicised:isPublicised success:^(void) {
        MXStrongifyAndReturnIfNil(self);

        MXGroup *storedGroup = [self groupWithGroupId:group.groupId];

        if (storedGroup != group)
        {
            // Update the provided group instance
            group.summary.user.isPublicised = isPublicised;
        }

        if (storedGroup && storedGroup.summary.user.isPublicised != isPublicised)
        {
            storedGroup.summary.user.isPublicised = isPublicised;
            [self.store storeGroup:storedGroup];
            // Commit store changes done
            if ([self.store respondsToSelector:@selector(commit)])
            {
                [self.store commit];
            }

            // Broadcast the new joined group.
            [[NSNotificationCenter defaultCenter] postNotificationName:kMXSessionDidUpdateGroupSummaryNotification
                                                                object:self
                                                              userInfo:@{
                                                                         kMXSessionNotificationGroupKey: storedGroup
                                                                         }];
        }

        // Refresh the cached publicised groups for the current user.
        if (!self->userIdsWithOutdatedPublicisedGroups)
        {
            self->userIdsWithOutdatedPublicisedGroups = [NSMutableArray array];
        }
        [self->userIdsWithOutdatedPublicisedGroups addObject:self->matrixRestClient.credentials.userId];
        [self publicisedGroupsForUser:self->matrixRestClient.credentials.userId];

        if (success)
        {
            success();
        }
        
    } failure:failure];
}

- (MXHTTPOperation*)updateGroupProfile:(MXGroup*)group
                            success:(void (^)(void))success
                            failure:(void (^)(NSError *error))failure
{
    if (!group.groupId.length)
    {
        if (failure)
        {
            failure ([NSError errorWithDomain:kMXNSErrorDomain code:0 userInfo:nil]);
        }
        return nil;
    }
    
    NSLog(@"[MXSession] updateGroupProfile %@", group.groupId);

    MXWeakify(self);
    return [matrixRestClient getGroupProfile:group.groupId success:^(MXGroupProfile *groupProfile) {
        MXStrongifyAndReturnIfNil(self);

        MXGroup *storedGroup = [self groupWithGroupId:group.groupId];

        if (storedGroup != group)
        {
            // Update the provided group instance
            [group updateProfile:groupProfile];
        }

        if (storedGroup && [storedGroup updateProfile:groupProfile])
        {
            [self.store storeGroup:storedGroup];
            // Commit store changes done
            if ([self.store respondsToSelector:@selector(commit)])
            {
                [self.store commit];
            }

            // Broadcast the new joined group.
            [[NSNotificationCenter defaultCenter] postNotificationName:kMXSessionDidUpdateGroupSummaryNotification
                                                                object:self
                                                              userInfo:@{
                                                                         kMXSessionNotificationGroupKey: storedGroup
                                                                         }];
        }

        if (success)
        {
            success();
        }
        
    } failure:failure];
}

- (MXHTTPOperation*)updateGroupSummary:(MXGroup*)group
                            success:(void (^)(void))success
                            failure:(void (^)(NSError *error))failure
{
    if (!group.groupId.length)
    {
        if (failure)
        {
            failure ([NSError errorWithDomain:kMXNSErrorDomain code:0 userInfo:nil]);
        }
        return nil;
    }
    
    NSLog(@"[MXSession] updateGroupSummary %@", group.groupId);

    MXWeakify(self);
    return [matrixRestClient getGroupSummary:group.groupId success:^(MXGroupSummary *groupSummary) {
        MXStrongifyAndReturnIfNil(self);

        MXGroup *storedGroup = [self groupWithGroupId:group.groupId];

        if (storedGroup != group)
        {
            // Update the provided group instance
            group.summary = groupSummary;
        }

        if (storedGroup && [storedGroup updateSummary:groupSummary])
        {
            [self.store storeGroup:storedGroup];
            // Commit store changes done
            if ([self.store respondsToSelector:@selector(commit)])
            {
                [self.store commit];
            }

            // Broadcast the new joined group.
            [[NSNotificationCenter defaultCenter] postNotificationName:kMXSessionDidUpdateGroupSummaryNotification
                                                                object:self
                                                              userInfo:@{
                                                                         kMXSessionNotificationGroupKey: storedGroup
                                                                         }];
        }

        if (success)
        {
            success();
        }
        
    } failure:failure];
}

- (MXHTTPOperation*)updateGroupUsers:(MXGroup*)group
                          success:(void (^)(void))success
                          failure:(void (^)(NSError *error))failure
{
    if (!group.groupId.length)
    {
        if (failure)
        {
            failure ([NSError errorWithDomain:kMXNSErrorDomain code:0 userInfo:nil]);
        }
        return nil;
    }
    
    NSLog(@"[MXSession] updateGroupUsers %@", group.groupId);

    MXWeakify(self);
    return [matrixRestClient getGroupUsers:group.groupId success:^(MXGroupUsers *groupUsers) {
        MXStrongifyAndReturnIfNil(self);

        MXGroup *storedGroup = [self groupWithGroupId:group.groupId];

        if (storedGroup != group)
        {
            // Update the provided group instance
            group.users = groupUsers;
        }

        if (storedGroup && [storedGroup updateUsers:groupUsers])
        {
            [self.store storeGroup:storedGroup];
            // Commit store changes done
            if ([self.store respondsToSelector:@selector(commit)])
            {
                [self.store commit];
            }

            // Broadcast the new joined group.
            [[NSNotificationCenter defaultCenter] postNotificationName:kMXSessionDidUpdateGroupUsersNotification
                                                                object:self
                                                              userInfo:@{
                                                                         kMXSessionNotificationGroupKey: storedGroup
                                                                         }];
        }

        if (success)
        {
            success();
        }
        
    } failure:failure];
}

- (MXHTTPOperation*)updateGroupInvitedUsers:(MXGroup*)group
                                    success:(void (^)(void))success
                                    failure:(void (^)(NSError *error))failure
{
    if (!group.groupId.length)
    {
        if (failure)
        {
            failure ([NSError errorWithDomain:kMXNSErrorDomain code:0 userInfo:nil]);
        }
        return nil;
    }
    
    NSLog(@"[MXSession] updateGroupInvitedUsers %@", group.groupId);

    MXWeakify(self);
    return [matrixRestClient getGroupInvitedUsers:group.groupId success:^(MXGroupUsers *invitedUsers) {
        MXStrongifyAndReturnIfNil(self);

        MXGroup *storedGroup = [self groupWithGroupId:group.groupId];

        if (storedGroup != group)
        {
            // Update the provided group instance
            group.invitedUsers = invitedUsers;
        }

        if (storedGroup && [storedGroup updateInvitedUsers:invitedUsers])
        {
            [self.store storeGroup:storedGroup];
            // Commit store changes done
            if ([self.store respondsToSelector:@selector(commit)])
            {
                [self.store commit];
            }

            // Broadcast the new joined group.
            [[NSNotificationCenter defaultCenter] postNotificationName:kMXSessionDidUpdateGroupUsersNotification
                                                                object:self
                                                              userInfo:@{
                                                                         kMXSessionNotificationGroupKey: storedGroup
                                                                         }];
        }

        if (success)
        {
            success();
        }
        
    } failure:failure];
}

- (MXHTTPOperation*)updateGroupRooms:(MXGroup*)group
                          success:(void (^)(void))success
                          failure:(void (^)(NSError *error))failure
{
    if (!group.groupId.length)
    {
        if (failure)
        {
            failure ([NSError errorWithDomain:kMXNSErrorDomain code:0 userInfo:nil]);
        }
        return nil;
    }
    
    NSLog(@"[MXSession] updateGroupRooms %@", group.groupId);

    MXWeakify(self);
    return [matrixRestClient getGroupRooms:group.groupId success:^(MXGroupRooms *groupRooms) {
        MXStrongifyAndReturnIfNil(self);

        MXGroup *storedGroup = [self groupWithGroupId:group.groupId];

        if (storedGroup != group)
        {
            // Update the provided group instance
            group.rooms = groupRooms;
        }

        if (storedGroup && [storedGroup updateRooms:groupRooms])
        {
            [self.store storeGroup:storedGroup];
            // Commit store changes done
            if ([self.store respondsToSelector:@selector(commit)])
            {
                [self.store commit];
            }

            // Broadcast the new joined group.
            [[NSNotificationCenter defaultCenter] postNotificationName:kMXSessionDidUpdateGroupRoomsNotification
                                                                object:self
                                                              userInfo:@{
                                                                         kMXSessionNotificationGroupKey: storedGroup
                                                                         }];
        }

        if (success)
        {
            success();
        }

    } failure:failure];
}

#pragma mark -

- (MXGroup *)didJoinGroupWithId:(NSString *)groupId notify:(BOOL)notify
{
    NSLog(@"[MXSession] didJoinGroupWithId %@", groupId);
    
    MXGroup *group = [self groupWithGroupId:groupId];
    if (nil == group)
    {
        group = [[MXGroup alloc] initWithGroupId:groupId];
    }
    
    // Set/update the user membership.
    group.membership = MXMembershipJoin;
    
    [_store storeGroup:group];
    
    // Update the group summary from server.
    [self updateGroupSummary:group success:nil failure:^(NSError *error) {
        NSLog(@"[MXKSession] didJoinGroupWithId: group summary update failed %@", groupId);
    }];
    
    if (notify)
    {
        // Broadcast the new joined group.
        [[NSNotificationCenter defaultCenter] postNotificationName:kMXSessionDidJoinGroupNotification
                                                            object:self
                                                          userInfo:@{
                                                                     kMXSessionNotificationGroupKey: group
                                                                     }];
    }
    
    return group;
}

- (MXGroup *)createGroupInviteWithId:(NSString *)groupId profile:(MXGroupSyncProfile*)profile andInviter:(NSString*)inviter notify:(BOOL)notify
{
    NSLog(@"[MXSession] createGroupInviteWithId %@", groupId);
    MXGroup *group = [[MXGroup alloc] initWithGroupId:groupId];
    
    MXGroupSummary *summary = [[MXGroupSummary alloc] init];
    MXGroupProfile *groupProfile = [[MXGroupProfile alloc] init];
    groupProfile.name = profile.name;
    groupProfile.avatarUrl = profile.avatarUrl;
    summary.profile = groupProfile;
    
    group.summary = summary;
    group.inviter = inviter;
    
    // Set user membership
    group.membership = MXMembershipInvite;
    
    [_store storeGroup:group];
    
    // Retrieve the group summary from server.
    [self updateGroupSummary:group success:nil failure:^(NSError *error) {
        NSLog(@"[MXKSession] createGroupInviteWithId: group summary update failed %@", group.groupId);
    }];
    
    if (notify)
    {
        // Broadcast the new group
        [[NSNotificationCenter defaultCenter] postNotificationName:kMXSessionNewGroupInviteNotification
                                                            object:self
                                                          userInfo:@{
                                                                     kMXSessionNotificationGroupKey: group
                                                                     }];
    }
    
    return group;
}

- (void)removeGroup:(NSString *)groupId
{
    NSLog(@"[MXSession] removeGroup %@", groupId);
    // Clean the store
    [_store deleteGroup:groupId];
    
    // Broadcast the left group
    [[NSNotificationCenter defaultCenter] postNotificationName:kMXSessionDidLeaveGroupNotification
                                                        object:self
                                                      userInfo:@{
                                                                 kMXSessionNotificationGroupIdKey: groupId
                                                                 }];
}

#pragma  mark - Missed notifications

- (NSUInteger)missedNotificationsCount
{
    NSUInteger notificationCount = 0;
    
    // Sum here all the notification counts from room summaries.
    for (MXRoomSummary *roomSummary in self.roomsSummaries)
    {
        if (roomSummary.notificationCount)
        {
            notificationCount += roomSummary.notificationCount;
        }
    }
    
    return notificationCount;
}

- (NSUInteger)missedDiscussionsCount
{
    NSUInteger roomCount = 0;
    
    // Sum here all the rooms with missed notifications.
    for (MXRoomSummary *roomSummary in self.roomsSummaries)
    {
        if (roomSummary.notificationCount)
        {
            roomCount ++;
        }
    }
    
    return roomCount;
}

- (NSUInteger)missedHighlightDiscussionsCount
{
    NSUInteger roomCount = 0;
    
    // Sum here all the rooms with unread highlighted messages.
    for (MXRoomSummary *roomSummary in self.roomsSummaries)
    {
        if (roomSummary.highlightCount)
        {
            roomCount ++;
        }
    }
    
    return roomCount;
}

- (void)markAllMessagesAsRead
{
    // Reset the unread count in all the existing room summaries.
    for (MXRoomSummary *roomSummary in self.roomsSummaries)
    {
        [roomSummary markAllAsRead];
    }
}

#pragma mark - Room peeking
- (void)peekInRoomWithRoomId:(NSString*)roomId
                     success:(void (^)(MXPeekingRoom *peekingRoom))success
                     failure:(void (^)(NSError *error))failure
{
    MXPeekingRoom *peekingRoom = [[MXPeekingRoom alloc] initWithRoomId:roomId andMatrixSession:self];
    [peekingRooms addObject:peekingRoom];

    MXWeakify(self);
    [peekingRoom start:^{

        if (success)
        {
            success(peekingRoom);
        }

    } failure:^(NSError *error) {
        MXStrongifyAndReturnIfNil(self);

        // The room is not peekable, release the object
        [self->peekingRooms removeObject:peekingRoom];
        [peekingRoom close];
        
        NSLog(@"[MXSession] The room is not peekable");

        if (failure)
        {
            failure(error);
        }
    }];
}

- (void)stopPeeking:(MXPeekingRoom*)peekingRoom
{
    [peekingRooms removeObject:peekingRoom];
    [peekingRoom close];
}

- (BOOL)isPeekingInRoomWithRoomId:(NSString *)roomId
{
   return ([self peekingRoomWithRoomId:roomId] != nil);
}

- (MXPeekingRoom *)peekingRoomWithRoomId:(NSString *)roomId
{
    for (MXPeekingRoom *peekingRoom in peekingRooms)
    {
        if ([peekingRoom.roomId isEqualToString:roomId])
        {
            return peekingRoom;
        }
    }
    return nil;
}


#pragma mark - Matrix users

- (MXUser *)userWithUserId:(NSString *)userId
{
    return [_store userWithUserId:userId];
}

- (NSArray<MXUser*> *)users
{
    return _store.users;
}

- (MXUser *)getOrCreateUser:(NSString *)userId
{
    MXUser *user = [self userWithUserId:userId];
    
    if (nil == user)
    {
        user = [[MXUser alloc] initWithUserId:userId];
    }
    return user;
}

- (BOOL)isUserIgnored:(NSString *)userId
{
    return _ignoredUsers && (NSNotFound != [_ignoredUsers indexOfObject:userId]);
}

- (MXHTTPOperation*)ignoreUsers:(NSArray<NSString*>*)userIds
                       success:(void (^)(void))success
                       failure:(void (^)(NSError *error))failure
{
    // Create the new account data subset for m.ignored_user_list
    // by adding userIds
    NSMutableDictionary *ignoredUsersDict = [NSMutableDictionary dictionary];
    for (NSString *userId in _ignoredUsers)
    {
        ignoredUsersDict[userId] = @{};
    }
    for (NSString *userId in userIds)
    {
        ignoredUsersDict[userId] = @{};
    }

    // And make the request
    NSDictionary *data = @{
                           kMXAccountDataKeyIgnoredUser: ignoredUsersDict
                           };
//    __weak __typeof(self)weakSelf = self;
    return [self setAccountData:data forType:kMXAccountDataTypeIgnoredUserList success:^{

//        __strong __typeof(weakSelf)strongSelf = weakSelf;

        // Update self.ignoredUsers right now
// Commented as it created race condition with /sync response handling
//        NSMutableArray *newIgnoredUsers = [NSMutableArray arrayWithArray:strongSelf->_ignoredUsers];
//        for (NSString *userId in userIds)
//        {
//            if (NSNotFound == [newIgnoredUsers indexOfObject:userId])
//            {
//                [newIgnoredUsers addObject:userId];
//            }
//        }
//        strongSelf->_ignoredUsers = newIgnoredUsers;

        if (success)
        {
            success();
        }

    } failure:failure];
}

- (MXHTTPOperation *)unIgnoreUsers:(NSArray<NSString *> *)userIds success:(void (^)(void))success failure:(void (^)(NSError *))failure
{
    // Create the new account data subset for m.ignored_user_list
    // by substracting userIds
    NSMutableDictionary *ignoredUsersDict = [NSMutableDictionary dictionary];
    for (NSString *userId in _ignoredUsers)
    {
        ignoredUsersDict[userId] = @{};
    }
    for (NSString *userId in userIds)
    {
        [ignoredUsersDict removeObjectForKey:userId];
    }

    // And make the request
    NSDictionary *data = @{
                           kMXAccountDataKeyIgnoredUser: ignoredUsersDict
                           };
//    __weak __typeof(self)weakSelf = self;
    return [self setAccountData:data forType:kMXAccountDataTypeIgnoredUserList success:^{

//        __strong __typeof(weakSelf)strongSelf = weakSelf;

        // Update self.ignoredUsers right now
// Commented as it created race condition with /sync response handling
//        NSMutableArray *newIgnoredUsers = [NSMutableArray arrayWithArray:strongSelf->_ignoredUsers];
//        for (NSString *userId in userIds)
//        {
//            [newIgnoredUsers removeObject:userId];
//        }
//        strongSelf->_ignoredUsers = newIgnoredUsers;

        if (success)
        {
            success();
        }

    } failure:failure];
}


#pragma mark - User's special rooms

- (BOOL)removeInvitedRoom:(MXRoom*)roomToRemove
{
    BOOL hasBeenFound = NO;
    
    // sanity check
    if (invitedRooms.count > 0)
    {
        hasBeenFound =  ([invitedRooms indexOfObject:roomToRemove] != NSNotFound);
        
        // if the room object is not found
        // check if there is a room with the same roomId
        // indeed, during the room initial sync, the room object is deleted to be created again.
        if (!hasBeenFound)
        {
            for(MXRoom* room in invitedRooms)
            {
                if ([room.roomId isEqualToString:roomToRemove.roomId])
                {
                    roomToRemove = room;
                    hasBeenFound = YES;
                    break;
                }
            }
        }
        
        if (hasBeenFound)
        {
            [invitedRooms removeObject:roomToRemove];
        }
    }
    
    return hasBeenFound;
}

- (NSArray<MXRoom *> *)invitedRooms
{
    if (nil == invitedRooms && self.state > MXSessionStateInitialised)
    {
        // On the first call, set up the invitation list and mechanism to update it
        invitedRooms = [NSMutableArray array];

        // Compute the current invitation list
        for (MXRoom *room in rooms.allValues)
        {
            if (room.summary.membership == MXMembershipInvite)
            {
                [invitedRooms addObject:room];
            }
        }

        // Order them by origin_server_ts
        [invitedRooms sortUsingSelector:@selector(compareLastMessageEventOriginServerTs:)];

        // Add a listener in order to update the app about invitation list change
        MXWeakify(self);
        [self listenToEventsOfTypes:@[kMXEventTypeStringRoomMember] onEvent:^(MXEvent *event, MXTimelineDirection direction, id customObject) {
            MXStrongifyAndReturnIfNil(self);

            // in some race conditions the oneself join event is received during the sync instead of MXTimelineDirectionSync
            //
            // standard case
            // 1 - send a join request
            // 2 - receive the join event in the live stream -> call this method
            // 3 - perform an initial sync when the join method call the success callback
            //
            // but, this case also happens
            // 1 - send a join request
            // 2 - perform an initial sync when the join method call the success callback
            // 3 - receive the join event in the live stream -> this method is not called because the event has already been stored in the step 2
            // so, we need to manage the sync direction
            if (MXTimelineDirectionForwards == direction)
            {
                BOOL notify = NO;
                MXRoomState *roomPrevState = (MXRoomState *)customObject;
                MXRoom *room = [self roomWithRoomId:event.roomId];

                if (room.summary.membership == MXMembershipInvite)
                {
                    // check if the room is not yet in the list
                    // must be done in forward and sync direction
                    if ([self->invitedRooms indexOfObject:room] == NSNotFound)
                    {
                        // This is an invite event. Add the room to the invitation list
                        [self->invitedRooms addObject:room];
                        notify = YES;
                    }
                }
                else if (roomPrevState.membership == MXMembershipInvite)
                {
                    // An invitation was pending for this room. A new membership event means the
                    // user has accepted or rejected the invitation.
                    notify = [self removeInvitedRoom:room];
                }

                if (notify)
                {
                    [[NSNotificationCenter defaultCenter] postNotificationName:kMXSessionInvitedRoomsDidChangeNotification
                                                                        object:self
                                                                      userInfo:@{
                                                                                 kMXSessionNotificationRoomIdKey: event.roomId,
                                                                                 kMXSessionNotificationEventKey: event
                                                                                 }];
                }
            }
        }];
    }

    return invitedRooms;
}


#pragma mark - User's rooms tags
- (NSArray<MXRoom*>*)roomsWithTag:(NSString*)tag
{
    if (![tag isEqualToString:kMXSessionNoRoomTag])
    {
        // Get all room with the passed tag
        NSMutableArray *roomsWithTag = [NSMutableArray array];
        for (MXRoom *room in rooms.allValues)
        {
            if (room.accountData.tags[tag])
            {
                [roomsWithTag addObject:room];
            }
        }

        // Sort them according to their tag order
        [roomsWithTag sortUsingComparator:^NSComparisonResult(MXRoom *room1, MXRoom *room2) {
            return [self compareRoomsByTag:tag room1:room1 room2:room2];
        }];

        return roomsWithTag;
    }
    else
    {
        // List rooms with no tags
        NSMutableArray *roomsWithNoTag = [NSMutableArray array];
        for (MXRoom *room in rooms.allValues)
        {
            if (0 == room.accountData.tags.count)
            {
                [roomsWithNoTag addObject:room];
            }
        }
        return roomsWithNoTag;
    }
}

- (NSDictionary<NSString*, NSArray<MXRoom*>*>*)roomsByTags
{
    NSMutableDictionary<NSString*, NSMutableArray<MXRoom*>*> *roomsByTags = [NSMutableDictionary dictionary];

    NSMutableArray<MXRoom*> *roomsWithNoTag = [NSMutableArray array];

    // Sort all rooms according to their defined tags
    for (MXRoom *room in rooms.allValues)
    {
        if (0 < room.accountData.tags.count)
        {
            for (NSString *tagName in room.accountData.tags)
            {
                MXRoomTag *tag = room.accountData.tags[tagName];
                if (!roomsByTags[tag.name])
                {
                    roomsByTags[tag.name] = [NSMutableArray array];
                }
                [roomsByTags[tag.name] addObject:room];
            }
        }
        else
        {
            // Put room with no tags in the recent list
            [roomsWithNoTag addObject:room];
        }
    }

    // For each tag, sort rooms according to their tag order
    for (NSString *tag in roomsByTags)
    {
        [roomsByTags[tag] sortUsingComparator:^NSComparisonResult(MXRoom *room1, MXRoom *room2) {
            return [self compareRoomsByTag:tag room1:room1 room2:room2];
        }];
    }

    // roomsWithNoTag can now be added to the result dictionary
    roomsByTags[kMXSessionNoRoomTag] = roomsWithNoTag;

    return roomsByTags;
}

- (NSComparisonResult)compareRoomsByTag:(NSString*)tag room1:(MXRoom*)room1 room2:(MXRoom*)room2
{
    NSComparisonResult result = NSOrderedSame;

    MXRoomTag *tag1 = room1.accountData.tags[tag];
    MXRoomTag *tag2 = room2.accountData.tags[tag];

    if (tag1.order && tag2.order)
    {
        // Do a lexicographic comparison
        result = [tag1.order localizedCompare:tag2.order];
    }
    else if (tag1.order)
    {
        result = NSOrderedDescending;
    }
    else if (tag2.order)
    {
        result = NSOrderedAscending;
    }

    // In case of same order, order rooms by their last event
    if (NSOrderedSame == result)
    {
        result = [room1.summary.lastMessageEvent compareOriginServerTs:room2.summary.lastMessageEvent];
    }

    return result;
}

- (NSString*)tagOrderToBeAtIndex:(NSUInteger)index from:(NSUInteger)originIndex withTag:(NSString *)tag
{
    // Algo (and the [0.0, 1.0] assumption) inspired from matrix-react-sdk:
    // We sort rooms by the lexicographic ordering of the 'order' metadata on their tags.
    // For convenience, we calculate this for now a floating point number between 0.0 and 1.0.

    double orderA = 0.0; // by default we're next to the beginning of the list
    double orderB = 1.0; // by default we're next to the end of the list too

    NSArray<MXRoom*> *roomsWithTag = [self roomsWithTag:tag];
    if (roomsWithTag.count)
    {
        // when an object is moved down, the index must be incremented
        // because the object will be removed from the list to be inserted after its destination
        if ((originIndex != NSNotFound) && (originIndex < index))
        {
            index++;
        }
        
        if (index > 0)
        {
            // Bound max index to the array size
            NSUInteger prevIndex = (index < roomsWithTag.count) ? index : roomsWithTag.count;

            MXRoomTag *prevTag = roomsWithTag[prevIndex - 1].accountData.tags[tag];
            if (!prevTag.order)
            {
                NSLog(@"[MXSession] computeTagOrderForRoom: Previous room in sublist has no ordering metadata. This should never happen.");
            }
            else
            {
                if (prevTag.parsedOrder)
                {
                    orderA = [prevTag.parsedOrder doubleValue];
                }
            }
        }

        if (index <= roomsWithTag.count - 1)
        {
            MXRoomTag *nextTag = roomsWithTag[index ].accountData.tags[tag];
            if (!nextTag.order)
            {
                NSLog(@"[MXSession] computeTagOrderForRoom: Next room in sublist has no ordering metadata. This should never happen.");
            }
            else
            {
                if (nextTag.parsedOrder)
                {
                    orderB = [nextTag.parsedOrder doubleValue];
                }
            }
        }
    }

    double order = (orderA + orderB) / 2.0;

    NSNumberFormatter *formatter = [[NSNumberFormatter alloc] init];
    [formatter setGroupingSeparator:@""];
    [formatter setDecimalSeparator:@"."];
    [formatter setMaximumFractionDigits:16];
    [formatter setMinimumFractionDigits:0];
    
    // remove trailing 0
    // in some cases, the order is 0.00000 ("%f" formatter");
    // with this method, it becomes "0".
    return [formatter stringFromNumber:[NSNumber numberWithDouble:order]];
}


#pragma mark - User's account data
- (MXHTTPOperation*)setAccountData:(NSDictionary*)data
                           forType:(NSString*)type
                           success:(void (^)(void))success
                           failure:(void (^)(NSError *error))failure
{
    MXWeakify(self);
    return [matrixRestClient setAccountData:data forType:type success:^{
        MXStrongifyAndReturnIfNil(self);
        
        // Update data in place
        [self->_accountData updateDataWithType:type data:data];
        
        if (success)
        {
            success();
        }
        
    } failure:failure];
}

- (MXHTTPOperation *)setAccountDataIdentityServer:(NSString *)identityServer
                                          success:(void (^)(void))success
                                          failure:(void (^)(NSError *))failure
{
    // Sanitise the passed URL
    if (!identityServer.length)
    {
        identityServer = nil;
    }
    if (identityServer)
    {
        if (![identityServer hasPrefix:@"http"])
        {
            identityServer = [NSString stringWithFormat:@"https://%@", identityServer];
        }
        if ([identityServer hasSuffix:@"/"])
        {
            identityServer = [identityServer substringToIndex:identityServer.length - 1];
        }
    }

    NSLog(@"[MXSession] setAccountDataIdentityServer: %@", identityServer);

    MXHTTPOperation *operation;
    if (identityServer)
    {
        // Does the URL point to a true IS
        __block MXIdentityService *identityService = [[MXIdentityService alloc] initWithIdentityServer:identityServer accessToken:nil andHomeserverRestClient:matrixRestClient];

        operation = [identityService pingIdentityServer:^{
            identityService = nil;

            MXHTTPOperation *operation2 = [self setAccountData:@{
                                                                 kMXAccountDataKeyIdentityServer:identityServer
                                                                 }
                                                       forType:kMXAccountDataTypeIdentityServer
                                                       success:success failure:failure];
            
            [operation mutateTo:operation2];

        } failure:^(NSError * _Nonnull error) {
            identityService = nil;

            NSLog(@"[MXSession] setAccountDataIdentityServer: Invalid identity server. Error: %@", error);

            if (failure)
            {
                failure(error);
            }
        }];
    }
    else
    {
        operation = [self setAccountData:@{
                                            kMXAccountDataKeyIdentityServer:NSNull.null
                                            }
                                  forType:kMXAccountDataTypeIdentityServer
                                  success:success failure:failure];
    }

    return operation;
}

- (BOOL)hasAccountDataIdentityServerValue
{
    return ([self.accountData accountDataForEventType:kMXAccountDataTypeIdentityServer] != nil);
}

- (NSString *)accountDataIdentityServer
{
    NSString *accountDataIdentityServer;

    NSDictionary *content = [self.accountData accountDataForEventType:kMXAccountDataTypeIdentityServer];
    MXJSONModelSetString(accountDataIdentityServer, content[kMXAccountDataKeyIdentityServer]);

    return accountDataIdentityServer;
}


#pragma mark - Homeserver information
- (MXWellKnown *)homeserverWellknown
{
    return _store.homeserverWellknown;
}

- (MXHTTPOperation *)refreshHomeserverWellknown:(void (^)(MXWellKnown *))success
                                        failure:(void (^)(NSError *))failure
{
    NSLog(@"[MXSession] refreshHomeserverWellknown");
    if (!autoDiscovery)
    {
        NSString *homeServer;
        
        // Retrieve the domain from the user id as it can be different from the `MXRestClient.homeserver` that uses the client-server API endpoint domain.
        NSString *userDomain = [MXTools serverNameInMatrixIdentifier:self.myUserId];
        
        if (userDomain)
        {
            homeServer =  [NSString stringWithFormat:@"https://%@", userDomain];
        }
        else
        {
            homeServer = matrixRestClient.homeserver;
        }
        
        autoDiscovery = [[MXAutoDiscovery alloc] initWithUrl:homeServer];
    }

    MXWeakify(self);
    return [autoDiscovery wellKnow:^(MXWellKnown * _Nonnull wellKnown) {
        MXStrongifyAndReturnIfNil(self);

        [self.store storeHomeserverWellknown:wellKnown];

        if (success)
        {
            success(wellKnown);
        }
    } failure:failure];
}


#pragma mark - Matrix filters
- (MXHTTPOperation*)setFilter:(MXFilterJSONModel*)filter
                      success:(void (^)(NSString *filterId))success
                      failure:(void (^)(NSError *error))failure
{
    MXHTTPOperation *operation;

    if (_store)
    {
        // Create an empty operation that will be mutated later
        operation = [[MXHTTPOperation alloc] init];

        // Check if the filter has been already created and cached
        MXWeakify(self);
        [_store filterIdForFilter:filter success:^(NSString * _Nullable filterId) {
            MXStrongifyAndReturnIfNil(self);

            if (filterId)
            {
                success(filterId);
            }
            else
            {
                // Else, create homeserver side
                MXWeakify(self);
                MXHTTPOperation *operation2 = [self.matrixRestClient setFilter:filter success:^(NSString *filterId) {
                    MXStrongifyAndReturnIfNil(self);

                    // And store it
                    [self.store storeFilter:filter withFilterId:filterId];

                    success(filterId);

                } failure:failure];
                
                [operation mutateTo:operation2];
            }

        } failure:failure];
    }
    else
    {
        operation = [self.matrixRestClient setFilter:filter success:success failure:failure];
    }

    return operation;
}

- (MXHTTPOperation*)filterWithFilterId:(NSString*)filterId
                               success:(void (^)(MXFilterJSONModel *filter))success
                               failure:(void (^)(NSError *error))failure
{
    MXHTTPOperation *operation;

    if (_store)
    {
        // Create an empty operation that will be mutated later
        operation = [[MXHTTPOperation alloc] init];
        
        // Check in the store
        MXWeakify(self);
        [_store filterWithFilterId:filterId success:^(MXFilterJSONModel * _Nullable filter) {
            MXStrongifyAndReturnIfNil(self);

            if (filter)
            {
                success(filter);
            }
            else
            {
                // Check on the homeserver
                MXWeakify(self);
                MXHTTPOperation *operation2 = [self.matrixRestClient getFilterWithFilterId:filterId success:^(MXFilterJSONModel *filter) {
                    MXStrongifyAndReturnIfNil(self);

                    if (filter)
                    {
                        // Cache it locally
                        [self.store storeFilter:filter withFilterId:filterId];
                    }

                    success(filter);

                } failure:failure];
                
                [operation mutateTo:operation2];
            }

        } failure:failure];
    }
    else
    {
         operation = [matrixRestClient getFilterWithFilterId:filterId success:success failure:failure];
    }

    return operation;
}


#pragma mark - Crypto

/**
 If any, start the crypto module.

 @param success a block called in any case when the operation completes.
 @param failure a block object called when the operation fails.
 */
- (void)startCrypto:(void (^)(void))success
            failure:(void (^)(NSError *error))failure
{
    NSLog(@"[MXSession] Start crypto");

    if (_crypto)
    {
        [_crypto start:success failure:failure];
    }
    else
    {
        NSLog(@"[MXSession] Start crypto -> No crypto");
        success();
    }
}

- (BOOL)decryptEvent:(MXEvent*)event inTimeline:(NSString*)timeline
{
    MXEventDecryptionResult *result;
    if (event.eventType == MXEventTypeRoomEncrypted)
    {
        NSError *error;
        if (_crypto)
        {
            // TODO: One day, this method will be async
            result = [_crypto decryptEvent:event inTimeline:timeline error:&error];
            if (result)
            {
                [event setClearData:result];
            }
        }
        else
        {
            // Encryption not enabled
            error = [NSError errorWithDomain:MXDecryptingErrorDomain
                                        code:MXDecryptingErrorEncryptionNotEnabledCode
                                    userInfo:@{
                                               NSLocalizedDescriptionKey: MXDecryptingErrorEncryptionNotEnabledReason
                                               }];
        }

        if (error)
        {
            event.decryptionError = error;
        }
    }

    return (result != nil);
}

- (void)resetReplayAttackCheckInTimeline:(NSString*)timeline
{
    if (_crypto)
    {
        [_crypto resetReplayAttackCheckInTimeline:timeline];
    }
}

// Called when an event finally got decrypted after a late room key reception
- (void)onDidDecryptEvent:(NSNotification *)notification
{
    MXEvent *event = notification.object;

    // Check if this event can interest the room summary
    MXRoomSummary *summary = [self roomSummaryWithRoomId:event.roomId];
    if (summary &&
        summary.lastMessageEvent.ageLocalTs <= event.ageLocalTs)
    {
        [summary resetLastMessage:nil failure:nil commit:YES];
    }
}

#pragma mark - Global events listeners
- (id)listenToEvents:(MXOnSessionEvent)onEvent
{
    return [self listenToEventsOfTypes:nil onEvent:onEvent];
}

- (id)listenToEventsOfTypes:(NSArray*)types onEvent:(MXOnSessionEvent)onEvent
{
    MXSessionEventListener *listener = [[MXSessionEventListener alloc] initWithSender:self andEventTypes:types andListenerBlock:onEvent];
    
    // This listener must be listen to all existing rooms
    for (MXRoom *room in rooms.allValues)
    {
        [listener addRoomToSpy:room];
    }
    
    [globalEventListeners addObject:listener];
    
    return listener;
}

- (void)removeListener:(id)listenerId
{
    // Clean the MXSessionEventListener
    MXSessionEventListener *listener = (MXSessionEventListener *)listenerId;
    [listener removeAllSpiedRooms];
    
    // Before removing it
    [globalEventListeners removeObject:listener];
}

- (void)removeAllListeners
{
    // must be done before deleted the listeners to avoid
    // ollection <__NSArrayM: ....> was mutated while being enumerated.'
    NSArray* eventListeners = [globalEventListeners copy];
    
    for (MXSessionEventListener *listener in eventListeners)
    {
        [self removeListener:listener];
    }
}

- (void)notifyListeners:(MXEvent*)event direction:(MXTimelineDirection)direction
{
    // Notify all listeners
    // The SDK client may remove a listener while calling them by enumeration
    // So, use a copy of them
    NSArray *listeners = [globalEventListeners copy];

    for (MXEventListener *listener in listeners)
    {
        // And check the listener still exists before calling it
        if (NSNotFound != [globalEventListeners indexOfObject:listener])
        {
            [listener notify:event direction:direction andCustomObject:nil];
        }
    }
}

#pragma mark - Publicised groups

- (void)markOutdatedPublicisedGroupsByUserData
{
    // Retrieve the current list of users for who a publicised groups list is available.
    // A server request will be triggered only when the publicised groups will be requested again for these users.
    userIdsWithOutdatedPublicisedGroups = [NSMutableArray arrayWithArray:[publicisedGroupsByUserId allKeys]];
}

- (NSArray<NSString *> *)publicisedGroupsForUser:(NSString*)userId
{
    NSArray *publicisedGroups;
    if (userId)
    {
        publicisedGroups = publicisedGroupsByUserId[userId];
        
        BOOL shouldRefresh = NO;
        
        if (!publicisedGroups)
        {
            shouldRefresh = YES;
            
            // In order to prevent multiple request on the same user id, we put a temporary empty array when no value is available yet.
            // This temporary array will be replaced by the value received from the server.
            publicisedGroups = publicisedGroupsByUserId[userId] = @[];
        }
        else if (userIdsWithOutdatedPublicisedGroups.count)
        {
            NSUInteger index = [userIdsWithOutdatedPublicisedGroups indexOfObject:userId];
            if (index != NSNotFound)
            {
                shouldRefresh = YES;
                
                // Remove this user id from the pending list
                [userIdsWithOutdatedPublicisedGroups removeObjectAtIndex:index];
            }
        }
        
        if (shouldRefresh)
        {
            MXWeakify(self);
            [self.matrixRestClient getPublicisedGroupsForUsers:@[userId] success:^(NSDictionary<NSString *,NSArray<NSString *> *> *updatedPublicisedGroupsByUserId) {
                MXStrongifyAndReturnIfNil(self);
                
                // Check whether the publicised groups have been actually modified.
                if (updatedPublicisedGroupsByUserId[userId] && ![self->publicisedGroupsByUserId[userId] isEqualToArray:updatedPublicisedGroupsByUserId[userId]])
                {
                    // refresh the internal dict
                    self->publicisedGroupsByUserId[userId] = updatedPublicisedGroupsByUserId[userId];
                    
                    // Notify the publicised groups for these users have been updated.
                    [[NSNotificationCenter defaultCenter] postNotificationName:kMXSessionDidUpdatePublicisedGroupsForUsersNotification
                                                                        object:self
                                                                      userInfo:@{
                                                                                 kMXSessionNotificationUserIdsArrayKey: @[userId]
                                                                                 }];
                }
                
                
            } failure:^(NSError *error) {
                MXStrongifyAndReturnIfNil(self);
                
                // We should trigger a new request for this user if his publicised groups are requested again.
                if (!self->userIdsWithOutdatedPublicisedGroups)
                {
                    self->userIdsWithOutdatedPublicisedGroups = [NSMutableArray array];
                }
                [self->userIdsWithOutdatedPublicisedGroups addObject:userId];
                
            }];
        }
    }
    
    return publicisedGroups;
}

@end<|MERGE_RESOLUTION|>--- conflicted
+++ resolved
@@ -1201,24 +1201,10 @@
             wasfirstSync = YES;
             self->firstSyncDone = YES;
             
-<<<<<<< HEAD
-            NSString *taskName = self.isEventStreamInitialised ? kMXAnalyticsStartupIncrementalSync : kMXAnalyticsStartupInititialSync;
-            [[MXSDKOptions sharedInstance].analyticsDelegate trackDuration:duration
-                                                                  category:kMXAnalyticsStartupCategory
-                                                                      name:taskName];
-=======
             // Contextualise the profiling with the amount of received information
             syncTaskProfile.units = syncResponse.rooms.join.count + syncResponse.rooms.invite.count + syncResponse.rooms.leave.count;
             
             [MXSDKOptions.sharedInstance.profiler stopMeasuringTaskWithProfile:syncTaskProfile];
-        }
-
-        // Handle the to device events before the room ones
-        // to ensure to decrypt them properly
-        for (MXEvent *toDeviceEvent in syncResponse.toDevice.events)
-        {
-            [self handleToDeviceEvent:toDeviceEvent];
->>>>>>> c7408798
         }
         
         // By default, the next sync will be a long polling (with the default server timeout value)
