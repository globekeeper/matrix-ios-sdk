--- conflicted
+++ resolved
@@ -20,7 +20,6 @@
 
 NSString *const kMXNSErrorDomain = @"org.matrix.sdk";
 
-<<<<<<< HEAD
 NSString *const kMXErrCodeStringForbidden           = @"M_FORBIDDEN";
 NSString *const kMXErrCodeStringUnknown             = @"M_UNKNOWN";
 NSString *const kMXErrCodeStringUnknownToken        = @"M_UNKNOWN_TOKEN";
@@ -31,21 +30,9 @@
 NSString *const kMXErrCodeStringUserInUse           = @"M_USER_IN_USE";
 NSString *const kMXErrCodeStringRoomInUse           = @"M_ROOM_IN_USE";
 NSString *const kMXErrCodeStringBadPagination       = @"M_BAD_PAGINATION";
+NSString *const kMXErrCodeStringUnauthorized        = @"M_UNAUTHORIZED";
+NSString *const kMXErrCodeStringLoginEmailURLNotYet = @"M_LOGIN_EMAIL_URL_NOT_YET";
 NSString *const kMXErrCodeStringThreePIDAuthFailed  = @"M_THREEPID_AUTH_FAILED";
-=======
-NSString *const kMXErrCodeStringForbidden       = @"M_FORBIDDEN";
-NSString *const kMXErrCodeStringUnknown         = @"M_UNKNOWN";
-NSString *const kMXErrCodeStringUnknownToken    = @"M_UNKNOWN_TOKEN";
-NSString *const kMXErrCodeStringBadJSON         = @"M_BAD_JSON";
-NSString *const kMXErrCodeStringNotJSON         = @"M_NOT_JSON";
-NSString *const kMXErrCodeStringNotFound        = @"M_NOT_FOUND";
-NSString *const kMXErrCodeStringLimitExceeded   = @"M_LIMIT_EXCEEDED";
-NSString *const kMXErrCodeStringUserInUse       = @"M_USER_IN_USE";
-NSString *const kMXErrCodeStringRoomInUse       = @"M_ROOM_IN_USE";
-NSString *const kMXErrCodeStringBadPagination   = @"M_BAD_PAGINATION";
-NSString *const kMXErrCodeStringUnauthorized    = @"M_UNAUTHORIZED";
-NSString *const kMXErrCodeStringLoginEmailURLNotYet = @"M_LOGIN_EMAIL_URL_NOT_YET";
->>>>>>> e1a367fc
 
 NSString *const kMXErrorStringInvalidToken      = @"Invalid token";
 
