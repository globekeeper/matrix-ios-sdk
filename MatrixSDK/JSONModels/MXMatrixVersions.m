/*
 Copyright 2018 New Vector Ltd

 Licensed under the Apache License, Version 2.0 (the "License");
 you may not use this file except in compliance with the License.
 You may obtain a copy of the License at

 http://www.apache.org/licenses/LICENSE-2.0

 Unless required by applicable law or agreed to in writing, software
 distributed under the License is distributed on an "AS IS" BASIS,
 WITHOUT WARRANTIES OR CONDITIONS OF ANY KIND, either express or implied.
 See the License for the specific language governing permissions and
 limitations under the License.
 */

#import "MXMatrixVersions.h"

const struct MXMatrixClientServerAPIVersionStruct MXMatrixClientServerAPIVersion = {
    .r0_0_1 = @"r0.0.1",
    .r0_1_0 = @"r0.1.0",
    .r0_2_0 = @"r0.2.0",
    .r0_3_0 = @"r0.3.0",
    .r0_4_0 = @"r0.4.0",
    .r0_5_0 = @"r0.5.0",
    .r0_6_0 = @"r0.6.0",
    .r0_6_1 = @"r0.6.1",
    .v1_1   = @"v1.1",
    .v1_2   = @"v1.2",
    .v1_3   = @"v1.3"
};

const struct MXMatrixVersionsFeatureStruct MXMatrixVersionsFeature = {
    .lazyLoadMembers = @"m.lazy_load_members",
    .requireIdentityServer = @"m.require_identity_server",
    .idAccessToken = @"m.id_access_token",
    .separateAddAndBind = @"m.separate_add_and_bind"
};

static NSString* const kJSONKeyVersions = @"versions";
static NSString* const kJSONKeyUnstableFeatures = @"unstable_features";

//  Unstable features
static NSString* const kJSONKeyMSC3440 = @"org.matrix.msc3440.stable";
static NSString* const kJSONKeyMSC3881Unstable = @"org.matrix.msc3881";
static NSString* const kJSONKeyMSC3881 = @"org.matrix.msc3881.stable";
static NSString* const kJSONKeyMSC3882 = @"org.matrix.msc3882";
<<<<<<< HEAD
=======
static NSString* const kJSONKeyMSC3773 = @"org.matrix.msc3773";
>>>>>>> 895fbd2d

@interface MXMatrixVersions ()

@property (nonatomic, readwrite) NSArray<NSString *> *versions;
@property (nonatomic, nullable, readwrite) NSDictionary<NSString*, NSNumber*> *unstableFeatures;

@end

@implementation MXMatrixVersions

+ (id)modelFromJSON:(NSDictionary *)JSONDictionary
{
    if (JSONDictionary[kJSONKeyVersions])
    {
        MXMatrixVersions *result = [MXMatrixVersions new];

        MXJSONModelSetArray(result.versions, JSONDictionary[kJSONKeyVersions]);
        MXJSONModelSetDictionary(result.unstableFeatures, JSONDictionary[kJSONKeyUnstableFeatures]);

        return result;
    }
    return nil;
}

- (NSDictionary *)JSONDictionary
{
    NSMutableDictionary *JSONDictionary = [NSMutableDictionary dictionary];

    JSONDictionary[kJSONKeyVersions] = self.versions;

    if (self.unstableFeatures)
    {
        JSONDictionary[kJSONKeyUnstableFeatures] = self.unstableFeatures;
    }

    return JSONDictionary;
}

- (BOOL)supportLazyLoadMembers
{
    return [self serverSupportsVersion:MXMatrixClientServerAPIVersion.r0_5_0]
    || [self serverSupportsFeature:MXMatrixVersionsFeature.lazyLoadMembers];
}

- (BOOL)doesServerRequireIdentityServerParam
{
    if ([self serverSupportsVersion:MXMatrixClientServerAPIVersion.r0_6_0])
    {
        return NO;
    }

    return [self serverSupportsFeature:MXMatrixVersionsFeature.requireIdentityServer
                          defaultValue:YES];
}

- (BOOL)doesServerAcceptIdentityAccessToken
{
    return [self serverSupportsVersion:MXMatrixClientServerAPIVersion.r0_6_0]
    || [self serverSupportsFeature:MXMatrixVersionsFeature.idAccessToken];
}

- (BOOL)doesServerSupportSeparateAddAndBind
{
    return [self serverSupportsVersion:MXMatrixClientServerAPIVersion.r0_6_0]
    || [self serverSupportsFeature:MXMatrixVersionsFeature.separateAddAndBind];
}

- (BOOL)supportsThreads
{
    // TODO: Check for v1.3 or whichever spec version formally specifies MSC3440.
    return [self serverSupportsFeature:kJSONKeyMSC3440];
}

- (BOOL)supportsRemotelyTogglingPushNotifications
{
    return [self serverSupportsFeature:kJSONKeyMSC3881] || [self serverSupportsFeature:kJSONKeyMSC3881Unstable];
}

- (BOOL)supportsQRLogin
{
    return [self serverSupportsFeature:kJSONKeyMSC3882];
}

<<<<<<< HEAD
=======
- (BOOL)supportsNotificationsForThreads {
    return [self serverSupportsFeature:kJSONKeyMSC3773];
}

>>>>>>> 895fbd2d
#pragma mark - Private

- (BOOL)serverSupportsVersion:(NSString *)version
{
    //  we might improve this logic in future, so moved into a dedicated method.
    return [self.versions containsObject:version];
}

- (BOOL)serverSupportsFeature:(NSString *)feature
{
    return [self serverSupportsFeature:feature defaultValue:NO];
}

- (BOOL)serverSupportsFeature:(NSString *)feature defaultValue:(BOOL)defaultValue
{
    if (self.unstableFeatures[feature])
    {
        return self.unstableFeatures[feature].boolValue;
    }
    return defaultValue;
}

#pragma mark - NSCoding

- (id)initWithCoder:(NSCoder *)aDecoder
{
    if (self = [super init])
    {
        self.versions = [aDecoder decodeObjectForKey:kJSONKeyVersions];
        self.unstableFeatures = [aDecoder decodeObjectForKey:kJSONKeyUnstableFeatures];
    }
    return self;
}

- (void)encodeWithCoder:(NSCoder *)aCoder
{
    [aCoder encodeObject:self.versions forKey:kJSONKeyVersions];
    [aCoder encodeObject:self.unstableFeatures forKey:kJSONKeyUnstableFeatures];
}

@end<|MERGE_RESOLUTION|>--- conflicted
+++ resolved
@@ -45,10 +45,7 @@
 static NSString* const kJSONKeyMSC3881Unstable = @"org.matrix.msc3881";
 static NSString* const kJSONKeyMSC3881 = @"org.matrix.msc3881.stable";
 static NSString* const kJSONKeyMSC3882 = @"org.matrix.msc3882";
-<<<<<<< HEAD
-=======
 static NSString* const kJSONKeyMSC3773 = @"org.matrix.msc3773";
->>>>>>> 895fbd2d
 
 @interface MXMatrixVersions ()
 
@@ -132,13 +129,10 @@
     return [self serverSupportsFeature:kJSONKeyMSC3882];
 }
 
-<<<<<<< HEAD
-=======
 - (BOOL)supportsNotificationsForThreads {
     return [self serverSupportsFeature:kJSONKeyMSC3773];
 }
 
->>>>>>> 895fbd2d
 #pragma mark - Private
 
 - (BOOL)serverSupportsVersion:(NSString *)version
