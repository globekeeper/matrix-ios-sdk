--- conflicted
+++ resolved
@@ -108,14 +108,11 @@
  */
 @property (nonatomic, readonly) BOOL supportsQRLogin;
 
-<<<<<<< HEAD
-=======
 /**
  Indicate if the server supports notifications for threads (MSC3773)
  */
 @property (nonatomic, readonly) BOOL supportsNotificationsForThreads;
 
->>>>>>> 895fbd2d
 @end
 
 NS_ASSUME_NONNULL_END