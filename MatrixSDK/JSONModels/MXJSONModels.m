/*
 Copyright 2014 OpenMarket Ltd
 Copyright 2017 Vector Creations Ltd

 Licensed under the Apache License, Version 2.0 (the "License");
 you may not use this file except in compliance with the License.
 You may obtain a copy of the License at
 
 http://www.apache.org/licenses/LICENSE-2.0
 
 Unless required by applicable law or agreed to in writing, software
 distributed under the License is distributed on an "AS IS" BASIS,
 WITHOUT WARRANTIES OR CONDITIONS OF ANY KIND, either express or implied.
 See the License for the specific language governing permissions and
 limitations under the License.
 */

#import "MXJSONModels.h"

#import "MXEvent.h"
#import "MXUser.h"
#import "MXTools.h"
#import "MXUsersDevicesMap.h"
#import "MXDeviceInfo.h"
#import "MXCrossSigningInfo_Private.h"
#import "MXKey.h"
#import "MXLoginSSOFlow.h"

#pragma mark - Local constants

static NSString* const kMXLoginFlowTypeKey = @"type";

#pragma mark - Implementation

#warning File has not been annotated with nullability, see MX_ASSUME_MISSING_NULLABILITY_BEGIN

@implementation MXPublicRoom

+ (id)modelFromJSON:(NSDictionary *)JSONDictionary
{
    MXPublicRoom *publicRoom = [[MXPublicRoom alloc] init];
    if (publicRoom)
    {
        NSDictionary *sanitisedJSONDictionary = [MXJSONModel removeNullValuesInJSON:JSONDictionary];

        MXJSONModelSetString(publicRoom.roomId , sanitisedJSONDictionary[@"room_id"]);
        MXJSONModelSetString(publicRoom.name , sanitisedJSONDictionary[@"name"]);
        MXJSONModelSetArray(publicRoom.aliases , sanitisedJSONDictionary[@"aliases"]);
        MXJSONModelSetString(publicRoom.canonicalAlias , sanitisedJSONDictionary[@"canonical_alias"]);
        MXJSONModelSetString(publicRoom.topic , sanitisedJSONDictionary[@"topic"]);
        MXJSONModelSetInteger(publicRoom.numJoinedMembers, sanitisedJSONDictionary[@"num_joined_members"]);
        MXJSONModelSetBoolean(publicRoom.worldReadable, sanitisedJSONDictionary[@"world_readable"]);
        MXJSONModelSetBoolean(publicRoom.guestCanJoin, sanitisedJSONDictionary[@"guest_can_join"]);
        MXJSONModelSetString(publicRoom.avatarUrl , sanitisedJSONDictionary[@"avatar_url"]);
        MXJSONModelSetString(publicRoom.roomTypeString , sanitisedJSONDictionary[@"room_type"]);
    }

    return publicRoom;
}

- (NSString *)displayname
{
    NSString *displayname = self.name;
    
    if (!displayname.length)
    {
        if (self.aliases && 0 < self.aliases.count)
        {
            // TODO(same as in webclient code): select the smarter alias from the array
            displayname = self.aliases[0];
        }
        else
        {
            MXLogDebug(@"[MXPublicRoom] Warning: room id leak for %@", self.roomId);
            displayname = self.roomId;
        }
    }
    else if ([displayname hasPrefix:@"#"] == NO && self.aliases.count)
    {
        displayname = [NSString stringWithFormat:@"%@ (%@)", displayname, self.aliases[0]];
    }
    
    return displayname;
}

- (NSDictionary *)JSONDictionary
{
    NSMutableDictionary *jsonDictionary = [NSMutableDictionary dictionary];
    
    if (_roomId) { jsonDictionary[@"room_id"] = _roomId; }
    if (_name) { jsonDictionary[@"name"] = _name; }
    if (_aliases) { jsonDictionary[@"aliases"] = _aliases; }
    if (_canonicalAlias) { jsonDictionary[@"canonical_alias"] = _canonicalAlias; }
    if (_topic) { jsonDictionary[@"topic"] = _topic; }
    jsonDictionary[@"num_joined_members"] = @(_numJoinedMembers);
    jsonDictionary[@"world_readable"] = @(_worldReadable);
    jsonDictionary[@"guest_can_join"] = @(_guestCanJoin);
    if (_avatarUrl) { jsonDictionary[@"avatar_url"] = _avatarUrl; }
    if (_roomTypeString) { jsonDictionary[@"room_type"] = _roomTypeString; }

    return jsonDictionary;
}

@end


@implementation MXPublicRoomsResponse

+ (id)modelFromJSON:(NSDictionary *)JSONDictionary
{
    MXPublicRoomsResponse *publicRoomsResponse = [[MXPublicRoomsResponse alloc] init];
    if (publicRoomsResponse)
    {
        MXJSONModelSetMXJSONModelArray(publicRoomsResponse.chunk, MXPublicRoom, JSONDictionary[@"chunk"]);
        MXJSONModelSetString(publicRoomsResponse.nextBatch , JSONDictionary[@"next_batch"]);
        MXJSONModelSetUInteger(publicRoomsResponse.totalRoomCountEstimate , JSONDictionary[@"total_room_count_estimate"]);
    }

    return publicRoomsResponse;
}
@end

NSString *const kMXLoginFlowTypePassword = @"m.login.password";
NSString *const kMXLoginFlowTypeRecaptcha = @"m.login.recaptcha";
NSString *const kMXLoginFlowTypeOAuth2 = @"m.login.oauth2";
NSString *const kMXLoginFlowTypeCAS = @"m.login.cas";
NSString *const kMXLoginFlowTypeSSO = @"m.login.sso";
NSString *const kMXLoginFlowTypeEmailIdentity = @"m.login.email.identity";
NSString *const kMXLoginFlowTypeToken = @"m.login.token";
NSString *const kMXLoginFlowTypeDummy = @"m.login.dummy";
NSString *const kMXLoginFlowTypeEmailCode = @"m.login.email.code";
NSString *const kMXLoginFlowTypeMSISDN = @"m.login.msisdn";
NSString *const kMXLoginFlowTypeTerms = @"m.login.terms";

NSString *const kMXLoginIdentifierTypeUser = @"m.id.user";
NSString *const kMXLoginIdentifierTypeThirdParty = @"m.id.thirdparty";
NSString *const kMXLoginIdentifierTypePhone = @"m.id.phone";

@implementation MXLoginFlow

+ (instancetype)modelFromJSON:(NSDictionary *)JSONDictionary
{
    MXLoginFlow *loginFlow = [self new];
    if (loginFlow)
    {
        MXJSONModelSetString(loginFlow.type, JSONDictionary[kMXLoginFlowTypeKey]);
        MXJSONModelSetArray(loginFlow.stages, JSONDictionary[@"stages"]);
    }
    
    return loginFlow;
}

@end

@implementation MXUsernameAvailability

+ (id)modelFromJSON:(NSDictionary *)JSONDictionary
{
    MXUsernameAvailability *availability = [[MXUsernameAvailability alloc] init];
    if (availability)
    {
        MXJSONModelSetBoolean(availability.available, JSONDictionary[@"available"]);
    }
    
    return availability;
}

@end

@implementation MXAuthenticationSession

+ (id)modelFromJSON:(NSDictionary *)JSONDictionary
{
    MXAuthenticationSession *authSession = [[MXAuthenticationSession alloc] init];
    if (authSession)
    {
        MXJSONModelSetArray(authSession.completed, JSONDictionary[@"completed"]);
        MXJSONModelSetString(authSession.session, JSONDictionary[@"session"]);
        MXJSONModelSetDictionary(authSession.params, JSONDictionary[@"params"]);
                                
        NSArray *flows;
        MXJSONModelSetArray(flows, JSONDictionary[@"flows"]);
        
        authSession.flows = [self loginFlowsFromJSON:flows];
    }
    
    return authSession;
}

+ (NSArray<MXLoginFlow*>*)loginFlowsFromJSON:(NSArray *)JSONDictionaries
{
    NSMutableArray *loginFlows;
    
    for (NSDictionary *JSONDictionary in JSONDictionaries)
    {
        MXLoginFlow *loginFlow;
        
        NSString *type;
        
        MXJSONModelSetString(type, JSONDictionary[kMXLoginFlowTypeKey]);
        
        if ([type isEqualToString:kMXLoginFlowTypeSSO] || [type isEqualToString:kMXLoginFlowTypeCAS])
        {
            loginFlow = [MXLoginSSOFlow modelFromJSON:JSONDictionary];
        }
        else
        {
            loginFlow = [MXLoginFlow modelFromJSON:JSONDictionary];
        }
        
        if (loginFlow)
        {
            if (nil == loginFlows)
            {
                loginFlows = [NSMutableArray array];
            }
            
            [loginFlows addObject:loginFlow];
        }
    }
    
    return loginFlows;
}

@end

@interface MXLoginResponse()

@property(nonatomic) NSDictionary *others;

@end

@implementation MXLoginResponse

+ (id)modelFromJSON:(NSDictionary *)JSONDictionary
{
    MXLoginResponse *loginResponse = [[MXLoginResponse alloc] init];
    if (loginResponse)
    {
        MXJSONModelSetString(loginResponse.homeserver, JSONDictionary[@"home_server"]);
        MXJSONModelSetString(loginResponse.userId, JSONDictionary[@"user_id"]);
        MXJSONModelSetString(loginResponse.accessToken, JSONDictionary[@"access_token"]);
        MXJSONModelSetUInt64(loginResponse.expiresInMs, JSONDictionary[@"expires_in_ms"]);
        MXJSONModelSetString(loginResponse.refreshToken, JSONDictionary[@"refresh_token"]);
        MXJSONModelSetString(loginResponse.deviceId, JSONDictionary[@"device_id"]);
        MXJSONModelSetMXJSONModel(loginResponse.wellknown, MXWellKnown, JSONDictionary[@"well_known"]);
        
        // populating others dictionary
        NSMutableDictionary *others = [NSMutableDictionary dictionaryWithDictionary:JSONDictionary];
        [others removeObjectsForKeys:@[@"home_server", @"user_id", @"access_token", @"device_id", @"well_known"]];
        if (others.count)
        {
            loginResponse.others = others;
        }
    }

    return loginResponse;
}

@end

@implementation MXThirdPartyIdentifier

+ (id)modelFromJSON:(NSDictionary *)JSONDictionary
{
    MXThirdPartyIdentifier *thirdPartyIdentifier = [[MXThirdPartyIdentifier alloc] init];
    if (thirdPartyIdentifier)
    {
        MXJSONModelSetString(thirdPartyIdentifier.medium, JSONDictionary[@"medium"]);
        MXJSONModelSetString(thirdPartyIdentifier.address, JSONDictionary[@"address"]);
        MXJSONModelSetUInt64(thirdPartyIdentifier.validatedAt, JSONDictionary[@"validated_at"]);
        MXJSONModelSetUInt64(thirdPartyIdentifier.addedAt, JSONDictionary[@"added_at"]);
    }

    return thirdPartyIdentifier;
}

- (instancetype)initWithCoder:(NSCoder *)aDecoder
{
    self = [super init];
    if (self)
    {
        _medium = [aDecoder decodeObjectForKey:@"medium"];
        _address = [aDecoder decodeObjectForKey:@"address"];
        _validatedAt = [((NSNumber*)[aDecoder decodeObjectForKey:@"validatedAt"]) unsignedLongLongValue];
        _addedAt = [((NSNumber*)[aDecoder decodeObjectForKey:@"addedAt"]) unsignedLongLongValue];
    }
    return self;
}

- (void)encodeWithCoder:(NSCoder *)aCoder
{
    [aCoder encodeObject:_medium forKey:@"medium"];
    [aCoder encodeObject:_address forKey:@"address"];
    [aCoder encodeObject:@(_validatedAt) forKey:@"validatedAt"];
    [aCoder encodeObject:@(_addedAt) forKey:@"addedAt"];
}

@end

@implementation MXCreateRoomResponse

+ (id)modelFromJSON:(NSDictionary *)JSONDictionary
{
    MXCreateRoomResponse *createRoomResponse = [[MXCreateRoomResponse alloc] init];
    if (createRoomResponse)
    {
        MXJSONModelSetString(createRoomResponse.roomId, JSONDictionary[@"room_id"]);
    }

    return createRoomResponse;
}

@end

@implementation MXPaginationResponse

+ (id)modelFromJSON:(NSDictionary *)JSONDictionary
{
    MXPaginationResponse *paginationResponse = [[MXPaginationResponse alloc] init];
    if (paginationResponse)
    {
        MXJSONModelSetMXJSONModelArray(paginationResponse.chunk, MXEvent, JSONDictionary[@"chunk"]);
        MXJSONModelSetMXJSONModelArray(paginationResponse.state, MXEvent, JSONDictionary[@"state"]);
        MXJSONModelSetString(paginationResponse.start, JSONDictionary[@"start"]);
        MXJSONModelSetString(paginationResponse.end, JSONDictionary[@"end"]);

        // Have the same behavior as before when JSON was parsed by Mantle: return an empty chunk array
        // rather than nil
        if (!paginationResponse.chunk)
        {
            paginationResponse.chunk = [NSArray array];
        }
    }

    return paginationResponse;
}

@end

@implementation MXRoomMemberEventContent

// Decoding room member events is sensible when loading state events from cache as the SDK
// needs to decode plenty of them.
// A direct JSON decoding improves speed by 4x.
+ (id)modelFromJSON:(NSDictionary *)JSONDictionary
{
    MXRoomMemberEventContent *roomMemberEventContent = [[MXRoomMemberEventContent alloc] init];
    if (roomMemberEventContent)
    {
        JSONDictionary = [MXJSONModel removeNullValuesInJSON:JSONDictionary];
        MXJSONModelSetString(roomMemberEventContent.displayname, JSONDictionary[@"displayname"]);
        MXJSONModelSetString(roomMemberEventContent.avatarUrl, JSONDictionary[@"avatar_url"]);
        MXJSONModelSetString(roomMemberEventContent.membership, JSONDictionary[@"membership"]);
        
        if ([roomMemberEventContent.membership isEqualToString:kMXMembershipStringInvite])
        {
            MXJSONModelSetBoolean(roomMemberEventContent.isDirect, JSONDictionary[@"is_direct"]);
        }

        if (JSONDictionary[@"third_party_invite"] && JSONDictionary[@"third_party_invite"][@"signed"])
        {
            MXJSONModelSetString(roomMemberEventContent.thirdPartyInviteToken, JSONDictionary[@"third_party_invite"][@"signed"][@"token"]);
        }
    }

    return roomMemberEventContent;
}

@end


NSString *const kMXRoomTagFavourite = @"m.favourite";
NSString *const kMXRoomTagLowPriority = @"m.lowpriority";
NSString *const kMXRoomTagServerNotice = @"m.server_notice";

@interface MXRoomTag()
{
    NSNumber* _parsedOrder;
}
@end

@implementation MXRoomTag

- (id)initWithName:(NSString *)name andOrder:(NSString *)order
{
    self = [super init];
    if (self)
    {
        _name = name;
        _order = order;
        _parsedOrder = nil;
    }
    return self;
}

+ (NSDictionary<NSString *,MXRoomTag *> *)roomTagsWithTagEvent:(MXEvent *)event
{
    NSMutableDictionary *tags = [NSMutableDictionary dictionary];

    NSDictionary *tagsContent;
    MXJSONModelSetDictionary(tagsContent, event.content[@"tags"]);

    for (NSString *tagName in tagsContent)
    {
        NSDictionary *tagDict;
        MXJSONModelSetDictionary(tagDict, tagsContent[tagName]);

        if (tagDict)
        {
            NSString *order = tagDict[@"order"];

            // Be robust if the server sends an integer tag order
            // Do some cleaning if the order is a number (and do nothing if the order is a string)
            if ([order isKindOfClass:NSNumber.class])
            {
                MXLogDebug(@"[MXRoomTag] Warning: the room tag order is an number value not a string in this event: %@", event);

                NSNumberFormatter *formatter = [[NSNumberFormatter alloc] init];
                [formatter setMaximumFractionDigits:16];
                [formatter setMinimumFractionDigits:0];
                [formatter setDecimalSeparator:@"."];
                [formatter setGroupingSeparator:@""];

                order = [formatter stringFromNumber:tagDict[@"order"]];

                if (order)
                {
                    NSNumber *value = [formatter numberFromString:order];
                    if (!value)
                    {
                        // Manage numbers with ',' decimal separator
                        [formatter setDecimalSeparator:@","];
                        value = [formatter numberFromString:order];
                        [formatter setDecimalSeparator:@"."];
                    }

                    if (value)
                    {
                        // remove trailing 0
                        // in some cases, the order is 0.00000 ("%f" formatter");
                        // with this method, it becomes "0".
                        order = [formatter stringFromNumber:value];
                    }
                }
            }
            
            tags[tagName] = [[MXRoomTag alloc] initWithName:tagName andOrder:order];
        }
    }
    return tags;
}

- (instancetype)initWithCoder:(NSCoder *)aDecoder
{
    self = [super init];
    if (self)
    {
        _name = [aDecoder decodeObjectForKey:@"name"];
        _order = [aDecoder decodeObjectForKey:@"order"];
    }
    return self;
}

- (void)encodeWithCoder:(NSCoder *)aCoder
{
    [aCoder encodeObject:_name forKey:@"name"];
    [aCoder encodeObject:_order forKey:@"order"];
}

- (NSNumber*)parsedOrder
{
    if (!_parsedOrder && _order)
    {
        NSNumberFormatter *formatter = [[NSNumberFormatter alloc] init];
        [formatter setMaximumFractionDigits:16];
        [formatter setMinimumFractionDigits:0];
        [formatter setDecimalSeparator:@","];
        [formatter setGroupingSeparator:@""];
        
        // assume that the default separator is the '.'.
        [formatter setDecimalSeparator:@"."];
        
        _parsedOrder = [formatter numberFromString:_order];
        
        if (!_parsedOrder)
        {
            // check again with ',' as decimal separator.
            [formatter setDecimalSeparator:@","];
            _parsedOrder = [formatter numberFromString:_order];
        }
    }
    
    return _parsedOrder;
}

- (NSString *)description
{
    return [NSString stringWithFormat:@"<MXRoomTag: %p> %@: %@", self, _name, _order];
}

@end

NSString *const kMXPresenceOnline = @"online";
NSString *const kMXPresenceUnavailable = @"unavailable";
NSString *const kMXPresenceOffline = @"offline";

@implementation MXPresenceEventContent

+ (id)modelFromJSON:(NSDictionary *)JSONDictionary
{
    MXPresenceEventContent *presenceEventContent = [[MXPresenceEventContent alloc] init];
    if (presenceEventContent)
    {
        MXJSONModelSetString(presenceEventContent.userId, JSONDictionary[@"user_id"]);
        MXJSONModelSetString(presenceEventContent.displayname, JSONDictionary[@"displayname"]);
        MXJSONModelSetString(presenceEventContent.avatarUrl, JSONDictionary[@"avatar_url"]);
        MXJSONModelSetUInteger(presenceEventContent.lastActiveAgo, JSONDictionary[@"last_active_ago"]);
        MXJSONModelSetString(presenceEventContent.presence, JSONDictionary[@"presence"]);
        MXJSONModelSetString(presenceEventContent.statusMsg, JSONDictionary[@"status_msg"]);
        if (JSONDictionary[@"currently_active"])
        {
            MXJSONModelSetBoolean(presenceEventContent.currentlyActive, JSONDictionary[@"currently_active"]);
        }

        presenceEventContent.presenceStatus = [MXTools presence:presenceEventContent.presence];
    }
    return presenceEventContent;
}

@end


@implementation MXPresenceResponse

+ (id)modelFromJSON:(NSDictionary *)JSONDictionary
{
    MXPresenceResponse *presenceResponse = [[MXPresenceResponse alloc] init];
    if (presenceResponse)
    {
        MXJSONModelSetUInteger(presenceResponse.lastActiveAgo, JSONDictionary[@"last_active_ago"]);
        MXJSONModelSetString(presenceResponse.presence, JSONDictionary[@"presence"]);
        MXJSONModelSetString(presenceResponse.statusMsg, JSONDictionary[@"status_msg"]);

        presenceResponse.presenceStatus = [MXTools presence:presenceResponse.presence];
    }
    return presenceResponse;
}

@end


@interface MXOpenIdToken ()

// Shorcut to retrieve the original JSON as `MXOpenIdToken` data is often directly injected in
// another request
@property (nonatomic) NSDictionary *json;

@end

@implementation MXOpenIdToken

+ (id)modelFromJSON:(NSDictionary *)JSONDictionary
{
    MXOpenIdToken *openIdToken = [[MXOpenIdToken alloc] init];
    if (openIdToken)
    {
        MXJSONModelSetString(openIdToken.tokenType, JSONDictionary[@"token_type"]);
        MXJSONModelSetString(openIdToken.matrixServerName, JSONDictionary[@"matrix_server_name"]);
        MXJSONModelSetString(openIdToken.accessToken, JSONDictionary[@"access_token"]);
        MXJSONModelSetUInt64(openIdToken.expiresIn, JSONDictionary[@"expires_in"]);

        MXJSONModelSetDictionary(openIdToken.json, JSONDictionary);
    }
    return openIdToken;
}

- (NSDictionary *)JSONDictionary
{
    return _json;
}

@end

@interface MXLoginToken()

@property (nonatomic) NSDictionary *json;

@end

@implementation MXLoginToken

+ (id)modelFromJSON:(NSDictionary *)JSONDictionary
{
    MXLoginToken *loginToken = [[MXLoginToken alloc] init];
    if (loginToken)
    {
        MXJSONModelSetString(loginToken.token, JSONDictionary[@"login_token"]);
        MXJSONModelSetUInt64(loginToken.expiresIn, JSONDictionary[@"expires_in"]);

        MXJSONModelSetDictionary(loginToken.json, JSONDictionary);
    }
    return loginToken;
}

- (NSDictionary *)JSONDictionary
{
    return _json;
}

@end



NSString *const kMXPushRuleActionStringNotify       = @"notify";
NSString *const kMXPushRuleActionStringDontNotify   = @"dont_notify";
NSString *const kMXPushRuleActionStringCoalesce     = @"coalesce";
NSString *const kMXPushRuleActionStringSetTweak     = @"set_tweak";

NSString *const kMXPushRuleConditionStringEventMatch                    = @"event_match";
NSString *const kMXPushRuleConditionStringProfileTag                    = @"profile_tag";
NSString *const kMXPushRuleConditionStringContainsDisplayName           = @"contains_display_name";
NSString *const kMXPushRuleConditionStringRoomMemberCount               = @"room_member_count";
NSString *const kMXPushRuleConditionStringSenderNotificationPermission  = @"sender_notification_permission";


@implementation MXPushRule

+ (NSArray *)modelsFromJSON:(NSArray *)JSONDictionaries withScope:(NSString *)scope andKind:(MXPushRuleKind)kind
{
    NSArray <MXPushRule*> *pushRules;
    MXJSONModelSetMXJSONModelArray(pushRules, self.class, JSONDictionaries);

    for (MXPushRule *pushRule in pushRules)
    {
        pushRule.scope = scope;
        pushRule.kind = kind;
    }

    return pushRules;
}

+ (id)modelFromJSON:(NSDictionary *)JSONDictionary
{
    MXPushRule *pushRule = [[MXPushRule alloc] init];
    if (pushRule)
    {
        MXJSONModelSetString(pushRule.ruleId, JSONDictionary[@"rule_id"]);
        MXJSONModelSetBoolean(pushRule.isDefault, JSONDictionary[@"default"]);
        MXJSONModelSetBoolean(pushRule.enabled, JSONDictionary[@"enabled"]);
        MXJSONModelSetString(pushRule.pattern, JSONDictionary[@"pattern"]);
        MXJSONModelSetMXJSONModelArray(pushRule.conditions, MXPushRuleCondition, JSONDictionary[@"conditions"]);

        // Decode actions
        NSMutableArray *actions = [NSMutableArray array];
        for (NSObject *rawAction in JSONDictionary[@"actions"])
        {
            // According to the push rules specification
            // The action field can a string or dictionary, translate both into
            // a MXPushRuleAction object
            MXPushRuleAction *action = [[MXPushRuleAction alloc] init];

            if ([rawAction isKindOfClass:[NSString class]])
            {
                action.action = [rawAction copy];

                // If possible, map it to an action type
                if ([action.action isEqualToString:kMXPushRuleActionStringNotify])
                {
                    action.actionType = MXPushRuleActionTypeNotify;
                }
                else if ([action.action isEqualToString:kMXPushRuleActionStringDontNotify])
                {
                    action.actionType = MXPushRuleActionTypeDontNotify;
                }
                else if ([action.action isEqualToString:kMXPushRuleActionStringCoalesce])
                {
                    action.actionType = MXPushRuleActionTypeCoalesce;
                }
            }
            else if ([rawAction isKindOfClass:[NSDictionary class]])
            {
                action.parameters = (NSDictionary*)rawAction;

                // The
                if (NSNotFound != [action.parameters.allKeys indexOfObject:kMXPushRuleActionStringSetTweak])
                {
                    action.action = kMXPushRuleActionStringSetTweak;
                    action.actionType = MXPushRuleActionTypeSetTweak;
                }
            }

            [actions addObject:action];
        }

        pushRule.actions = actions;
    }

    return pushRule;
}

- (NSString *)description
{
    return [NSString stringWithFormat:@"<MXPushRule: %p> ruleId: %@ - isDefault: %@ - enabled: %@ - actions: %@", self, _ruleId, @(_isDefault), @(_enabled), _actions];
}

@end

@implementation MXPushRuleAction

- (instancetype)init
{
    self = [super init];
    if (self)
    {
        _actionType = MXPushRuleActionTypeCustom;
    }
    return self;
}

- (NSString *)description
{
    return [NSString stringWithFormat:@"<MXPushRuleAction: %p> action: %@ - parameters: %@", self, _action, _parameters];
}

@end

@implementation MXPushRuleCondition

+ (id)modelFromJSON:(NSDictionary *)JSONDictionary
{
    MXPushRuleCondition *condition = [[MXPushRuleCondition alloc] init];
    if (condition)
    {
        MXJSONModelSetString(condition.kind, JSONDictionary[@"kind"]);

        // MXPushRuleCondition.parameters are all other JSON objects which keys is not `kind`
        NSMutableDictionary *parameters = [NSMutableDictionary dictionaryWithDictionary:JSONDictionary];
        [parameters removeObjectForKey:@"kind"];
        condition.parameters = parameters;
    }
    return condition;
}

- (void)setKind:(MXPushRuleConditionString)kind
{
    _kind = kind;

    if ([_kind isEqualToString:kMXPushRuleConditionStringEventMatch])
    {
        _kindType = MXPushRuleConditionTypeEventMatch;
    }
    else if ([_kind isEqualToString:kMXPushRuleConditionStringProfileTag])
    {
        _kindType = MXPushRuleConditionTypeProfileTag;
    }
    else if ([_kind isEqualToString:kMXPushRuleConditionStringContainsDisplayName])
    {
        _kindType = MXPushRuleConditionTypeContainsDisplayName;
    }
    else if ([_kind isEqualToString:kMXPushRuleConditionStringRoomMemberCount])
    {
        _kindType = MXPushRuleConditionTypeRoomMemberCount;
    }
    else if ([_kind isEqualToString:kMXPushRuleConditionStringSenderNotificationPermission])
    {
        _kindType = MXPushRuleConditionTypeSenderNotificationPermission;
    }
    else
    {
        _kindType = MXPushRuleConditionTypeCustom;
    }
}

- (void)setKindType:(MXPushRuleConditionType)kindType
{
    _kindType = kindType;

    switch (_kindType)
    {
        case MXPushRuleConditionTypeEventMatch:
            _kind = kMXPushRuleConditionStringEventMatch;
            break;

        case MXPushRuleConditionTypeProfileTag:
            _kind = kMXPushRuleConditionStringProfileTag;
            break;

        case MXPushRuleConditionTypeContainsDisplayName:
            _kind = kMXPushRuleConditionStringContainsDisplayName;
            break;

        case MXPushRuleConditionTypeRoomMemberCount:
            _kind = kMXPushRuleConditionStringRoomMemberCount;
            break;

        case MXPushRuleConditionTypeSenderNotificationPermission:
            _kind = kMXPushRuleConditionStringSenderNotificationPermission;
            break;

        default:
            break;
    }
}

@end

@implementation MXPushRulesSet

+ (id)modelFromJSON:(NSDictionary *)JSONDictionary withScope:(NSString*)scope
{
    MXPushRulesSet *pushRulesSet = [[MXPushRulesSet alloc] init];
    if (pushRulesSet)
    {
        pushRulesSet.override = [MXPushRule modelsFromJSON:JSONDictionary[@"override"] withScope:scope andKind:MXPushRuleKindOverride];
        pushRulesSet.content = [MXPushRule modelsFromJSON:JSONDictionary[@"content"] withScope:scope andKind:MXPushRuleKindContent];
        pushRulesSet.room = [MXPushRule modelsFromJSON:JSONDictionary[@"room"] withScope:scope andKind:MXPushRuleKindRoom];
        pushRulesSet.sender = [MXPushRule modelsFromJSON:JSONDictionary[@"sender"] withScope:scope andKind:MXPushRuleKindSender];
        pushRulesSet.underride = [MXPushRule modelsFromJSON:JSONDictionary[@"underride"] withScope:scope andKind:MXPushRuleKindUnderride];
    }

    return pushRulesSet;
}

@end

@interface MXPushRulesResponse ()
{
    // The dictionary sent by the homeserver.
    NSDictionary *JSONDictionary;
}
@end
@implementation MXPushRulesResponse

NSString *const kMXPushRuleScopeStringGlobal = @"global";
NSString *const kMXPushRuleScopeStringDevice = @"device";

+ (id)modelFromJSON:(NSDictionary *)JSONDictionary
{
    MXPushRulesResponse *pushRulesResponse = [[MXPushRulesResponse alloc] init];
    if (pushRulesResponse)
    {
        if ([JSONDictionary[kMXPushRuleScopeStringGlobal] isKindOfClass:NSDictionary.class])
        {
            pushRulesResponse.global = [MXPushRulesSet modelFromJSON:JSONDictionary[kMXPushRuleScopeStringGlobal] withScope:kMXPushRuleScopeStringGlobal];
        }

        // TODO support device rules

        pushRulesResponse->JSONDictionary = JSONDictionary;
    }

    return pushRulesResponse;
}

- (NSDictionary *)JSONDictionary
{
    return JSONDictionary;
}

@end


#pragma mark - Context
#pragma mark -
/**
 `MXEventContext` represents to the response to the /context request.
 */
@implementation MXEventContext

+ (id)modelFromJSON:(NSDictionary *)JSONDictionary
{
    MXEventContext *eventContext = [[MXEventContext alloc] init];
    if (eventContext)
    {
        MXJSONModelSetMXJSONModel(eventContext.event, MXEvent, JSONDictionary[@"event"]);
        MXJSONModelSetString(eventContext.start, JSONDictionary[@"start"]);
        MXJSONModelSetMXJSONModelArray(eventContext.eventsBefore, MXEvent, JSONDictionary[@"events_before"]);
        MXJSONModelSetMXJSONModelArray(eventContext.eventsAfter, MXEvent, JSONDictionary[@"events_after"]);
        MXJSONModelSetString(eventContext.end, JSONDictionary[@"end"]);
        MXJSONModelSetMXJSONModelArray(eventContext.state, MXEvent, JSONDictionary[@"state"]);
    }

    return eventContext;
}
@end


#pragma mark - Search
#pragma mark -

@implementation MXSearchUserProfile

+ (id)modelFromJSON:(NSDictionary *)JSONDictionary
{
    MXSearchUserProfile *searchUserProfile = [[MXSearchUserProfile alloc] init];
    if (searchUserProfile)
    {
        MXJSONModelSetString(searchUserProfile.avatarUrl, JSONDictionary[@"avatar_url"]);
        MXJSONModelSetString(searchUserProfile.displayName, JSONDictionary[@"displayname"]);
    }

    return searchUserProfile;
}

@end

@implementation MXSearchEventContext

+ (id)modelFromJSON:(NSDictionary *)JSONDictionary
{
    MXSearchEventContext *searchEventContext = [[MXSearchEventContext alloc] init];
    if (searchEventContext)
    {
        MXJSONModelSetString(searchEventContext.start, JSONDictionary[@"start"]);
        MXJSONModelSetString(searchEventContext.end, JSONDictionary[@"end"]);

        MXJSONModelSetMXJSONModelArray(searchEventContext.eventsBefore, MXEvent, JSONDictionary[@"events_before"]);
        MXJSONModelSetMXJSONModelArray(searchEventContext.eventsAfter, MXEvent, JSONDictionary[@"events_after"]);

        NSMutableDictionary<NSString*, MXSearchUserProfile*> *profileInfo = [NSMutableDictionary dictionary];
        for (NSString *userId in JSONDictionary[@"profile_info"])
        {
            MXJSONModelSetMXJSONModel(profileInfo[userId], MXSearchUserProfile, JSONDictionary[@"profile_info"][userId]);
        }
        searchEventContext.profileInfo = profileInfo;
    }

    return searchEventContext;
}

@end

@implementation MXSearchResult

+ (id)modelFromJSON:(NSDictionary *)JSONDictionary
{
    MXSearchResult *searchResult = [[MXSearchResult alloc] init];
    if (searchResult)
    {
        MXJSONModelSetMXJSONModel(searchResult.result, MXEvent, JSONDictionary[@"result"]);
        MXJSONModelSetInteger(searchResult.rank, JSONDictionary[@"rank"]);
        MXJSONModelSetMXJSONModel(searchResult.context, MXSearchEventContext, JSONDictionary[@"context"]);
    }

    return searchResult;
}

@end

@implementation MXSearchGroupContent

+ (id)modelFromJSON:(NSDictionary *)JSONDictionary
{
    MXSearchGroupContent *searchGroupContent = [[MXSearchGroupContent alloc] init];
    if (searchGroupContent)
    {
        MXJSONModelSetInteger(searchGroupContent.order, JSONDictionary[@"order"]);
        NSAssert(NO, @"What is results?");
        searchGroupContent.results = nil;   // TODO_SEARCH
        MXJSONModelSetString(searchGroupContent.nextBatch, JSONDictionary[@"next_batch"]);
    }

    return searchGroupContent;
}

@end

@implementation MXSearchGroup

+ (id)modelFromJSON:(NSDictionary *)JSONDictionary
{
    MXSearchGroup *searchGroup = [[MXSearchGroup alloc] init];
    if (searchGroup)
    {
        NSMutableDictionary<NSString*, MXSearchGroupContent*> *group = [NSMutableDictionary dictionary];
        for (NSString *key in JSONDictionary[@"state"])
        {
            MXJSONModelSetMXJSONModel(group[key], MXSearchGroupContent, JSONDictionary[@"key"][key]);
        }
        searchGroup.group = group;
    }

    return searchGroup;
}

@end

@implementation MXSearchRoomEventResults

+ (id)modelFromJSON:(NSDictionary *)JSONDictionary
{
    MXSearchRoomEventResults *searchRoomEventResults = [[MXSearchRoomEventResults alloc] init];
    if (searchRoomEventResults)
    {
        MXJSONModelSetUInteger(searchRoomEventResults.count, JSONDictionary[@"count"]);
        MXJSONModelSetMXJSONModelArray(searchRoomEventResults.results, MXSearchResult, JSONDictionary[@"results"]);
        MXJSONModelSetString(searchRoomEventResults.nextBatch, JSONDictionary[@"next_batch"]);

        NSMutableDictionary<NSString*, MXSearchGroup*> *groups = [NSMutableDictionary dictionary];
        for (NSString *groupId in JSONDictionary[@"groups"])
        {
            MXJSONModelSetMXJSONModel(groups[groupId], MXSearchGroup, JSONDictionary[@"groups"][groupId]);
        }
        searchRoomEventResults.groups = groups;

        NSMutableDictionary<NSString*, NSArray<MXEvent*> *> *state = [NSMutableDictionary dictionary];
        for (NSString *roomId in JSONDictionary[@"state"])
        {
            MXJSONModelSetMXJSONModelArray(state[roomId], MXEvent, JSONDictionary[@"state"][roomId]);
        }
        searchRoomEventResults.state = state;
    }

    return searchRoomEventResults;
}

@end

@implementation MXSearchCategories

+ (id)modelFromJSON:(NSDictionary *)JSONDictionary
{
    MXSearchCategories *searchCategories = [[MXSearchCategories alloc] init];
    if (searchCategories)
    {
        MXJSONModelSetMXJSONModel(searchCategories.roomEvents, MXSearchRoomEventResults, JSONDictionary[@"room_events"]);
    }

    return searchCategories;
}

@end

@implementation MXSearchResponse

+ (id)modelFromJSON:(NSDictionary *)JSONDictionary
{
    MXSearchResponse *searchResponse = [[MXSearchResponse alloc] init];
    if (searchResponse)
    {
        NSDictionary *sanitisedJSONDictionary = [MXJSONModel removeNullValuesInJSON:JSONDictionary];
        MXJSONModelSetMXJSONModel(searchResponse.searchCategories, MXSearchCategories, sanitisedJSONDictionary[@"search_categories"]);
    }

    return searchResponse;
}

@end

@implementation MXUserSearchResponse

+ (id)modelFromJSON:(NSDictionary *)JSONDictionary
{
    MXUserSearchResponse *userSearchResponse = [[MXUserSearchResponse alloc] init];
    if (userSearchResponse)
    {
        MXJSONModelSetBoolean(userSearchResponse.limited, JSONDictionary[@"limited"]);
        MXJSONModelSetMXJSONModelArray(userSearchResponse.results, MXUser, JSONDictionary[@"results"]);
    }

    return userSearchResponse;
}

@end


#pragma mark - Server sync
#pragma mark -

@implementation MXRoomInitialSync

+ (id)modelFromJSON:(NSDictionary *)JSONDictionary
{
    MXRoomInitialSync *initialSync = [[MXRoomInitialSync alloc] init];
    if (initialSync)
    {
        MXJSONModelSetString(initialSync.roomId, JSONDictionary[@"room_id"]);
        MXJSONModelSetMXJSONModel(initialSync.messages, MXPaginationResponse, JSONDictionary[@"messages"]);
        MXJSONModelSetMXJSONModelArray(initialSync.state, MXEvent, JSONDictionary[@"state"]);
        MXJSONModelSetMXJSONModelArray(initialSync.accountData, MXEvent, JSONDictionary[@"account_data"]);
        MXJSONModelSetString(initialSync.membership, JSONDictionary[@"membership"]);
        MXJSONModelSetString(initialSync.visibility, JSONDictionary[@"visibility"]);
        MXJSONModelSetString(initialSync.inviter, JSONDictionary[@"inviter"]);
        MXJSONModelSetMXJSONModel(initialSync.invite, MXEvent, JSONDictionary[@"invite"]);
        MXJSONModelSetMXJSONModelArray(initialSync.presence, MXEvent, JSONDictionary[@"presence"]);
        MXJSONModelSetMXJSONModelArray(initialSync.receipts, MXEvent, JSONDictionary[@"receipts"]);
    }

    return initialSync;
}

@end

#pragma mark - Crypto

@interface MXKeysUploadResponse ()

/**
 The original JSON used to create the response model
 */
@property (nonatomic, copy) NSDictionary *responseJSON;
@end

@implementation MXKeysUploadResponse

+ (id)modelFromJSON:(NSDictionary *)JSONDictionary
{
    MXKeysUploadResponse *keysUploadResponse = [[MXKeysUploadResponse alloc] init];
    keysUploadResponse.responseJSON = JSONDictionary;
    
    if (keysUploadResponse)
    {
        MXJSONModelSetDictionary(keysUploadResponse.oneTimeKeyCounts, JSONDictionary[@"one_time_key_counts"]);
    }
    return keysUploadResponse;
}

- (NSUInteger)oneTimeKeyCountsForAlgorithm:(NSString *)algorithm
{
    return [((NSNumber*)_oneTimeKeyCounts[algorithm]) unsignedIntegerValue];
}

- (NSDictionary *)JSONDictionary
{
    return self.responseJSON;
}

@end

@interface MXKeysQueryResponse ()

/**
 The original JSON used to create the response model
 */
@property (nonatomic, copy) NSDictionary *responseJSON;
@end

@implementation MXKeysQueryResponse

+ (id)modelFromJSON:(NSDictionary *)JSONDictionary
{
    MXKeysQueryResponse *keysQueryResponse = [[MXKeysQueryResponse alloc] init];
    if (keysQueryResponse)
    {
        keysQueryResponse.responseJSON = JSONDictionary;
        
        // Devices keys
        NSMutableDictionary *map = [NSMutableDictionary dictionary];

        if ([JSONDictionary isKindOfClass:NSDictionary.class])
        {
            for (NSString *userId in JSONDictionary[@"device_keys"])
            {
                if ([JSONDictionary[@"device_keys"][userId] isKindOfClass:NSDictionary.class])
                {
                    map[userId] = [NSMutableDictionary dictionary];

                    for (NSString *deviceId in JSONDictionary[@"device_keys"][userId])
                    {
                        MXDeviceInfo *deviceInfo;
                        MXJSONModelSetMXJSONModel(deviceInfo, MXDeviceInfo, JSONDictionary[@"device_keys"][userId][deviceId]);

                        map[userId][deviceId] = deviceInfo;
                    }
                }
            }
        }

        keysQueryResponse.deviceKeys = [[MXUsersDevicesMap<MXDeviceInfo*> alloc] initWithMap:map];

        MXJSONModelSetDictionary(keysQueryResponse.failures, JSONDictionary[@"failures"]);

        // Extract cross-signing keys
        NSMutableDictionary *crossSigningKeys = [NSMutableDictionary dictionary];

        // Gather all of them by type by user
        NSDictionary<NSString*, NSDictionary<NSString*, MXCrossSigningKey*>*> *allKeys =
        @{
          MXCrossSigningKeyType.master: [self extractUserKeysFromJSON:JSONDictionary[@"master_keys"]] ?: @{},
          MXCrossSigningKeyType.selfSigning: [self extractUserKeysFromJSON:JSONDictionary[@"self_signing_keys"]] ?: @{},
          MXCrossSigningKeyType.userSigning: [self extractUserKeysFromJSON:JSONDictionary[@"user_signing_keys"]] ?: @{},
          };

        // Package them into a `userId -> MXCrossSigningInfo` dictionary
        for (NSString *keyType in allKeys)
        {
            NSDictionary<NSString*, MXCrossSigningKey*> *keys = allKeys[keyType];
            for (NSString *userId in keys)
            {
                MXCrossSigningInfo *crossSigningInfo = crossSigningKeys[userId];
                if (!crossSigningInfo)
                {
                    crossSigningInfo = [[MXCrossSigningInfo alloc] initWithUserId:userId];
                    crossSigningKeys[userId] = crossSigningInfo;
                }

                [crossSigningInfo addCrossSigningKey:keys[userId] type:keyType];
            }
        }

        keysQueryResponse.crossSigningKeys = crossSigningKeys;
    }

    return keysQueryResponse;
}

+ (NSDictionary<NSString*, MXCrossSigningKey*>*)extractUserKeysFromJSON:(NSDictionary *)keysJSONDictionary
{
    NSMutableDictionary<NSString*, MXCrossSigningKey*> *keys = [NSMutableDictionary dictionary];
    for (NSString *userId in keysJSONDictionary)
    {
        MXCrossSigningKey *key;
        MXJSONModelSetMXJSONModel(key, MXCrossSigningKey, keysJSONDictionary[userId]);
        if (key)
        {
            keys[userId] = key;
        }
    }

    if (!keys.count)
    {
        keys = nil;
    }

    return keys;
}

- (NSDictionary *)JSONDictionary
{
    return self.responseJSON;
}

@end

@interface MXKeysClaimResponse ()

/**
 The original JSON used to create the response model
 */
@property (nonatomic, copy) NSDictionary *responseJSON;
@end

@implementation MXKeysClaimResponse

+ (id)modelFromJSON:(NSDictionary *)JSONDictionary
{
    MXKeysClaimResponse *keysClaimResponse = [[MXKeysClaimResponse alloc] init];
    if (keysClaimResponse)
    {
        keysClaimResponse.responseJSON = JSONDictionary;
        
        NSMutableDictionary *map = [NSMutableDictionary dictionary];

        if ([JSONDictionary isKindOfClass:NSDictionary.class])
        {
            for (NSString *userId in JSONDictionary[@"one_time_keys"])
            {
                if ([JSONDictionary[@"one_time_keys"][userId] isKindOfClass:NSDictionary.class])
                {
                    for (NSString *deviceId in JSONDictionary[@"one_time_keys"][userId])
                    {
                        MXKey *key;
                        MXJSONModelSetMXJSONModel(key, MXKey, JSONDictionary[@"one_time_keys"][userId][deviceId]);

                        if (!map[userId])
                        {
                            map[userId] = [NSMutableDictionary dictionary];
                        }
                        map[userId][deviceId] = key;
                    }
                }
            }
        }

        keysClaimResponse.oneTimeKeys = [[MXUsersDevicesMap<MXKey*> alloc] initWithMap:map];

        MXJSONModelSetDictionary(keysClaimResponse.failures, JSONDictionary[@"failures"]);
    }
    
    return keysClaimResponse;
}

- (NSDictionary *)JSONDictionary
{
<<<<<<< HEAD
    return self.responseJSON;
=======
    NSMutableDictionary *dictionary = [self.responseJSON mutableCopy];
    if (!dictionary[@"failures"])
    {
        dictionary[@"failures"] = @{};
    }
    return dictionary.copy;
>>>>>>> 895fbd2d
}

@end

#pragma mark - Groups (Communities)

@implementation MXGroupProfile

+ (id)modelFromJSON:(NSDictionary *)JSONDictionary
{
    MXGroupProfile *profile = [[MXGroupProfile alloc] init];
    if (profile)
    {
        JSONDictionary = [MXJSONModel removeNullValuesInJSON:JSONDictionary];
        MXJSONModelSetString(profile.shortDescription, JSONDictionary[@"short_description"]);
        MXJSONModelSetBoolean(profile.isPublic, JSONDictionary[@"is_public"]);
        MXJSONModelSetString(profile.avatarUrl, JSONDictionary[@"avatar_url"]);
        MXJSONModelSetString(profile.name, JSONDictionary[@"name"]);
        MXJSONModelSetString(profile.longDescription, JSONDictionary[@"long_description"]);
    }
    
    return profile;
}

- (BOOL)isEqual:(id)object
{
    if (object == self)
        return YES;
    
    if (![object isKindOfClass:MXGroupProfile.class])
        return NO;
    
    MXGroupProfile *profile = (MXGroupProfile *)object;
    
    if (profile.isPublic != _isPublic)
    {
        return NO;
    }
    
    if ((profile.shortDescription || _shortDescription) && ![profile.shortDescription isEqualToString:_shortDescription])
    {
        return NO;
    }
    
    if ((profile.longDescription || _longDescription) && ![profile.longDescription isEqualToString:_longDescription])
    {
        return NO;
    }
    
    if ((profile.avatarUrl || _avatarUrl) && ![profile.avatarUrl isEqualToString:_avatarUrl])
    {
        return NO;
    }
    
    if ((profile.name || _name) && ![profile.name isEqualToString:_name])
    {
        return NO;
    }
    
    return YES;
}

- (instancetype)initWithCoder:(NSCoder *)aDecoder
{
    self = [super init];
    if (self)
    {
        _shortDescription = [aDecoder decodeObjectForKey:@"short_description"];
        _isPublic = [aDecoder decodeBoolForKey:@"is_public"];
        _avatarUrl = [aDecoder decodeObjectForKey:@"avatar_url"];
        _name = [aDecoder decodeObjectForKey:@"name"];
        _longDescription = [aDecoder decodeObjectForKey:@"long_description"];
    }
    return self;
}

- (void)encodeWithCoder:(NSCoder *)aCoder
{
    if (_shortDescription)
    {
        [aCoder encodeObject:_shortDescription forKey:@"short_description"];
    }
    [aCoder encodeBool:_isPublic forKey:@"is_public"];
    if (_avatarUrl)
    {
        [aCoder encodeObject:_avatarUrl forKey:@"avatar_url"];
    }
    if (_name)
    {
        [aCoder encodeObject:_name forKey:@"name"];
    }
    if (_longDescription)
    {
        [aCoder encodeObject:_longDescription forKey:@"long_description"];
    }
}

- (id)copyWithZone:(NSZone *)zone
{
    MXGroupProfile *profile = [[[self class] allocWithZone:zone] init];
    
    profile.shortDescription = [_shortDescription copyWithZone:zone];
    profile.isPublic = _isPublic;
    profile.avatarUrl = [_avatarUrl copyWithZone:zone];
    profile.name = [_name copyWithZone:zone];
    profile.longDescription = [_longDescription copyWithZone:zone];
    
    return profile;
}

@end

@implementation MXGroupSummaryUsersSection

+ (id)modelFromJSON:(NSDictionary *)JSONDictionary
{
    MXGroupSummaryUsersSection *usersSection = [[MXGroupSummaryUsersSection alloc] init];
    if (usersSection)
    {
        MXJSONModelSetUInteger(usersSection.totalUserCountEstimate, JSONDictionary[@"total_user_count_estimate"]);
        MXJSONModelSetArray(usersSection.users, JSONDictionary[@"users"]);
        MXJSONModelSetDictionary(usersSection.roles, JSONDictionary[@"roles"]);
    }
    
    return usersSection;
}

- (BOOL)isEqual:(id)object
{
    if (object == self)
        return YES;
    
    if (![object isKindOfClass:MXGroupSummaryUsersSection.class])
        return NO;
    
    MXGroupSummaryUsersSection *users = (MXGroupSummaryUsersSection *)object;
    
    if (users.totalUserCountEstimate != _totalUserCountEstimate)
    {
        return NO;
    }
    
    if ((users.users || _users) && ![users.users isEqualToArray:_users])
    {
        return NO;
    }
    
    if ((users.roles || _roles) && ![users.roles isEqualToDictionary:_roles])
    {
        return NO;
    }
    
    return YES;
}

- (instancetype)initWithCoder:(NSCoder *)aDecoder
{
    self = [super init];
    if (self)
    {
        _totalUserCountEstimate = [(NSNumber*)[aDecoder decodeObjectForKey:@"total_user_count_estimate"] unsignedIntegerValue];
        _users = [aDecoder decodeObjectForKey:@"users"];
        _roles = [aDecoder decodeObjectForKey:@"roles"];
    }
    return self;
}

- (void)encodeWithCoder:(NSCoder *)aCoder
{
    [aCoder encodeObject:@(_totalUserCountEstimate) forKey:@"total_user_count_estimate"];
    if (_users)
    {
        [aCoder encodeObject:_users forKey:@"users"];
    }
    if (_roles)
    {
        [aCoder encodeObject:_roles forKey:@"roles"];
    }
}

- (id)copyWithZone:(NSZone *)zone
{
    MXGroupSummaryUsersSection *usersSection = [[[self class] allocWithZone:zone] init];
    
    usersSection.totalUserCountEstimate = _totalUserCountEstimate;
    usersSection.users = [[NSArray allocWithZone:zone] initWithArray:_users copyItems:YES];
    usersSection.roles = [[NSMutableDictionary allocWithZone:zone] initWithDictionary:_roles copyItems:YES];
    
    return usersSection;
}

@end

@implementation MXGroupSummaryUser

+ (id)modelFromJSON:(NSDictionary *)JSONDictionary
{
    MXGroupSummaryUser *user = [[MXGroupSummaryUser alloc] init];
    if (user)
    {
        MXJSONModelSetString(user.membership, JSONDictionary[@"membership"]);
        MXJSONModelSetBoolean(user.isPublicised, JSONDictionary[@"is_publicised"]);
        MXJSONModelSetBoolean(user.isPublic, JSONDictionary[@"is_public"]);
        MXJSONModelSetBoolean(user.isPrivileged, JSONDictionary[@"is_privileged"]);
    }
    
    return user;
}

- (BOOL)isEqual:(id)object
{
    if (object == self)
        return YES;
    
    if (![object isKindOfClass:MXGroupSummaryUser.class])
        return NO;
    
    MXGroupSummaryUser *user = (MXGroupSummaryUser *)object;
    
    if (user.isPublic != _isPublic)
    {
        return NO;
    }
    
    if ((user.membership || _membership) && ![user.membership isEqualToString:_membership])
    {
        return NO;
    }
    
    if (user.isPublicised != _isPublicised)
    {
        return NO;
    }
    
    if (user.isPrivileged != _isPrivileged)
    {
        return NO;
    }
    
    return YES;
}

- (instancetype)initWithCoder:(NSCoder *)aDecoder
{
    self = [super init];
    if (self)
    {
        _membership = [aDecoder decodeObjectForKey:@"membership"];
        _isPublicised = [aDecoder decodeBoolForKey:@"is_publicised"];
        _isPublic = [aDecoder decodeBoolForKey:@"is_public"];
        _isPrivileged = [aDecoder decodeBoolForKey:@"is_privileged"];
    }
    return self;
}

- (void)encodeWithCoder:(NSCoder *)aCoder
{
    if (_membership)
    {
        [aCoder encodeObject:_membership forKey:@"membership"];
    }
    [aCoder encodeBool:_isPublicised forKey:@"is_publicised"];
    [aCoder encodeBool:_isPublic forKey:@"is_public"];
    [aCoder encodeBool:_isPrivileged forKey:@"is_privileged"];
}

- (id)copyWithZone:(NSZone *)zone
{
    MXGroupSummaryUser *user = [[[self class] allocWithZone:zone] init];
    
    user.isPublicised = _isPublicised;
    user.membership = [_membership copyWithZone:zone];
    
    return user;
}

@end

@implementation MXGroupSummaryRoomsSection

+ (id)modelFromJSON:(NSDictionary *)JSONDictionary
{
    MXGroupSummaryRoomsSection *roomsSection = [[MXGroupSummaryRoomsSection alloc] init];
    if (roomsSection)
    {
        MXJSONModelSetUInteger(roomsSection.totalRoomCountEstimate, JSONDictionary[@"total_room_count_estimate"]);
        MXJSONModelSetArray(roomsSection.rooms, JSONDictionary[@"rooms"]);
        MXJSONModelSetDictionary(roomsSection.categories, JSONDictionary[@"categories"]);
    }
    
    return roomsSection;
}

- (BOOL)isEqual:(id)object
{
    if (object == self)
        return YES;
    
    if (![object isKindOfClass:MXGroupSummaryRoomsSection.class])
        return NO;
    
    MXGroupSummaryRoomsSection *rooms = (MXGroupSummaryRoomsSection *)object;
    
    if (rooms.totalRoomCountEstimate != _totalRoomCountEstimate)
    {
        return NO;
    }
    
    if ((rooms.rooms || _rooms) && ![rooms.rooms isEqualToArray:_rooms])
    {
        return NO;
    }
    
    if ((rooms.categories || _categories) && ![rooms.categories isEqualToDictionary:_categories])
    {
        return NO;
    }
    
    return YES;
}

- (instancetype)initWithCoder:(NSCoder *)aDecoder
{
    self = [super init];
    if (self)
    {
        _totalRoomCountEstimate = [(NSNumber*)[aDecoder decodeObjectForKey:@"total_room_count_estimate"] unsignedIntegerValue];
        _rooms = [aDecoder decodeObjectForKey:@"rooms"];
        _categories = [aDecoder decodeObjectForKey:@"categories"];
    }
    return self;
}

- (void)encodeWithCoder:(NSCoder *)aCoder
{
    [aCoder encodeObject:@(_totalRoomCountEstimate) forKey:@"total_room_count_estimate"];
    if (_rooms)
    {
        [aCoder encodeObject:_rooms forKey:@"rooms"];
    }
    if (_categories)
    {
        [aCoder encodeObject:_categories forKey:@"categories"];
    }
}

- (id)copyWithZone:(NSZone *)zone
{
    MXGroupSummaryRoomsSection *roomsSection = [[[self class] allocWithZone:zone] init];
    
    roomsSection.totalRoomCountEstimate = _totalRoomCountEstimate;
    roomsSection.rooms = [[NSArray allocWithZone:zone] initWithArray:_rooms copyItems:YES];
    roomsSection.categories = [[NSMutableDictionary allocWithZone:zone] initWithDictionary:_categories copyItems:YES];
    
    return roomsSection;
}

@end

@implementation MXGroupSummary

+ (id)modelFromJSON:(NSDictionary *)JSONDictionary
{
    MXGroupSummary *summary = [[MXGroupSummary alloc] init];
    if (summary)
    {
        MXJSONModelSetMXJSONModel(summary.profile, MXGroupProfile, JSONDictionary[@"profile"]);
        MXJSONModelSetMXJSONModel(summary.usersSection, MXGroupSummaryUsersSection, JSONDictionary[@"users_section"]);
        MXJSONModelSetMXJSONModel(summary.user, MXGroupSummaryUser, JSONDictionary[@"user"]);
        MXJSONModelSetMXJSONModel(summary.roomsSection, MXGroupSummaryRoomsSection, JSONDictionary[@"rooms_section"]);
    }
    
    return summary;
}

- (BOOL)isEqual:(id)object
{
    if (object == self)
        return YES;
    
    if (![object isKindOfClass:MXGroupSummary.class])
        return NO;
    
    MXGroupSummary *summary = (MXGroupSummary *)object;
    
    if (![summary.profile isEqual:_profile])
    {
        return NO;
    }
    
    if (![summary.user isEqual:_user])
    {
        return NO;
    }
    
    if (![summary.usersSection isEqual:_usersSection])
    {
        return NO;
    }
    
    if (![summary.roomsSection isEqual:_roomsSection])
    {
        return NO;
    }
    
    return YES;
}

- (instancetype)initWithCoder:(NSCoder *)aDecoder
{
    self = [super init];
    if (self)
    {
        _profile = [aDecoder decodeObjectForKey:@"profile"];
        _usersSection = [aDecoder decodeObjectForKey:@"users_section"];
        _user = [aDecoder decodeObjectForKey:@"user"];
        _roomsSection = [aDecoder decodeObjectForKey:@"rooms_section"];
    }
    return self;
}

- (void)encodeWithCoder:(NSCoder *)aCoder
{
    if (_profile)
    {
        [aCoder encodeObject:_profile forKey:@"profile"];
    }
    if (_usersSection)
    {
        [aCoder encodeObject:_usersSection forKey:@"users_section"];
    }
    if (_user)
    {
        [aCoder encodeObject:_user forKey:@"user"];
    }
    if (_roomsSection)
    {
        [aCoder encodeObject:_roomsSection forKey:@"rooms_section"];
    }
}

- (id)copyWithZone:(NSZone *)zone
{
    MXGroupSummary *summary = [[[self class] allocWithZone:zone] init];
    
    summary.profile = [_profile copyWithZone:zone];
    summary.usersSection = [_usersSection copyWithZone:zone];
    summary.user = [_user copyWithZone:zone];
    summary.roomsSection = [_roomsSection copyWithZone:zone];
    
    return summary;
}

@end

@implementation MXGroupRoom

+ (id)modelFromJSON:(NSDictionary *)JSONDictionary
{
    MXGroupRoom *room = [[MXGroupRoom alloc] init];
    if (room)
    {
        MXJSONModelSetString(room.canonicalAlias, JSONDictionary[@"canonical_alias"]);
        MXJSONModelSetString(room.roomId, JSONDictionary[@"room_id"]);
        MXJSONModelSetString(room.name, JSONDictionary[@"name"]);
        MXJSONModelSetString(room.topic, JSONDictionary[@"topic"]);
        MXJSONModelSetUInteger(room.numJoinedMembers, JSONDictionary[@"num_joined_members"]);
        MXJSONModelSetBoolean(room.worldReadable, JSONDictionary[@"world_readable"]);
        MXJSONModelSetBoolean(room.guestCanJoin, JSONDictionary[@"guest_can_join"]);
        MXJSONModelSetString(room.avatarUrl, JSONDictionary[@"avatar_url"]);
        MXJSONModelSetBoolean(room.isPublic, JSONDictionary[@"is_public"]);
    }
    
    return room;
}

- (BOOL)isEqual:(id)object
{
    if (object == self)
        return YES;
    
    if (![object isKindOfClass:MXGroupRoom.class])
        return NO;
    
    MXGroupRoom *room = (MXGroupRoom *)object;
    
    if (room.isPublic != _isPublic)
    {
        return NO;
    }
    if (room.numJoinedMembers != _numJoinedMembers)
    {
        return NO;
    }
    if (room.worldReadable != _worldReadable)
    {
        return NO;
    }
    if (room.guestCanJoin != _guestCanJoin)
    {
        return NO;
    }
    if ((room.canonicalAlias || _canonicalAlias) && ![room.canonicalAlias isEqualToString:_canonicalAlias])
    {
        return NO;
    }
    if ((room.roomId || _roomId) && ![room.roomId isEqualToString:_roomId])
    {
        return NO;
    }
    if ((room.name || _name) && ![room.name isEqualToString:_name])
    {
        return NO;
    }
    if ((room.topic || _topic) && ![room.topic isEqualToString:_topic])
    {
        return NO;
    }
    if ((room.avatarUrl || _avatarUrl) && ![room.avatarUrl isEqualToString:_avatarUrl])
    {
        return NO;
    }
    
    return YES;
}

- (instancetype)initWithCoder:(NSCoder *)aDecoder
{
    self = [super init];
    if (self)
    {
        _canonicalAlias = [aDecoder decodeObjectForKey:@"canonical_alias"];
        _roomId = [aDecoder decodeObjectForKey:@"room_id"];
        _name = [aDecoder decodeObjectForKey:@"name"];
        _topic = [aDecoder decodeObjectForKey:@"topic"];
        _numJoinedMembers = [(NSNumber*)[aDecoder decodeObjectForKey:@"num_joined_members"] unsignedIntegerValue];
        _worldReadable = [aDecoder decodeBoolForKey:@"world_readable"];
        _guestCanJoin = [aDecoder decodeBoolForKey:@"guest_can_join"];
        _avatarUrl = [aDecoder decodeObjectForKey:@"avatar_url"];
        _isPublic = [aDecoder decodeBoolForKey:@"is_public"];
    }
    return self;
}

- (void)encodeWithCoder:(NSCoder *)aCoder
{
    if (_canonicalAlias)
    {
        [aCoder encodeObject:_canonicalAlias forKey:@"canonical_alias"];
    }
    [aCoder encodeObject:_roomId forKey:@"room_id"];
    if (_name)
    {
        [aCoder encodeObject:_name forKey:@"name"];
    }
    if (_topic)
    {
        [aCoder encodeObject:_topic forKey:@"topic"];
    }
    [aCoder encodeObject:@(_numJoinedMembers) forKey:@"num_joined_members"];
    [aCoder encodeBool:_worldReadable forKey:@"world_readable"];
    [aCoder encodeBool:_guestCanJoin forKey:@"guest_can_join"];
    if (_avatarUrl)
    {
        [aCoder encodeObject:_avatarUrl forKey:@"avatar_url"];
    }
    [aCoder encodeBool:_isPublic forKey:@"is_public"];
}

- (id)copyWithZone:(NSZone *)zone
{
    MXGroupRoom *room = [[[self class] allocWithZone:zone] init];
    
    room.canonicalAlias = [_canonicalAlias copyWithZone:zone];
    room.roomId = [_roomId copyWithZone:zone];
    room.name = [_name copyWithZone:zone];
    room.topic = [_topic copyWithZone:zone];
    room.avatarUrl = [_avatarUrl copyWithZone:zone];
    room.numJoinedMembers = _numJoinedMembers;
    room.worldReadable = _worldReadable;
    room.guestCanJoin = _guestCanJoin;
    room.isPublic = _isPublic;
    
    return room;
}

@end

@implementation MXGroupRooms

+ (id)modelFromJSON:(NSDictionary *)JSONDictionary
{
    MXGroupRooms *rooms = [[MXGroupRooms alloc] init];
    if (rooms)
    {
        MXJSONModelSetUInteger(rooms.totalRoomCountEstimate, JSONDictionary[@"total_room_count_estimate"]);
        MXJSONModelSetMXJSONModelArray(rooms.chunk, MXGroupRoom, JSONDictionary[@"chunk"]);
    }
    
    return rooms;
}

- (BOOL)isEqual:(id)object
{
    if (object == self)
        return YES;
    
    if (![object isKindOfClass:MXGroupRooms.class])
        return NO;
    
    MXGroupRooms *rooms = (MXGroupRooms *)object;
    
    if (rooms.totalRoomCountEstimate != _totalRoomCountEstimate)
    {
        return NO;
    }
    if ((rooms.chunk || _chunk) && ![rooms.chunk isEqualToArray:_chunk])
    {
        return NO;
    }
    
    return YES;
}

- (instancetype)initWithCoder:(NSCoder *)aDecoder
{
    self = [super init];
    if (self)
    {
        _totalRoomCountEstimate = [(NSNumber*)[aDecoder decodeObjectForKey:@"total_room_count_estimate"] unsignedIntegerValue];
        _chunk = [aDecoder decodeObjectForKey:@"chunk"];
    }
    return self;
}

- (void)encodeWithCoder:(NSCoder *)aCoder
{
    [aCoder encodeObject:@(_totalRoomCountEstimate) forKey:@"total_room_count_estimate"];
    if (_chunk)
    {
        [aCoder encodeObject:_chunk forKey:@"chunk"];
    }
}

- (id)copyWithZone:(NSZone *)zone
{
    MXGroupRooms *rooms = [[[self class] allocWithZone:zone] init];
    
    rooms.totalRoomCountEstimate = _totalRoomCountEstimate;
    rooms.chunk = [[NSArray allocWithZone:zone] initWithArray:_chunk copyItems:YES];
    
    return rooms;
}

@end

@implementation MXGroupUser

+ (id)modelFromJSON:(NSDictionary *)JSONDictionary
{
    MXGroupUser *user = [[MXGroupUser alloc] init];
    if (user)
    {
        MXJSONModelSetString(user.displayname, JSONDictionary[@"displayname"]);
        MXJSONModelSetString(user.userId, JSONDictionary[@"user_id"]);
        MXJSONModelSetBoolean(user.isPrivileged, JSONDictionary[@"is_privileged"]);
        MXJSONModelSetString(user.avatarUrl, JSONDictionary[@"avatar_url"]);
        MXJSONModelSetBoolean(user.isPublic, JSONDictionary[@"is_public"]);
    }
    
    return user;
}

- (BOOL)isEqual:(id)object
{
    if (object == self)
        return YES;
    
    if (![object isKindOfClass:MXGroupUser.class])
        return NO;
    
    MXGroupUser *user = (MXGroupUser *)object;
    
    if (user.isPublic != _isPublic)
    {
        return NO;
    }
    if (user.isPrivileged != _isPrivileged)
    {
        return NO;
    }
    if ((user.userId || _userId) && ![user.userId isEqualToString:_userId])
    {
        return NO;
    }
    if ((user.displayname || _displayname) && ![user.displayname isEqualToString:_displayname])
    {
        return NO;
    }
    if ((user.avatarUrl || _avatarUrl) && ![user.avatarUrl isEqualToString:_avatarUrl])
    {
        return NO;
    }
    
    return YES;
}

- (instancetype)initWithCoder:(NSCoder *)aDecoder
{
    self = [super init];
    if (self)
    {
        _displayname = [aDecoder decodeObjectForKey:@"displayname"];
        _userId = [aDecoder decodeObjectForKey:@"user_id"];
        _isPrivileged = [aDecoder decodeBoolForKey:@"is_privileged"];
        _avatarUrl = [aDecoder decodeObjectForKey:@"avatar_url"];
        _isPublic = [aDecoder decodeBoolForKey:@"is_public"];
    }
    return self;
}

- (void)encodeWithCoder:(NSCoder *)aCoder
{
    if (_displayname)
    {
        [aCoder encodeObject:_displayname forKey:@"displayname"];
    }
    [aCoder encodeObject:_userId forKey:@"user_id"];
    [aCoder encodeBool:_isPrivileged forKey:@"is_privileged"];
    if (_avatarUrl)
    {
        [aCoder encodeObject:_avatarUrl forKey:@"avatar_url"];
    }
    [aCoder encodeBool:_isPublic forKey:@"is_public"];
}

- (id)copyWithZone:(NSZone *)zone
{
    MXGroupUser *user = [[[self class] allocWithZone:zone] init];
    
    user.displayname = [_displayname copyWithZone:zone];
    user.userId = [_userId copyWithZone:zone];
    user.avatarUrl = [_avatarUrl copyWithZone:zone];
    user.isPrivileged = _isPrivileged;
    user.isPublic = _isPublic;
    
    return user;
}

@end

@implementation MXGroupUsers

+ (id)modelFromJSON:(NSDictionary *)JSONDictionary
{
    MXGroupUsers *users = [[MXGroupUsers alloc] init];
    if (users)
    {
        MXJSONModelSetUInteger(users.totalUserCountEstimate, JSONDictionary[@"total_user_count_estimate"]);
        MXJSONModelSetMXJSONModelArray(users.chunk, MXGroupUser, JSONDictionary[@"chunk"]);
    }
    
    return users;
}

- (BOOL)isEqual:(id)object
{
    if (object == self)
        return YES;
    
    if (![object isKindOfClass:MXGroupUsers.class])
        return NO;
    
    MXGroupUsers *users = (MXGroupUsers *)object;
    
    if (users.totalUserCountEstimate != _totalUserCountEstimate)
    {
        return NO;
    }
    
    if ((users.chunk || _chunk) && ![users.chunk isEqualToArray:_chunk])
    {
        return NO;
    }
    
    return YES;
}

- (instancetype)initWithCoder:(NSCoder *)aDecoder
{
    self = [super init];
    if (self)
    {
        _totalUserCountEstimate = [(NSNumber*)[aDecoder decodeObjectForKey:@"total_user_count_estimate"] unsignedIntegerValue];
        _chunk = [aDecoder decodeObjectForKey:@"chunk"];
    }
    return self;
}

- (void)encodeWithCoder:(NSCoder *)aCoder
{
    [aCoder encodeObject:@(_totalUserCountEstimate) forKey:@"total_user_count_estimate"];
    if (_chunk)
    {
        [aCoder encodeObject:_chunk forKey:@"chunk"];
    }
}

- (id)copyWithZone:(NSZone *)zone
{
    MXGroupUsers *users = [[[self class] allocWithZone:zone] init];
    
    users.totalUserCountEstimate = _totalUserCountEstimate;
    users.chunk = [[NSArray allocWithZone:zone] initWithArray:_chunk copyItems:YES];
    
    return users;
}

@end

@implementation MXRoomJoinRuleResponse

+ (id)modelFromJSON:(NSDictionary *)JSONDictionary
{
    MXRoomJoinRuleResponse *response = [MXRoomJoinRuleResponse new];
    
    if (response)
    {
        MXJSONModelSetString(response.joinRule, JSONDictionary[@"join_rule"]);
        
        NSArray <NSDictionary *> *allowedArray;
        MXJSONModelSetArray(allowedArray, JSONDictionary[@"allow"])
        response.allowedParentIds = [self buildAllowedParentIdsWith: allowedArray];
    }

    return response;
}

+ (NSArray<NSString *> *)buildAllowedParentIdsWith:(NSArray<NSDictionary *> *)allowedArray
{
    NSMutableArray <NSString *> *allowedParentIds = [NSMutableArray new];
    
    for (NSDictionary *allowed in allowedArray)
    {
        NSString *type;
        MXJSONModelSetString(type, allowed[@"type"]);
        if ([type isEqualToString: kMXEventTypeStringRoomMembership])
        {
            NSString *roomId;
            MXJSONModelSetString(roomId, allowed[@"room_id"]);
            if (roomId)
            {
                [allowedParentIds addObject: roomId];
            }
        }
    }
    
    return allowedParentIds;
}

@end

#pragma mark - Dehydration

@implementation MXDehydratedDevice

+ (id)modelFromJSON:(NSDictionary *)JSONDictionary
{
    MXDehydratedDevice *device = [[MXDehydratedDevice alloc] init];
    if (device)
    {
        MXJSONModelSetString(device.deviceId, JSONDictionary[@"device_id"]);
        NSDictionary *deviceData = nil;
        MXJSONModelSetDictionary(deviceData, JSONDictionary[@"device_data"]);
        MXJSONModelSetString(device.account, deviceData[@"account"]);
        MXJSONModelSetString(device.algorithm, deviceData[@"algorithm"]);
        MXJSONModelSetString(device.passphrase, deviceData[@"passphrase"]);
    }
    
    return device;
}

- (instancetype)initWithCoder:(NSCoder *)aDecoder
{
    self = [super init];
    if (self)
    {
        _deviceId = [aDecoder decodeObjectForKey:@"device_id"];
        _account = [aDecoder decodeObjectForKey:@"account"];
        _algorithm = [aDecoder decodeObjectForKey:@"algorithm"];
        _passphrase = [aDecoder decodeObjectForKey:@"passphrase"];
    }
    return self;
}

- (void)encodeWithCoder:(NSCoder *)aCoder
{
    [aCoder encodeObject:_deviceId forKey:@"device_id"];
    [aCoder encodeObject:_account forKey:@"account"];
    [aCoder encodeObject:_algorithm forKey:@"algorithm"];
    if (_passphrase)
    {
        [aCoder encodeObject:_passphrase forKey:@"passphrase"];
    }
}

- (NSDictionary *)JSONDictionary
{
    NSMutableDictionary *dictionary = [[NSMutableDictionary alloc] initWithDictionary:@{
        @"algorithm": self.algorithm,
        @"account": self.account
    }];
    
    if (self.passphrase)
    {
        dictionary[@"passphrase"] = self.passphrase;
    }
    return dictionary;
}

@end

#pragma mark - Homeserver Capabilities

@implementation MXRoomVersionInfo

@end

@implementation MXRoomCapabilitySupport

+ (id)modelFromJSON:(NSDictionary *)JSONDictionary
{
    MXRoomCapabilitySupport *roomCapability = [MXRoomCapabilitySupport new];
    if (roomCapability)
    {
        MXJSONModelSetString(roomCapability.preferred, JSONDictionary[@"preferred"]);
        MXJSONModelSetArray(roomCapability.support, JSONDictionary[@"support"])
    }
    
    return roomCapability;
}

@end

@implementation MXRoomVersionCapabilities

+ (id)modelFromJSON:(NSDictionary *)JSONDictionary
{
    MXRoomVersionCapabilities *versionCapabilities = [MXRoomVersionCapabilities new];
    if (versionCapabilities)
    {
        MXJSONModelSetString(versionCapabilities.defaultRoomVersion, JSONDictionary[@"default"])
        
        NSMutableArray<MXRoomVersionInfo *> *versionInfoList = [NSMutableArray<MXRoomVersionInfo *> new];
        NSDictionary *availableVersions = nil;
        MXJSONModelSetDictionary(availableVersions, JSONDictionary[@"available"]);
        [availableVersions enumerateKeysAndObjectsUsingBlock:^(id version, id status, BOOL* stop) {
            MXRoomVersionInfo *versionInfo = [MXRoomVersionInfo new];
            MXJSONModelSetString(versionInfo.version, version)
            MXJSONModelSetString(versionInfo.statusString, status)
            [versionInfoList addObject:versionInfo];
        }];
        versionCapabilities.supportedVersions = versionInfoList;
        
        NSMutableDictionary<NSString *, MXRoomCapabilitySupport *> *roomCapabilities = [NSMutableDictionary<NSString *, MXRoomCapabilitySupport *> new];
        NSDictionary *roomCapabilitiesData = nil;
        MXJSONModelSetDictionary(roomCapabilitiesData, JSONDictionary[@"org.matrix.msc3244.room_capabilities"]);
        [roomCapabilitiesData enumerateKeysAndObjectsUsingBlock:^(id name, id capabilityData, BOOL* stop) {
            MXRoomCapabilitySupport *capability = nil;
            MXJSONModelSetMXJSONModel(capability, MXRoomCapabilitySupport, capabilityData);
            if (capability)
            {
                roomCapabilities[name] = capability;
            }
        }];
        versionCapabilities.roomCapabilities = roomCapabilities;
    }
    
    return versionCapabilities;
}

@end

@implementation MXHomeserverCapabilities

+ (id)modelFromJSON:(NSDictionary *)JSONDictionary
{
    MXHomeserverCapabilities *capabilities = [MXHomeserverCapabilities new];
    NSDictionary *capabilitiesData = JSONDictionary[@"capabilities"];
    if (capabilities)
    {
        // The spec says: If not present, the client should assume that password changes are possible via the API
        capabilities.canChangePassword = YES;
        NSDictionary *changePassword = nil;
        MXJSONModelSetDictionary(changePassword, capabilitiesData[@"m.change_password"]);
        if (changePassword)
        {
            MXJSONModelSetBoolean(capabilities.canChangePassword, changePassword[@"enabled"])
        }

        NSDictionary *roomVersionsData = nil;
        MXJSONModelSetDictionary(roomVersionsData, capabilitiesData[@"m.room_versions"]);
        if (roomVersionsData)
        {
            MXJSONModelSetMXJSONModel(capabilities.roomVersions, MXRoomVersionCapabilities, roomVersionsData)
        }
    }

    return capabilities;
}

@end<|MERGE_RESOLUTION|>--- conflicted
+++ resolved
@@ -1283,16 +1283,12 @@
 
 - (NSDictionary *)JSONDictionary
 {
-<<<<<<< HEAD
-    return self.responseJSON;
-=======
     NSMutableDictionary *dictionary = [self.responseJSON mutableCopy];
     if (!dictionary[@"failures"])
     {
         dictionary[@"failures"] = @{};
     }
     return dictionary.copy;
->>>>>>> 895fbd2d
 }
 
 @end
