--- conflicted
+++ resolved
@@ -30,27 +30,13 @@
             return nil
         }
         
-<<<<<<< HEAD
-        guard
-            let session = session,
-            let restClient = session.matrixRestClient,
-            let userId = restClient.credentials?.userId,
-            let deviceId = restClient.credentials?.deviceId
-        else {
-            log.failure("Cannot create crypto V2, missing properties")
-=======
         guard let session = session else {
             log.failure("Cannot create crypto V2, missing session")
->>>>>>> 895fbd2d
             return nil
         }
         
         do {
-<<<<<<< HEAD
-            return try MXCryptoV2(userId: userId, deviceId: deviceId, session: session, restClient: restClient)
-=======
             return try MXCryptoV2(session: session)
->>>>>>> 895fbd2d
         } catch {
             log.failure("Error creating crypto V2", context: error)
             return nil
@@ -65,18 +51,7 @@
 
 /// An implementation of `MXCrypto` which uses [matrix-rust-sdk](https://github.com/matrix-org/matrix-rust-sdk/tree/main/crates/matrix-sdk-crypto)
 /// under the hood.
-<<<<<<< HEAD
-///
-/// This subclass serves as a skeleton to enable iterative implementation of matrix-rust-sdk without affecting existing
-/// production code. It is a subclass because `MXCrypto` does not define a reusable protocol, and to define one would require
-/// further risky refactors across the application.
-///
-/// Another benefit of using a subclass and overriding every method with new implementation is that existing integration tests
-/// for crypto-related functionality can still run (and eventually pass) without any changes.
-private class MXCryptoV2: MXCrypto {
-=======
 private class MXCryptoV2: NSObject, MXCrypto {
->>>>>>> 895fbd2d
     enum Error: Swift.Error {
         case missingCredentials
         case missingRoom
@@ -90,26 +65,6 @@
     private static let keyRotationPeriodMsgs: Int = 100
     private static let keyRotationPeriodSec: Int = 7 * 24 * 3600
     
-<<<<<<< HEAD
-    public override var backup: MXKeyBackup! {
-        return keyBackup
-    }
-    
-    public override var keyVerificationManager: MXKeyVerificationManager! {
-        return keyVerification
-    }
-    
-    public override var recoveryService: MXRecoveryService! {
-        return recovery
-    }
-    
-    public override var secretStorage: MXSecretStorage! {
-        return secretsStorage
-    }
-    
-    public override var secretShareManager: MXSecretShareManager! {
-        return secretsManager
-=======
     private weak var session: MXSession?
     private let cryptoQueue: DispatchQueue
     private let legacyStore: MXCryptoStore
@@ -133,37 +88,12 @@
     
     var deviceCurve25519Key: String? {
         return machine.deviceCurve25519Key
->>>>>>> 895fbd2d
     }
     
     var deviceEd25519Key: String? {
         return machine.deviceEd25519Key
     }
     
-<<<<<<< HEAD
-    private let userId: String
-    private let cryptoQueue: DispatchQueue
-    
-    private weak var session: MXSession?
-    
-    private let machine: MXCryptoMachine
-    private let deviceInfoSource: MXDeviceInfoSource
-    private let crossSigningInfoSource: MXCrossSigningInfoSource
-    private let trustLevelSource: MXTrustLevelSource
-    private let crossSign: MXCrossSigningV2
-    private let keyVerification: MXKeyVerificationManagerV2
-    private let secretsStorage: MXSecretStorage
-    private let secretsManager: MXSecretShareManager
-    private let backupEngine: MXCryptoKeyBackupEngine
-    private let keyBackup: MXKeyBackup
-    private var recovery: MXRecoveryService
-    
-    private let log = MXNamedLog(name: "MXCryptoV2")
-    
-    public init(userId: String, deviceId: String, session: MXSession, restClient: MXRestClient) throws {
-        self.userId = userId
-        self.cryptoQueue = DispatchQueue(label: "MXCryptoV2-\(userId)")
-=======
     let backup: MXKeyBackup?
     let keyVerificationManager: MXKeyVerificationManager
     let crossSigning: MXCrossSigning
@@ -179,7 +109,6 @@
             throw Error.missingCredentials
         }
         
->>>>>>> 895fbd2d
         self.session = session
         self.cryptoQueue = DispatchQueue(label: "MXCryptoV2-\(userId)")
         
@@ -200,11 +129,8 @@
             }
         )
         
-<<<<<<< HEAD
-=======
         roomEventDecryptor = MXRoomEventDecryption(handler: machine)
         
->>>>>>> 895fbd2d
         deviceInfoSource = MXDeviceInfoSource(source: machine)
         trustLevelSource = MXTrustLevelSource(
             userIdentitySource: machine,
@@ -238,38 +164,6 @@
         )
         crossSigning = crossSign
         
-<<<<<<< HEAD
-        keyVerification = MXKeyVerificationManagerV2(
-            session: session,
-            handler: machine
-        )
-        
-        secretsManager = MXSecretShareManager()
-        secretsStorage = MXSecretStorage(matrixSession: session, processingQueue: cryptoQueue)
-        
-        backupEngine = MXCryptoKeyBackupEngine(backup: machine)
-        keyBackup = MXKeyBackup(
-            engine: backupEngine,
-            restClient: restClient,
-            secretShareManager: secretsManager,
-            queue: cryptoQueue
-        )
-        
-        recovery = MXRecoveryService(
-            dependencies: .init(
-                credentials: restClient.credentials,
-                backup: keyBackup,
-                secretStorage: secretsStorage,
-                secretStore: MXCryptoSecretStoreV2(
-                    backup: keyBackup,
-                    backupEngine: backupEngine,
-                    crossSigning: machine
-                ),
-                crossSigning: crossSign,
-                cryptoQueue: cryptoQueue
-            ),
-            delegate: keyVerification
-=======
         recoveryService = MXRecoveryService(
             dependencies: .init(
                 credentials: restClient.credentials,
@@ -287,7 +181,6 @@
                 cryptoQueue: cryptoQueue
             ),
             delegate: crossSign
->>>>>>> 895fbd2d
         )
         
         log.debug("Initialized Crypto module")
@@ -295,28 +188,6 @@
     
     // MARK: - Crypto start / close
     
-<<<<<<< HEAD
-    public override class func check(withMatrixSession mxSession: MXSession!, complete: ((MXCrypto?) -> Void)!) {
-        MXNamedLog(name: "MXCryptoV2").debug("Not implemented")
-    }
-    
-    public override class func rehydrateExportedOlmDevice(_ exportedOlmDevice: MXExportedOlmDevice!, with credentials: MXCredentials!, complete: ((Bool) -> Void)!) {
-        MXNamedLog(name: "MXCryptoV2").debug("Not implemented")
-    }
-    
-    // MARK: - Start / close
-    
-    public override func start(
-        _ onComplete: (() -> Void)!,
-        failure: ((Swift.Error?) -> Void)!
-    ) {
-        onComplete?()
-        machine.onInitialKeysUpload { [weak self] in
-            guard let self = self else { return }
-            
-            self.crossSign.refreshState(success: nil)
-            self.keyBackup.checkAndStart()
-=======
     func start(
         _ onComplete: (() -> Void)?,
         failure: ((Swift.Error) -> Void)?
@@ -339,7 +210,6 @@
                     failure?(error)
                 }
             }
->>>>>>> 895fbd2d
         }
     }
     
@@ -405,10 +275,6 @@
         Task {
             do {
                 let users = try await getRoomUserIds(for: room)
-<<<<<<< HEAD
-                let result = try await machine.encryptRoomEvent(
-                    content: content,
-=======
                 let settings = try encryptionSettings(for: room)
                 try await machine.shareRoomKeysIfNecessary(
                     roomId: roomId,
@@ -417,7 +283,6 @@
                 )
                 let result = try machine.encryptRoomEvent(
                     content: eventContent,
->>>>>>> 895fbd2d
                     roomId: roomId,
                     eventType: eventType
                 )
@@ -436,27 +301,7 @@
                 }
             }
         }
-<<<<<<< HEAD
-        return MXHTTPOperation()
-    }
-    
-    public override func decryptEvent(
-        _ event: MXEvent!,
-        inTimeline timeline: String!
-    ) -> MXEventDecryptionResult! {
-        guard let event = event else {
-            log.failure("Missing event")
-            return MXEventDecryptionResult()
-        }
-        guard event.isEncrypted && event.content?["algorithm"] as? String == kMXCryptoMegolmAlgorithm else {
-            log.debug("Ignoring non-room event")
-            return MXEventDecryptionResult()
-        }
-        
-        return machine.decryptRoomEvent(event)
-=======
         return nil
->>>>>>> 895fbd2d
     }
     
     func decryptEvents(
@@ -478,6 +323,8 @@
                 onComplete?(results)
             }
         }
+        
+        return machine.decryptRoomEvent(event)
     }
     
     func ensureEncryption(
@@ -514,42 +361,6 @@
                 }
             }
         }
-<<<<<<< HEAD
-        
-        return MXHTTPOperation()
-    }
-    
-    public override func discardOutboundGroupSessionForRoom(withRoomId roomId: String!, onComplete: (() -> Void)!) {
-        guard let roomId = roomId else {
-            log.failure("Missing room id")
-            return
-        }
-        
-        log.debug("Discarding room key")
-        machine.discardRoomKey(roomId: roomId)
-        onComplete?()
-    }
-    
-    // MARK: - Sync
-    
-    public override func handle(_ syncResponse: MXSyncResponse!) {
-        guard let syncResponse = syncResponse else {
-            log.failure("Missing sync response")
-            return
-        }
-        
-        do {
-            let toDevice = try machine.handleSyncResponse(
-                toDevice: syncResponse.toDevice,
-                deviceLists: syncResponse.deviceLists,
-                deviceOneTimeKeysCounts: syncResponse.deviceOneTimeKeysCount ?? [:],
-                unusedFallbackKeys: syncResponse.unusedFallbackKeys
-            )
-            keyVerification.handleDeviceEvents(toDevice.events)
-            backup.maybeSend()
-        } catch {
-            log.error("Cannot handle sync", context: error)
-=======
         return nil
     }
     
@@ -560,7 +371,6 @@
         else {
             log.error("Missing user id or device id")
             return nil;
->>>>>>> 895fbd2d
         }
         return device(withDeviceId: deviceId, ofUser: userId)
     }
@@ -692,115 +502,6 @@
         )
     }
     
-<<<<<<< HEAD
-    public override func trustLevelSummary(
-        forUserIds userIds: [String]!,
-        onComplete: ((MXUsersTrustLevelSummary?) -> Void)!
-    ) {
-        trustLevelSummary(
-            forUserIds: userIds,
-            success: onComplete,
-            failure: { _ in
-                onComplete?(nil)
-            })
-    }
-    
-    public override func setUserVerification(
-        _ verificationStatus: Bool,
-        forUser userId: String!,
-        success: (() -> Void)!,
-        failure: ((Swift.Error?) -> Void)!
-    ) {
-        guard let userId = userId else {
-            log.failure("Missing user")
-            failure?(nil)
-            return
-        }
-        guard verificationStatus else {
-            log.error("Unsetting trust not implemented")
-            failure?(nil)
-            return
-        }
-        
-        log.debug("Setting user verification status manually")
-        
-        Task {
-            do {
-                try await machine.manuallyVerifyUser(userId: userId)
-                log.debug("Successfully marked user as verified")
-                await MainActor.run {
-                    success?()
-                }
-            } catch {
-                log.error("Failed marking user as verified", context: error)
-                await MainActor.run {
-                    failure?(error)
-                }
-            }
-        }
-    }
-    
-    public override func setDeviceVerification(
-        _ verificationStatus: MXDeviceVerification,
-        forDevice deviceId: String!,
-        ofUser userId: String!,
-        success: (() -> Void)!,
-        failure: ((Swift.Error?) -> Void)!
-    ) {
-        guard let userId = userId, let deviceId = deviceId else {
-            log.failure("Missing user/device")
-            failure?(nil)
-            return
-        }
-        
-        log.debug("Setting device verification status manually")
-        
-        switch verificationStatus {
-        case .unverified, .blocked, .unknown:
-            log.error("Not implemented")
-        case .verified:
-            Task {
-                do {
-                    try await machine.manuallyVerifyDevice(userId: userId, deviceId: deviceId)
-                    log.debug("Successfully marked device as verified")
-                    await MainActor.run {                        
-                        success?()
-                    }
-                } catch {
-                    log.error("Failed marking device as verified", context: error)
-                    await MainActor.run {
-                        failure?(error)
-                    }
-                }
-            }
-        @unknown default:
-            log.failure("Unknown verification status", context: [
-                "status": verificationStatus
-            ])
-            failure?(nil)
-        }
-    }
-    
-    // MARK: - Users and devices
-    
-    public override func eventDeviceInfo(_ event: MXEvent!) -> MXDeviceInfo! {
-        guard
-            let userId = event?.sender,
-            let deviceId = event?.wireContent["device_id"] as? String
-        else {
-            log.failure("Missing user id or device id")
-            return nil;
-        }
-        return device(withDeviceId: deviceId, ofUser: userId)
-    }
-    
-    public override func setDevicesKnown(_ devices: MXUsersDevicesMap<MXDeviceInfo>!, complete: (() -> Void)!) {
-        log.debug("Not implemented")
-    }
-    
-    public override func hasKeys(toDecryptEvent event: MXEvent!, onComplete: ((Bool) -> Void)!) {
-        log.debug("Not implemented")
-=======
     public func trustLevel(forUser userId: String) -> MXUserTrustLevel {
         return trustLevelSource.userTrustLevel(userId: userId)
     }
@@ -820,7 +521,6 @@
                 self?.trustLevelSource.trustLevelSummary(userIds: userIds)
             )
         }, failure: failure)
->>>>>>> 895fbd2d
     }
     
     // MARK: - Users keys
@@ -963,30 +663,8 @@
         }
     }
     
-<<<<<<< HEAD
-    public override func reRequestRoomKey(for event: MXEvent!) {
-        guard let event = event else {
-            log.failure("Missing event")
-            return
-        }
-        
-        Task {
-            log.debug("->")
-            do {
-                try await machine.requestRoomKey(event: event)
-                await MainActor.run {
-                    let result = decryptEvent(event, inTimeline: nil)
-                    event.setClearData(result)
-                    log.debug("Recieved room keys and re-decrypted event")
-                }
-            } catch {
-                log.error("Failed requesting room key", context: error)
-            }
-        }
-=======
     public func isBlacklistUnverifiedDevices(inRoom roomId: String) -> Bool {
         return legacyStore.blacklistUnverifiedDevices(inRoom: roomId)
->>>>>>> 895fbd2d
     }
     
     public func setBlacklistUnverifiedDevicesInRoom(_ roomId: String, blacklist: Bool) {
