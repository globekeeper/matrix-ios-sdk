// 
// Copyright 2022 The Matrix.org Foundation C.I.C
//
// Licensed under the Apache License, Version 2.0 (the "License");
// you may not use this file except in compliance with the License.
// You may obtain a copy of the License at
//
// http://www.apache.org/licenses/LICENSE-2.0
//
// Unless required by applicable law or agreed to in writing, software
// distributed under the License is distributed on an "AS IS" BASIS,
// WITHOUT WARRANTIES OR CONDITIONS OF ANY KIND, either express or implied.
// See the License for the specific language governing permissions and
// limitations under the License.
//

import Foundation

#if DEBUG

import MatrixSDKCrypto

/// Convenience wrapper around `MatrixSDKCrypto`'s `Device`
/// which can be used to create `MatrixSDK`s `MXDeviceInfo`
///
/// Note: The class is marked as final with internal initializer,
/// meaning it cannot be created or subclassed from outside the SDK.
@objcMembers public final class MXCryptoDeviceWrapper: NSObject {
    public let userId: String
    public let deviceId: String
    public let algorithms: [String]
    public let keys: [String: String]
    public let unsignedData: [String: Any]
    public let trustLevel: MXDeviceTrustLevel
    
    internal init(device: Device) {
        userId = device.userId
        deviceId = device.deviceId
        algorithms = device.algorithms
        keys = device.keys
<<<<<<< HEAD
        unsignedData = [
            "device_display_name": device.displayName as Any
        ]
=======
        if let displayName = device.displayName {
            unsignedData = [
                "device_display_name": displayName
            ]
        } else {
            unsignedData = [:]
        }
>>>>>>> 895fbd2d
        
        let status: MXDeviceVerification
        if device.isBlocked {
            status = .blocked
        } else if device.locallyTrusted {
            status = .verified
        } else {
            // Note: currently not distinguishing between unknown and unverified
            status = .unknown
        }
        
        trustLevel = MXDeviceTrustLevel(
            localVerificationStatus: status,
            crossSigningVerified: device.crossSigningTrusted
        )
    }
}

#endif<|MERGE_RESOLUTION|>--- conflicted
+++ resolved
@@ -38,11 +38,6 @@
         deviceId = device.deviceId
         algorithms = device.algorithms
         keys = device.keys
-<<<<<<< HEAD
-        unsignedData = [
-            "device_display_name": device.displayName as Any
-        ]
-=======
         if let displayName = device.displayName {
             unsignedData = [
                 "device_display_name": displayName
@@ -50,7 +45,6 @@
         } else {
             unsignedData = [:]
         }
->>>>>>> 895fbd2d
         
         let status: MXDeviceVerification
         if device.isBlocked {
