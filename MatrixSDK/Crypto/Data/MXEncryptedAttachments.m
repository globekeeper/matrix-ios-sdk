/*
 Copyright 2016 OpenMarket Ltd

 Licensed under the Apache License, Version 2.0 (the "License");
 you may not use this file except in compliance with the License.
 You may obtain a copy of the License at

 http://www.apache.org/licenses/LICENSE-2.0

 Unless required by applicable law or agreed to in writing, software
 distributed under the License is distributed on an "AS IS" BASIS,
 WITHOUT WARRANTIES OR CONDITIONS OF ANY KIND, either express or implied.
 See the License for the specific language governing permissions and
 limitations under the License.
 */

#import "MXEncryptedAttachments.h"
#import "MXMediaLoader.h"
#import "MXEncryptedContentFile.h"
#import "MXEncryptedContentKey.h"

#import <Security/Security.h>
#import <CommonCrypto/CommonDigest.h>
#import <CommonCrypto/CommonCryptor.h>

NSString *const MXEncryptedAttachmentsErrorDomain = @"MXEncryptedAttachmentsErrorDomain";

@implementation MXEncryptedAttachments

#pragma mark encrypt

+ (void)encryptAttachment:(MXMediaLoader *)uploader
                 mimeType:(NSString *)mimeType
                 localUrl:(NSURL *)url
                  success:(void(^)(MXEncryptedContentFile *result))success
                  failure:(void(^)(NSError *error))failure
{
    NSError *err;
    NSFileHandle *fileHandle = [NSFileHandle fileHandleForReadingFromURL:url error:&err];
    if (fileHandle == nil) {
        
        failure(err);
        return;
        
    }
    
    [MXEncryptedAttachments encryptAttachment:uploader mimeType:mimeType dataCallback:^NSData *{
        
        return [fileHandle readDataOfLength:4096];
        
    } success:success failure:failure];
    
    [fileHandle closeFile];
}

+ (void)encryptAttachment:(MXMediaLoader *)uploader
                 mimeType:(NSString *)mimeType
                     data:(NSData *)data
                  success:(void(^)(MXEncryptedContentFile *result))success
                  failure:(void(^)(NSError *error))failure
{
    __block bool dataGiven = false;
    
    [MXEncryptedAttachments encryptAttachment:uploader mimeType:mimeType dataCallback:^NSData *{
        
        if (dataGiven) return nil;
        
        dataGiven = true;
        return data;
        
    } success:success failure:failure];
}

+ (void)encryptAttachment:(MXMediaLoader *)uploader
                 mimeType:(NSString *)mimeType
             dataCallback:(NSData *(^)(void))dataCallback
                  success:(void(^)(MXEncryptedContentFile *result))success
                  failure:(void(^)(NSError *error))failure
{
    NSError *err;
    CCCryptorStatus status;
    int retval;
    CCCryptorRef cryptor;
    
    
    // generate IV
    NSMutableData *iv = [[NSMutableData alloc] initWithLength:kCCBlockSizeAES128];
    // Yes, we really generate half a block size worth of random data to put in the IV.
    // This is leave the lower bits (which they are because AES is defined to work in
    // big endian) of the IV as 0 (which it is because [NSMutableData initWithLength] gives
    // a zeroed buffer) to avoid the counter overflowing. This is because CommonCrypto's
    // counter wraps at 64 bits, but android's wraps at the full 128 bits, making them
    // incompatible if the IV wraps around. We fix this by madating that the lower order
    // bits of the IV are zero, so the counter will only wrap if the file is 2^64 bytes.
    retval = SecRandomCopyBytes(kSecRandomDefault, kCCBlockSizeAES128 / 2, iv.mutableBytes);
    if (retval != 0) {
        err = [NSError errorWithDomain:MXEncryptedAttachmentsErrorDomain code:0 userInfo:nil];
        failure(err);
    }
    
    // generate key
    NSMutableData *key = [[NSMutableData alloc] initWithLength:kCCKeySizeAES256];
    retval = SecRandomCopyBytes(kSecRandomDefault, kCCKeySizeAES256, key.mutableBytes);
    if (retval != 0) {
        err = [NSError errorWithDomain:MXEncryptedAttachmentsErrorDomain code:0 userInfo:nil];
        failure(err);
    }
    
    status = CCCryptorCreateWithMode(kCCEncrypt, kCCModeCTR, kCCAlgorithmAES,
                                     ccNoPadding, iv.bytes, key.bytes, kCCKeySizeAES256,
                                     NULL, 0, 0, kCCModeOptionCTR_BE, &cryptor);
    if (status != kCCSuccess) {
        err = [NSError errorWithDomain:MXEncryptedAttachmentsErrorDomain code:0 userInfo:nil];
        failure(err);
    }
    
    NSData *plainBuf;
    size_t buflen = 4096;
    uint8_t *outbuf = malloc(buflen);
    
    // Until the upload / http API layers support streaming upload, allocate a buffer
    // with a reasonable chunk of space: appendBytes will enlarge it if it needs more
    // capacity.
    NSMutableData *ciphertext = [[NSMutableData alloc] initWithCapacity:64 * 1024];
    
    CC_SHA256_CTX sha256ctx;
    CC_SHA256_Init(&sha256ctx);
    
    while (true) {
        plainBuf = dataCallback();
        if (plainBuf == nil || plainBuf.length == 0) break;
        
        if (buflen < plainBuf.length) {
            buflen = plainBuf.length;
            outbuf = realloc(outbuf, buflen);
        }
        
        size_t outLen;
        status = CCCryptorUpdate(cryptor, plainBuf.bytes, plainBuf.length, outbuf, buflen, &outLen);
        if (status != kCCSuccess) {
            free(outbuf);
            CCCryptorRelease(cryptor);
            err = [NSError errorWithDomain:MXEncryptedAttachmentsErrorDomain code:0 userInfo:nil];
            failure(err);
            return;
        }
        CC_SHA256_Update(&sha256ctx, outbuf, (CC_LONG)outLen);
        [ciphertext appendBytes:outbuf length:outLen];
    }
    
    free(outbuf);
    CCCryptorRelease(cryptor);
    
    NSMutableData *computedSha256 = [[NSMutableData alloc] initWithLength:CC_SHA256_DIGEST_LENGTH];
    CC_SHA256_Final(computedSha256.mutableBytes, &sha256ctx);
    
    
    [uploader uploadData:ciphertext filename:nil mimeType:@"application/octet-stream" success:^(NSString *url) {
        MXEncryptedContentKey *encryptedContentKey = [[MXEncryptedContentKey alloc] init];
        encryptedContentKey.alg = @"A256CTR";
<<<<<<< HEAD
        encryptedContentKey.ext = @YES;
=======
        encryptedContentKey.ext = YES;
>>>>>>> ff5f02e1
        encryptedContentKey.keyOps = @[@"encrypt", @"decrypt"];
        encryptedContentKey.kty = @"oct";
        encryptedContentKey.k = [MXEncryptedAttachments base64ToBase64Url:[key base64EncodedStringWithOptions:0]];
        
        MXEncryptedContentFile *encryptedContentFile = [[MXEncryptedContentFile alloc] init];
        encryptedContentFile.v = @"v2";
        encryptedContentFile.url = url;
        encryptedContentFile.mimetype = mimeType;
        encryptedContentFile.key = encryptedContentKey;
        encryptedContentFile.iv = [iv base64EncodedStringWithOptions:0];
        encryptedContentFile.hashes = @{
                                        @"sha256": [MXEncryptedAttachments base64ToUnpaddedBase64:[computedSha256 base64EncodedStringWithOptions:0]],
                                        };
        
        success(encryptedContentFile);
    } failure:^(NSError *error) {
        failure(error);
    }];
}

#pragma mark decrypt

+ (NSError *)decryptAttachment:(MXEncryptedContentFile *)fileInfo
              inputStream:(NSInputStream *)inputStream
             outputStream:(NSOutputStream *)outputStream {
    // NB. We don;t check the 'v' field here: future versions should be backwards compatible so we try to decode
    // whatever the version is. We can only really decode v1, but the difference is the IV wraparound so we can try
    // decoding v0 attachments and the worst that will happen is that it won't work.
    if (!fileInfo.key)
    {
        return [NSError errorWithDomain:MXEncryptedAttachmentsErrorDomain code:0 userInfo:@{@"err": @"missing_key"}];
    }
    if (![fileInfo.key.alg isEqualToString:@"A256CTR"])
    {
        return [NSError errorWithDomain:MXEncryptedAttachmentsErrorDomain code:0 userInfo:@{@"err": @"missing_or_incorrect_key_alg"}];
    }
    if (!fileInfo.key.k)
    {
        return [NSError errorWithDomain:MXEncryptedAttachmentsErrorDomain code:0 userInfo:@{@"err": @"missing_key_data"}];
    }
    if (!fileInfo.iv)
    {
        return [NSError errorWithDomain:MXEncryptedAttachmentsErrorDomain code:0 userInfo:@{@"err": @"missing_iv"}];
    }
    if (!fileInfo.hashes)
    {
        return [NSError errorWithDomain:MXEncryptedAttachmentsErrorDomain code:0 userInfo:@{@"err": @"missing_hashes"}];
    }
    if (!fileInfo.hashes[@"sha256"])
    {
        return [NSError errorWithDomain:MXEncryptedAttachmentsErrorDomain code:0 userInfo:@{@"err": @"missing_sha256_hash"}];
    }
    
    NSData *keyData = [[NSData alloc] initWithBase64EncodedString:[MXEncryptedAttachments base64UrlToBase64:fileInfo.key.k]
                                                                   options:0];
    if (!keyData || keyData.length != kCCKeySizeAES256)
    {
        return [NSError errorWithDomain:MXEncryptedAttachmentsErrorDomain code:0 userInfo:@{@"err": @"bad_key_data"}];
    }
    
    NSData *ivData = [[NSData alloc] initWithBase64EncodedString:[MXEncryptedAttachments padBase64:fileInfo.iv] options:0];
    if (!ivData || ivData.length != kCCBlockSizeAES128)
    {
        return [NSError errorWithDomain:MXEncryptedAttachmentsErrorDomain code:0 userInfo:@{@"err": @"bad_iv_data"}];
    }
    
    CCCryptorRef cryptor;
    CCCryptorStatus status;
    
    status = CCCryptorCreateWithMode(kCCDecrypt, kCCModeCTR, kCCAlgorithmAES,
                                     ccNoPadding, ivData.bytes, keyData.bytes, kCCKeySizeAES256,
                                     NULL, 0, 0, kCCModeOptionCTR_BE, &cryptor);
    if (status != kCCSuccess)
    {
        return [NSError errorWithDomain:MXEncryptedAttachmentsErrorDomain code:0 userInfo:@{@"err": @"error_creating_cryptor"}];
    }
    
    [inputStream open];
    [outputStream open];
    
    size_t buflen = 4096;
    uint8_t *ctbuf = malloc(buflen);
    uint8_t *ptbuf = malloc(buflen);
    
    CC_SHA256_CTX sha256ctx;
    CC_SHA256_Init(&sha256ctx);
    
    NSInteger bytesRead;
    size_t bytesProduced;
    while ( (bytesRead = [inputStream read:ctbuf maxLength:buflen]) > 0)
    {
        status = CCCryptorUpdate(cryptor, ctbuf, bytesRead, ptbuf, buflen, &bytesProduced);
        if (status != kCCSuccess) {
            free(ptbuf);
            free(ctbuf);
            CCCryptorRelease(cryptor);
            return [NSError errorWithDomain:MXEncryptedAttachmentsErrorDomain code:0 userInfo:@{@"err": @"error_decrypting"}];
        }
        
        [outputStream write:ptbuf maxLength:bytesProduced];
        
        CC_SHA256_Update(&sha256ctx, ctbuf, (CC_LONG)bytesRead);
    }
    free(ctbuf);
    free(ptbuf);
    CCCryptorRelease(cryptor);
    
    [inputStream close];
    [outputStream close];
    
    NSMutableData *computedSha256 = [[NSMutableData alloc] initWithLength:CC_SHA256_DIGEST_LENGTH];
    CC_SHA256_Final(computedSha256.mutableBytes, &sha256ctx);
    
    NSData *expectedSha256 = [[NSData alloc] initWithBase64EncodedString:[MXEncryptedAttachments padBase64:fileInfo.hashes[@"sha256"]] options:0];
    
    if (![computedSha256 isEqualToData:expectedSha256])
    {
        NSLog(@"Hash mismatch when decrypting attachment! Expected: %@, got %@", fileInfo.hashes[@"sha256"], [computedSha256 base64EncodedStringWithOptions:0]);
        return [NSError errorWithDomain:MXEncryptedAttachmentsErrorDomain code:0 userInfo:@{@"err": @"hash_mismatch"}];
    }
    return nil;
}

#pragma mark utility code

+ (NSString *)base64ToUnpaddedBase64:(NSString *)base64 {
    return [base64 stringByReplacingOccurrencesOfString:@"=" withString:@""];
}

+ (NSString *)base64UrlToBase64:(NSString *)base64Url {
    NSString *ret = base64Url;
    ret = [ret stringByReplacingOccurrencesOfString:@"-" withString:@"+"];
    ret = [ret stringByReplacingOccurrencesOfString:@"_" withString:@"/"];
    
    // iOS needs the padding to decode base64
    return [MXEncryptedAttachments padBase64:ret];
}

+ (NSString *)padBase64:(NSString *)unpadded {
    NSString *ret = unpadded;
    
    while (ret.length % 4) {
        ret = [ret stringByAppendingString:@"="];
    }
    return ret;
}

+ (NSString *)base64ToBase64Url:(NSString *)base64 {
    NSString *ret = base64;
    ret = [ret stringByReplacingOccurrencesOfString:@"+" withString:@"-"];
    ret = [ret stringByReplacingOccurrencesOfString:@"/" withString:@"_"];
    // base64url has no padding
    return [ret stringByReplacingOccurrencesOfString:@"=" withString:@""];
}

@end<|MERGE_RESOLUTION|>--- conflicted
+++ resolved
@@ -158,11 +158,7 @@
     [uploader uploadData:ciphertext filename:nil mimeType:@"application/octet-stream" success:^(NSString *url) {
         MXEncryptedContentKey *encryptedContentKey = [[MXEncryptedContentKey alloc] init];
         encryptedContentKey.alg = @"A256CTR";
-<<<<<<< HEAD
-        encryptedContentKey.ext = @YES;
-=======
         encryptedContentKey.ext = YES;
->>>>>>> ff5f02e1
         encryptedContentKey.keyOps = @[@"encrypt", @"decrypt"];
         encryptedContentKey.kty = @"oct";
         encryptedContentKey.k = [MXEncryptedAttachments base64ToBase64Url:[key base64EncodedStringWithOptions:0]];
