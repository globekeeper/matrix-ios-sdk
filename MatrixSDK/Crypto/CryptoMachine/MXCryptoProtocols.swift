//
// Copyright 2022 The Matrix.org Foundation C.I.C
//
// Licensed under the Apache License, Version 2.0 (the "License");
// you may not use this file except in compliance with the License.
// You may obtain a copy of the License at
//
// http://www.apache.org/licenses/LICENSE-2.0
//
// Unless required by applicable law or agreed to in writing, software
// distributed under the License is distributed on an "AS IS" BASIS,
// WITHOUT WARRANTIES OR CONDITIONS OF ANY KIND, either express or implied.
// See the License for the specific language governing permissions and
// limitations under the License.
//

import Foundation

#if DEBUG

import MatrixSDKCrypto

/// A set of protocols defining the functionality in `MatrixSDKCrypto` and separating them into logical units

/// Cryptographic identity of the currently signed-in user
protocol MXCryptoIdentity {
    var userId: String { get }
    var deviceId: String { get }
    var deviceCurve25519Key: String? { get }
    var deviceEd25519Key: String? { get }
}

/// Handler for cryptographic events in the sync loop
protocol MXCryptoSyncing: MXCryptoIdentity {
    func handleSyncResponse(
        toDevice: MXToDeviceSyncResponse?,
        deviceLists: MXDeviceListResponse?,
        deviceOneTimeKeysCounts: [String: NSNumber],
        unusedFallbackKeys: [String]?
    ) throws -> MXToDeviceSyncResponse
    
    func processOutgoingRequests() async throws
}

/// Source of user devices and their cryptographic trust status
protocol MXCryptoDevicesSource: MXCryptoIdentity {
    func device(userId: String, deviceId: String) -> Device?
    func devices(userId: String) -> [Device]
}

/// Source of user identities and their cryptographic trust status
protocol MXCryptoUserIdentitySource: MXCryptoIdentity {
    func userIdentity(userId: String) -> UserIdentity?
    func isUserVerified(userId: String) -> Bool
    func isUserTracked(userId: String) -> Bool
    func downloadKeys(users: [String]) async throws
<<<<<<< HEAD
    func manuallyVerifyUser(userId: String) async throws
    func manuallyVerifyDevice(userId: String, deviceId: String) async throws
}

/// Event encryption and decryption
protocol MXCryptoRoomEventEncrypting: MXCryptoIdentity {
    func shareRoomKeysIfNecessary(roomId: String, users: [String]) async throws
    func encryptRoomEvent(content: [AnyHashable: Any], roomId: String, eventType: String, users: [String]) async throws -> [String: Any]
    func decryptRoomEvent(_ event: MXEvent) -> MXEventDecryptionResult
    func requestRoomKey(event: MXEvent) async throws
    func discardRoomKey(roomId: String)
=======
    func verifyUser(userId: String) async throws
    func verifyDevice(userId: String, deviceId: String) async throws
    func setLocalTrust(userId: String, deviceId: String, trust: LocalTrust) throws
}

/// Room event encryption
protocol MXCryptoRoomEventEncrypting: MXCryptoIdentity {
    func shareRoomKeysIfNecessary(roomId: String, users: [String], settings: EncryptionSettings) async throws
    func encryptRoomEvent(content: [AnyHashable: Any], roomId: String, eventType: String) throws -> [String: Any]
    func discardRoomKey(roomId: String)
}

/// Room event decryption
protocol MXCryptoRoomEventDecrypting: MXCryptoIdentity {
    func decryptRoomEvent(_ event: MXEvent) throws -> DecryptedEvent
    func requestRoomKey(event: MXEvent) async throws
>>>>>>> 895fbd2d
}

/// Cross-signing functionality
protocol MXCryptoCrossSigning: MXCryptoUserIdentitySource {
    func crossSigningStatus() -> CrossSigningStatus
    func bootstrapCrossSigning(authParams: [AnyHashable: Any]) async throws
    func exportCrossSigningKeys() -> CrossSigningKeyExport?
<<<<<<< HEAD
=======
    func importCrossSigningKeys(export: CrossSigningKeyExport)
>>>>>>> 895fbd2d
}

/// Lifecycle of verification request
protocol MXCryptoVerificationRequesting: MXCryptoIdentity {
    func receiveUnencryptedVerificationEvent(event: MXEvent, roomId: String)
    func requestSelfVerification(methods: [String]) async throws -> VerificationRequest
    func requestVerification(userId: String, roomId: String, methods: [String]) async throws -> VerificationRequest
<<<<<<< HEAD
=======
    func requestVerification(userId: String, deviceId: String, methods: [String]) async throws -> VerificationRequest
>>>>>>> 895fbd2d
    func verificationRequests(userId: String) -> [VerificationRequest]
    func verificationRequest(userId: String, flowId: String) -> VerificationRequest?
    func acceptVerificationRequest(userId: String, flowId: String, methods: [String]) async throws
    func cancelVerification(userId: String, flowId: String, cancelCode: String) async throws
}

/// Lifecycle of verification transaction
protocol MXCryptoVerifying: MXCryptoIdentity {
    func verification(userId: String, flowId: String) -> Verification?
    func confirmVerification(userId: String, flowId: String) async throws
    func cancelVerification(userId: String, flowId: String, cancelCode: String) async throws
}

/// Lifecycle of SAS-specific verification transaction
protocol MXCryptoSASVerifying: MXCryptoVerifying {
    func startSasVerification(userId: String, flowId: String) async throws -> Sas
    func startSasVerification(userId: String, deviceId: String) async throws -> Sas
    func acceptSasVerification(userId: String, flowId: String) async throws
    func emojiIndexes(sas: Sas) throws -> [Int]
    func sasDecimals(sas: Sas) throws -> [Int]
}

/// Lifecycle of QR code-specific verification transaction
protocol MXCryptoQRCodeVerifying: MXCryptoVerifying {
    func startQrVerification(userId: String, flowId: String) throws -> QrCode
    func scanQrCode(userId: String, flowId: String, data: Data) async throws -> QrCode
    func generateQrCode(userId: String, flowId: String) throws -> Data
}

/// Room keys backup functionality
protocol MXCryptoBackup {
    var isBackupEnabled: Bool { get }
    var backupKeys: BackupKeys? { get }
    var roomKeyCounts: RoomKeyCounts? { get }
    
    func enableBackup(key: MegolmV1BackupKey, version: String) throws
    func disableBackup()
    func saveRecoveryKey(key: BackupRecoveryKey, version: String?) throws
    
    func verifyBackup(version: MXKeyBackupVersion) -> Bool
    func sign(object: [AnyHashable: Any]) throws -> [String: [String: String]]
    
    func backupRoomKeys() async throws
    func importDecryptedKeys(roomKeys: [MXMegolmSessionData], progressListener: ProgressListener) throws -> KeysImportResult
<<<<<<< HEAD
=======
    
    func exportRoomKeys(passphrase: String) throws -> Data
    func importRoomKeys(_ data: Data, passphrase: String, progressListener: ProgressListener) throws -> KeysImportResult
>>>>>>> 895fbd2d
}

#endif<|MERGE_RESOLUTION|>--- conflicted
+++ resolved
@@ -54,19 +54,6 @@
     func isUserVerified(userId: String) -> Bool
     func isUserTracked(userId: String) -> Bool
     func downloadKeys(users: [String]) async throws
-<<<<<<< HEAD
-    func manuallyVerifyUser(userId: String) async throws
-    func manuallyVerifyDevice(userId: String, deviceId: String) async throws
-}
-
-/// Event encryption and decryption
-protocol MXCryptoRoomEventEncrypting: MXCryptoIdentity {
-    func shareRoomKeysIfNecessary(roomId: String, users: [String]) async throws
-    func encryptRoomEvent(content: [AnyHashable: Any], roomId: String, eventType: String, users: [String]) async throws -> [String: Any]
-    func decryptRoomEvent(_ event: MXEvent) -> MXEventDecryptionResult
-    func requestRoomKey(event: MXEvent) async throws
-    func discardRoomKey(roomId: String)
-=======
     func verifyUser(userId: String) async throws
     func verifyDevice(userId: String, deviceId: String) async throws
     func setLocalTrust(userId: String, deviceId: String, trust: LocalTrust) throws
@@ -83,7 +70,6 @@
 protocol MXCryptoRoomEventDecrypting: MXCryptoIdentity {
     func decryptRoomEvent(_ event: MXEvent) throws -> DecryptedEvent
     func requestRoomKey(event: MXEvent) async throws
->>>>>>> 895fbd2d
 }
 
 /// Cross-signing functionality
@@ -91,10 +77,7 @@
     func crossSigningStatus() -> CrossSigningStatus
     func bootstrapCrossSigning(authParams: [AnyHashable: Any]) async throws
     func exportCrossSigningKeys() -> CrossSigningKeyExport?
-<<<<<<< HEAD
-=======
     func importCrossSigningKeys(export: CrossSigningKeyExport)
->>>>>>> 895fbd2d
 }
 
 /// Lifecycle of verification request
@@ -102,10 +85,7 @@
     func receiveUnencryptedVerificationEvent(event: MXEvent, roomId: String)
     func requestSelfVerification(methods: [String]) async throws -> VerificationRequest
     func requestVerification(userId: String, roomId: String, methods: [String]) async throws -> VerificationRequest
-<<<<<<< HEAD
-=======
     func requestVerification(userId: String, deviceId: String, methods: [String]) async throws -> VerificationRequest
->>>>>>> 895fbd2d
     func verificationRequests(userId: String) -> [VerificationRequest]
     func verificationRequest(userId: String, flowId: String) -> VerificationRequest?
     func acceptVerificationRequest(userId: String, flowId: String, methods: [String]) async throws
@@ -150,12 +130,9 @@
     
     func backupRoomKeys() async throws
     func importDecryptedKeys(roomKeys: [MXMegolmSessionData], progressListener: ProgressListener) throws -> KeysImportResult
-<<<<<<< HEAD
-=======
     
     func exportRoomKeys(passphrase: String) throws -> Data
     func importRoomKeys(_ data: Data, passphrase: String, progressListener: ProgressListener) throws -> KeysImportResult
->>>>>>> 895fbd2d
 }
 
 #endif