//
// Copyright 2022 The Matrix.org Foundation C.I.C
//
// Licensed under the Apache License, Version 2.0 (the "License");
// you may not use this file except in compliance with the License.
// You may obtain a copy of the License at
//
// http://www.apache.org/licenses/LICENSE-2.0
//
// Unless required by applicable law or agreed to in writing, software
// distributed under the License is distributed on an "AS IS" BASIS,
// WITHOUT WARRANTIES OR CONDITIONS OF ANY KIND, either express or implied.
// See the License for the specific language governing permissions and
// limitations under the License.
//

import Foundation

#if DEBUG

import MatrixSDKCrypto

typealias GetRoomAction = (String) -> MXRoom?

/// Wrapper around Rust-based `OlmMachine`, providing a more convenient API.
///
/// Two main responsibilities of the `MXCryptoMachine` are:
/// - mapping to and from raw strings passed into the Rust machine
/// - performing network requests and marking them as completed on behalf of the Rust machine
class MXCryptoMachine {
    actor RoomQueues {
        private var queues = [String: MXTaskQueue]()
        
        func getQueue(for roomId: String) -> MXTaskQueue {
            let queue = queues[roomId] ?? MXTaskQueue()
            queues[roomId] = queue
            return queue
        }
    }
    
    private static let storeFolder = "MXCryptoStore"
    private static let kdfRounds: Int32 = 500_000
    
    enum Error: Swift.Error {
        case invalidStorage
        case invalidEvent
        case cannotSerialize
        case missingRoom
        case missingVerificationContent
        case missingVerificationRequest
        case missingVerification
        case missingEmojis
        case missingDecimals
        case cannotCancelVerification
        case cannotExportKeys
        case cannotImportKeys
    }
    
    private let machine: OlmMachine
    private let requests: MXCryptoRequests
    private let getRoomAction: GetRoomAction
    
    private let sessionsQueue = MXTaskQueue()
    private let syncQueue = MXTaskQueue()
    private var roomQueues = RoomQueues()
    
    private var hasUploadedInitialKeys = false
    private var initialKeysUploadCallback: (() -> Void)?
    
    private let log = MXNamedLog(name: "MXCryptoMachine")

    init(userId: String, deviceId: String, restClient: MXRestClient, getRoomAction: @escaping GetRoomAction) throws {
        let url = try Self.storeURL(for: userId)
        machine = try OlmMachine(
            userId: userId,
            deviceId: deviceId,
            path: url.path,
            passphrase: nil
        )
        requests = MXCryptoRequests(restClient: restClient)
        self.getRoomAction = getRoomAction
        
        setLogger(logger: self)
    }
    
<<<<<<< HEAD
    func onInitialKeysUpload(callback: @escaping () -> Void) {
        log.debug("->")
        
        if hasUploadedInitialKeys {
            callback()
        } else {
            initialKeysUploadCallback = callback
        }
    }
    
    private static func storeURL(for userId: String) throws -> URL {
=======
    func start() async throws {
        let details = """
        Starting the crypto machine for \(userId)
          - device id  : \(deviceId)
          - ed25519    : \(deviceEd25519Key ?? "")
          - curve25519 : \(deviceCurve25519Key ?? "")
        """
        log.debug(details)
        
        var keysUploadRequest: Request?
        for request in try machine.outgoingRequests() {
            guard case .keysUpload = request else {
                continue
            }
            keysUploadRequest = request
            break
        }
        
        guard let request = keysUploadRequest else {
            log.debug("There are no keys to upload")
            return
        }
        
        try await handleRequest(request)
        
        log.debug("Keys successfully uploaded")
    }
    
    func deleteAllData() throws {
        let url = try Self.storeURL(for: machine.userId())
        try FileManager.default.removeItem(at: url)
    }
}

extension MXCryptoMachine {
    static func storeURL(for userId: String) throws -> URL {
>>>>>>> 895fbd2d
        let container: URL
        if let sharedContainerURL = FileManager.default.applicationGroupContainerURL() {
            container = sharedContainerURL
        } else if let url = platformDirectoryURL() {
            container = url
        } else {
            throw Error.invalidStorage
        }

        return container
            .appendingPathComponent(Self.storeFolder)
            .appendingPathComponent(userId)
    }
    
    private static func platformDirectoryURL() -> URL? {
        #if os(OSX)
        guard
            let applicationSupport = FileManager.default.urls(for: .applicationSupportDirectory, in: .userDomainMask).first,
            let identifier = Bundle.main.bundleIdentifier
        else {
            return nil
        }
        return applicationSupport.appendingPathComponent(identifier)
        #else
        return FileManager.default.urls(for: .documentDirectory, in: .userDomainMask).first
        #endif
    }
}

extension MXCryptoMachine: MXCryptoIdentity {
    var userId: String {
        return machine.userId()
    }
    
    var deviceId: String {
        return machine.deviceId()
    }
    
    var deviceCurve25519Key: String? {
        guard let key = machine.identityKeys()[kMXKeyCurve25519Type] else {
            log.failure("Cannot get device curve25519 key")
            return nil
        }
        return key
    }
    
    var deviceEd25519Key: String? {
        guard let key = machine.identityKeys()[kMXKeyEd25519Type] else {
            log.failure("Cannot get device ed25519 key")
            return nil
        }
        return key
    }
}

extension MXCryptoMachine: MXCryptoSyncing {
    func handleSyncResponse(
        toDevice: MXToDeviceSyncResponse?,
        deviceLists: MXDeviceListResponse?,
        deviceOneTimeKeysCounts: [String: NSNumber],
        unusedFallbackKeys: [String]?
    ) throws -> MXToDeviceSyncResponse {
        log.debug("Recieving sync changes")
        
        let events = toDevice?.jsonString() ?? "[]"
        let deviceChanges = DeviceLists(
            changed: deviceLists?.changed ?? [],
            left: deviceLists?.left ?? []
        )
        let keyCounts = deviceOneTimeKeysCounts.compactMapValues { $0.int32Value }
        
        let result = try machine.receiveSyncChanges(
            events: events,
            deviceChanges: deviceChanges,
            keyCounts: keyCounts,
            unusedFallbackKeys: unusedFallbackKeys
        )
        
        guard
            let json = MXTools.deserialiseJSONString(result) as? [Any],
            let toDevice = MXToDeviceSyncResponse(fromJSON: ["events": json])
        else {
            log.failure("Result cannot be serialized", context: [
                "result": result
            ])
            return MXToDeviceSyncResponse()
        }
        
        return toDevice
    }
    
    func processOutgoingRequests() async throws {
        try await syncQueue.sync { [weak self] in
            try await self?.handleOutgoingRequests()
        }
    }
    
    // MARK: - Private
    
    private func handleRequest(_ request: Request) async throws {
        switch request {
        case .toDevice(let requestId, let eventType, let body):
            try await requests.sendToDevice(
                request: .init(eventType: eventType, body: body)
            )
            try markRequestAsSent(requestId: requestId, requestType: .toDevice)

        case .keysUpload(let requestId, let body):
            let response = try await requests.uploadKeys(
                request: .init(body: body, deviceId: machine.deviceId())
            )
            try markRequestAsSent(requestId: requestId, requestType: .keysUpload, response: response.jsonString())
            broadcastInitialKeysUploadIfNecessary()
            
        case .keysQuery(let requestId, let users):
            let response = try await requests.queryKeys(users: users)
            try markRequestAsSent(requestId: requestId, requestType: .keysQuery, response: response.jsonString())
            
        case .keysClaim(let requestId, let oneTimeKeys):
            let response = try await requests.claimKeys(
                request: .init(oneTimeKeys: oneTimeKeys)
            )
            try markRequestAsSent(requestId: requestId, requestType: .keysClaim, response: response.jsonString())

        case .keysBackup(let requestId, let version, let rooms):
            let response = try await requests.backupKeys(
                request: .init(version: version, rooms: rooms)
            )
            try markRequestAsSent(requestId: requestId, requestType: .keysBackup, response: MXTools.serialiseJSONObject(response))
            
        case .roomMessage(let requestId, let roomId, let eventType, let content):
            guard let eventID = try await sendRoomMessage(roomId: roomId, eventType: eventType, content: content) else {
                throw Error.invalidEvent
            }
            let event = [
                "event_id": eventID
            ]
            try markRequestAsSent(requestId: requestId, requestType: .roomMessage, response: MXTools.serialiseJSONObject(event))
            
        case .signatureUpload(let requestId, let body):
            try await requests.uploadSignatures(
                request: .init(body: body)
            )
            let event = [
                "failures": [:]
            ]
            try markRequestAsSent(requestId: requestId, requestType: .signatureUpload, response: MXTools.serialiseJSONObject(event))
        }
    }
    
    private func markRequestAsSent(requestId: String, requestType: RequestType, response: String? = nil) throws {
        try self.machine.markRequestAsSent(requestId: requestId, requestType: requestType, response: response ?? "")
    }
    
    private func handleOutgoingRequests() async throws {
        let requests = try machine.outgoingRequests()
        
        try await withThrowingTaskGroup(of: Void.self) { [weak self] group in
            guard let self = self else { return }
            for request in requests {
                group.addTask {
                    try await self.handleRequest(request)
                }
            }
            
            try await group.waitForAll()
        }
    }
    
    private func sendRoomMessage(roomId: String, eventType: String, content: String) async throws -> String? {
        guard let room = getRoomAction(roomId) else {
            throw Error.missingRoom
        }
        return try await requests.roomMessage(
            request: .init(
                room: room,
                eventType: eventType,
                content: content
            )
        )
    }
    
    private func broadcastInitialKeysUploadIfNecessary() {
        guard !hasUploadedInitialKeys else {
            return
        }
        hasUploadedInitialKeys = true
        initialKeysUploadCallback?()
        initialKeysUploadCallback = nil
    }
}

extension MXCryptoMachine: MXCryptoDevicesSource {
    func devices(userId: String) -> [Device] {
        do {
            return try machine.getUserDevices(userId: userId, timeout: 0)
        } catch {
            log.error("Cannot fetch devices", context: error)
            return []
        }
    }
    
    func device(userId: String, deviceId: String) -> Device? {
        do {
            return try machine.getDevice(userId: userId, deviceId: deviceId, timeout: 0)
        } catch {
            log.error("Cannot fetch device", context: error)
            return nil
        }
    }
}

extension MXCryptoMachine: MXCryptoUserIdentitySource {
    func isUserVerified(userId: String) -> Bool {
        do {
            return try machine.isIdentityVerified(userId: userId)
        } catch {
            log.error("Failed checking user verification status", context: error)
            return false
        }
    }
    
    func userIdentity(userId: String) -> UserIdentity? {
        do {
            return try machine.getIdentity(userId: userId, timeout: 0)
        } catch {
            log.error("Failed fetching user identity")
            return nil
        }
    }
    
    func isUserTracked(userId: String) -> Bool {
        do {
            return try machine.isUserTracked(userId: userId)
        } catch {
            log.error("Failed checking user tracking")
            return false
        }
    }
    
    func downloadKeys(users: [String]) async throws {
        try await handleRequest(
            .keysQuery(requestId: UUID().uuidString, users: users)
        )
    }
    
<<<<<<< HEAD
    func manuallyVerifyUser(userId: String) async throws {
=======
    func verifyUser(userId: String) async throws {
>>>>>>> 895fbd2d
        let request = try machine.verifyIdentity(userId: userId)
        try await requests.uploadSignatures(request: request)
    }
    
<<<<<<< HEAD
    func manuallyVerifyDevice(userId: String, deviceId: String) async throws {
        let request = try machine.verifyDevice(userId: userId, deviceId: deviceId)
        try await requests.uploadSignatures(request: request)
    }
}

extension MXCryptoMachine: MXCryptoRoomEventEncrypting {
    func shareRoomKeysIfNecessary(roomId: String, users: [String]) async throws {
=======
    func verifyDevice(userId: String, deviceId: String) async throws {
        let request = try machine.verifyDevice(userId: userId, deviceId: deviceId)
        try await requests.uploadSignatures(request: request)
    }
    
    func setLocalTrust(userId: String, deviceId: String, trust: LocalTrust) throws {
        try machine.setLocalTrust(userId: userId, deviceId: deviceId, trustState: trust)
    }
}

extension MXCryptoMachine: MXCryptoRoomEventEncrypting {
    func shareRoomKeysIfNecessary(
        roomId: String,
        users: [String],
        settings: EncryptionSettings
    ) async throws {
>>>>>>> 895fbd2d
        try await sessionsQueue.sync { [weak self] in
            try await self?.updateTrackedUsers(users: users)
            try await self?.getMissingSessions(users: users)
        }
        
        let roomQueue = await roomQueues.getQueue(for: roomId)
        try await roomQueue.sync { [weak self] in
            try await self?.shareRoomKey(roomId: roomId, users: users, settings: settings)
        }
    }
    
    func encryptRoomEvent(
        content: [AnyHashable : Any],
        roomId: String,
<<<<<<< HEAD
        eventType: String,
        users: [String]
    ) async throws -> [String : Any] {
=======
        eventType: String
    ) throws -> [String : Any] {
>>>>>>> 895fbd2d
        guard let content = MXTools.serialiseJSONObject(content) else {
            throw Error.cannotSerialize
        }
        
        let event = try machine.encrypt(roomId: roomId, eventType: eventType as String, content: content)
        return MXTools.deserialiseJSONString(event) as? [String: Any] ?? [:]
    }
    
<<<<<<< HEAD
    func decryptRoomEvent(_ event: MXEvent) -> MXEventDecryptionResult {
        guard let roomId = event.roomId, let eventString = event.jsonString() else {
            log.failure("Invalid event")
            
            let result = MXEventDecryptionResult()
            result.error = Error.invalidEvent
            return result
        }
        
        do {
            let decryptedEvent = try machine.decryptRoomEvent(event: eventString, roomId: roomId)
            let result = try MXEventDecryptionResult(event: decryptedEvent)
            log.debug("Successfully decrypted event `\(result.clearEvent["type"] ?? "unknown")`")
            return result
            
        // `Megolm` error does not currently expose the type of "missing keys" error, so have to match against
        // hardcoded non-localized error message. Will be changed in future PR
        } catch DecryptionError.Megolm(message: "decryption failed because the room key is missing") {
            let result = MXEventDecryptionResult()
            result.error = NSError(
                domain: MXDecryptingErrorDomain,
                code: Int(MXDecryptingErrorUnknownInboundSessionIdCode.rawValue),
                userInfo: [
                    NSLocalizedDescriptionKey: MXDecryptingErrorUnknownInboundSessionIdReason
                ]
            )
            log.error("Failed decrypting due to missing key")
            return result
        } catch {
            let result = MXEventDecryptionResult()
            result.error = error
            log.error("Failed decrypting", context: error)
            return result
        }
    }
    
    func requestRoomKey(event: MXEvent) async throws {
        guard let roomId = event.roomId, let eventString = event.jsonString() else {
            throw Error.invalidEvent
        }
        
        log.debug("->")
        let result = try machine.requestRoomKey(event: eventString, roomId: roomId)
        if let cancellation = result.cancellation {
            try await handleRequest(cancellation)
        }
        try await handleRequest(result.keyRequest)
                
    }
    
    func discardRoomKey(roomId: String) {
        do {
            try machine.discardRoomKey(roomId: roomId)
        } catch {
            log.error("Cannot discard room key", context: error)
        }
=======
    func discardRoomKey(roomId: String) {
        do {
            try machine.discardRoomKey(roomId: roomId)
        } catch {
            log.error("Cannot discard room key", context: error)
        }
>>>>>>> 895fbd2d
    }
    
    // MARK: - Private
    
    private func updateTrackedUsers(users: [String]) async throws {
        machine.updateTrackedUsers(users: users)
        try await withThrowingTaskGroup(of: Void.self) { [weak self] group in
            guard let self = self else { return }

            for request in try machine.outgoingRequests() {
                guard case .keysQuery = request else {
                    continue
                }

                group.addTask {
                    try await self.handleRequest(request)
                }
            }

            try await group.waitForAll()
        }
    }
    
    private func getMissingSessions(users: [String]) async throws {
        guard
            let request = try machine.getMissingSessions(users: users),
            case .keysClaim = request
        else {
            return
        }
        try await handleRequest(request)
    }
    
    private func shareRoomKey(roomId: String, users: [String], settings: EncryptionSettings) async throws {
        let requests = try machine.shareRoomKey(roomId: roomId, users: users, settings: settings)
        try await withThrowingTaskGroup(of: Void.self) { [weak self] group in
            guard let self = self else { return }
            
            for request in requests {
                guard case .toDevice = request else {
                    continue
                }
                
                group.addTask {
                    try await self.handleRequest(request)
                }
            }
            
            try await group.waitForAll()
        }
    }
}

<<<<<<< HEAD
=======
extension MXCryptoMachine: MXCryptoRoomEventDecrypting {
    func decryptRoomEvent(_ event: MXEvent) throws -> DecryptedEvent {
        guard let roomId = event.roomId, let eventString = event.jsonString() else {
            log.failure("Invalid event")
            throw Error.invalidEvent
        }
        return try machine.decryptRoomEvent(event: eventString, roomId: roomId)
    }
    
    func requestRoomKey(event: MXEvent) async throws {
        guard let roomId = event.roomId, let eventString = event.jsonString() else {
            throw Error.invalidEvent
        }
        
        log.debug("->")
        let result = try machine.requestRoomKey(event: eventString, roomId: roomId)
        if let cancellation = result.cancellation {
            try await handleRequest(cancellation)
        }
        try await handleRequest(result.keyRequest)
    }
}

>>>>>>> 895fbd2d
extension MXCryptoMachine: MXCryptoCrossSigning {
    func crossSigningStatus() -> CrossSigningStatus {
        return machine.crossSigningStatus()
    }
    
    func bootstrapCrossSigning(authParams: [AnyHashable: Any]) async throws {
        let result = try machine.bootstrapCrossSigning()
        let _ = try await [
            requests.uploadSigningKeys(request: result.uploadSigningKeysRequest, authParams: authParams),
            requests.uploadSignatures(request: result.signatureRequest)
        ]
    }
    
    func exportCrossSigningKeys() -> CrossSigningKeyExport? {
        machine.exportCrossSigningKeys()
    }
<<<<<<< HEAD
=======
    
    func importCrossSigningKeys(export: CrossSigningKeyExport) {
        do {
            try machine.importCrossSigningKeys(export: export)
        } catch {
            log.error("Failed importing cross signing keys", context: error)
        }
    }
>>>>>>> 895fbd2d
}

extension MXCryptoMachine: MXCryptoVerificationRequesting {
    func receiveUnencryptedVerificationEvent(event: MXEvent, roomId: String) {
        guard let string = event.jsonString() else {
            log.failure("Invalid event")
            return
        }
        do {
            try machine.receiveUnencryptedVerificationEvent(event: string, roomId: roomId)
        } catch {
            log.error("Error receiving unencrypted event", context: error)
        }
    }
    
    func requestSelfVerification(methods: [String]) async throws -> VerificationRequest {
        guard let result = try machine.requestSelfVerification(methods: methods) else {
            throw Error.missingVerification
        }
        try await handleOutgoingVerificationRequest(result.request)
        return result.verification
    }
    
    func requestVerification(userId: String, roomId: String, methods: [String]) async throws -> VerificationRequest {
        guard let content = try machine.verificationRequestContent(userId: userId, methods: methods) else {
            throw Error.missingVerificationContent
        }
        
        let eventId = try await sendRoomMessage(
            roomId: roomId,
            eventType: kMXEventTypeStringRoomMessage,
            content: content
        )
        guard let eventId = eventId else {
            throw Error.invalidEvent
        }
        
        let request = try machine.requestVerification(
            userId: userId,
            roomId: roomId,
            eventId: eventId,
            methods: methods
        )
        
        guard let request = request else {
            throw Error.missingVerificationRequest
        }
        return request
    }
    
<<<<<<< HEAD
=======
    func requestVerification(userId: String, deviceId: String, methods: [String]) async throws -> VerificationRequest {
        guard let result = try machine.requestVerificationWithDevice(userId: userId, deviceId: deviceId, methods: methods) else {
            throw Error.missingVerificationRequest
        }
        try await handleOutgoingVerificationRequest(result.request)
        return result.verification
    }
    
>>>>>>> 895fbd2d
    func verificationRequests(userId: String) -> [VerificationRequest] {
        return machine.getVerificationRequests(userId: userId)
    }
    
    func verificationRequest(userId: String, flowId: String) -> VerificationRequest? {
        return machine.getVerificationRequest(userId: userId, flowId: flowId)
    }
    
    func acceptVerificationRequest(userId: String, flowId: String, methods: [String]) async throws {
        guard let request = machine.acceptVerificationRequest(userId: userId, flowId: flowId, methods: methods) else {
            throw Error.missingVerificationRequest
        }
        try await handleOutgoingVerificationRequest(request)
    }
    
    func cancelVerification(userId: String, flowId: String, cancelCode: String) async throws {
        guard let request = machine.cancelVerification(userId: userId, flowId: flowId, cancelCode: cancelCode) else {
            throw Error.cannotCancelVerification
        }
        try await handleOutgoingVerificationRequest(request)
    }
    
    // MARK: - Private
    
    private func handleOutgoingVerificationRequest(_ request: OutgoingVerificationRequest) async throws {
        switch request {
        case .toDevice(_, let eventType, let body):
            try await requests.sendToDevice(
                request: .init(
                    eventType: eventType,
                    body: body
                )
            )
        case .inRoom(_, let roomId, let eventType, let content):
            let _ = try await sendRoomMessage(
                roomId: roomId,
                eventType: eventType,
                content: content
            )
        }
    }
}

extension MXCryptoMachine: MXCryptoVerifying {
    func verification(userId: String, flowId: String) -> Verification? {
        return machine.getVerification(userId: userId, flowId: flowId)
    }
    
    func confirmVerification(userId: String, flowId: String) async throws {
        let result = try machine.confirmVerification(userId: userId, flowId: flowId)
        guard let result = result else {
            throw Error.missingVerification
        }
        
        if let request = result.signatureRequest {
            try await requests.uploadSignatures(request: request)
        }
        
        try await withThrowingTaskGroup(of: Void.self) { group in
            for request in result.requests {
                group.addTask {
                    try await self.handleOutgoingVerificationRequest(request)
                }
            }
            
            try await group.waitForAll()
        }
    }
}

extension MXCryptoMachine: MXCryptoSASVerifying {
    func startSasVerification(userId: String, flowId: String) async throws -> Sas {
        guard let result = try machine.startSasVerification(userId: userId, flowId: flowId) else {
            throw Error.missingVerification
        }
        try await handleOutgoingVerificationRequest(result.request)
        return result.sas
    }
    
    func startSasVerification(userId: String, deviceId: String) async throws -> Sas {
        guard let result = try machine.startSasWithDevice(userId: userId, deviceId: deviceId) else {
            throw Error.missingVerification
        }
        try await handleOutgoingVerificationRequest(result.request)
        return result.sas
    }
    
    func acceptSasVerification(userId: String, flowId: String) async throws {
        guard let request = machine.acceptSasVerification(userId: userId, flowId: flowId) else {
            throw Error.missingVerification
        }
        try await handleOutgoingVerificationRequest(request)
    }

    func emojiIndexes(sas: Sas) throws -> [Int] {
        guard let indexes = machine.getEmojiIndex(userId: sas.otherUserId, flowId: sas.flowId) else {
            throw Error.missingEmojis
        }
        return indexes.map(Int.init)
    }
    
    func sasDecimals(sas: Sas) throws -> [Int] {
        guard let decimals = machine.getDecimals(userId: sas.otherUserId, flowId: sas.flowId) else {
            throw Error.missingDecimals
        }
        return decimals.map(Int.init)
    }
}

extension MXCryptoMachine: MXCryptoQRCodeVerifying {
    func startQrVerification(userId: String, flowId: String) throws -> QrCode {
        guard let result = try machine.startQrVerification(userId: userId, flowId: flowId) else {
            throw Error.missingVerification
        }
        return result
    }
    
    func scanQrCode(userId: String, flowId: String, data: Data) async throws -> QrCode {
        let string = MXBase64Tools.base64(from: data)
        guard let result = machine.scanQrCode(userId: userId, flowId: flowId, data: string) else {
            throw Error.missingVerification
        }
        try await handleOutgoingVerificationRequest(result.request)
        return result.qr
    }
    
    func generateQrCode(userId: String, flowId: String) throws -> Data {
        guard let string = machine.generateQrCode(userId: userId, flowId: flowId) else {
            throw Error.missingVerification
        }
        return MXBase64Tools.data(fromBase64: string)
    }
}

extension MXCryptoMachine: MXCryptoBackup {
    var isBackupEnabled: Bool {
        return machine.backupEnabled()
    }
    
    var backupKeys: BackupKeys? {
        do {
            return try machine.getBackupKeys()
        } catch {
            log.error("Failed fetching backup keys", context: error)
            return nil
        }
    }
    
    var roomKeyCounts: RoomKeyCounts? {
        do {
            return try machine.roomKeyCounts()
        } catch {
            log.error("Cannot get room key counts", context: error)
            return nil
        }
    }
    
    func enableBackup(key: MegolmV1BackupKey, version: String) throws {
        try machine.enableBackupV1(key: key, version: version)
    }
    
    func disableBackup() {
        do {
            try machine.disableBackup()
        } catch {
            log.error("Failed disabling backup", context: error)
        }
    }
    
    func saveRecoveryKey(key: BackupRecoveryKey, version: String?) throws {
        try machine.saveRecoveryKey(key: key, version: version)
    }
    
    func verifyBackup(version: MXKeyBackupVersion) -> Bool {
        guard let string = version.jsonString() else {
            log.error("Cannot serialize backup version")
            return false
        }
        
        do {
            return try machine.verifyBackup(authData: string)
        } catch {
            log.error("Failed verifying backup", context: error)
            return false
        }
    }
    
    func sign(object: [AnyHashable: Any]) throws -> [String: [String: String]] {
        guard let message = MXCryptoTools.canonicalJSONString(forJSON: object) else {
            throw Error.cannotSerialize
        }
        return machine.sign(message: message)
    }
    
    func backupRoomKeys() async throws {
        guard
            let request = try machine.backupRoomKeys(),
            case .keysBackup = request
        else {
            return
        }
        try await handleRequest(request)
    }
    
    func importDecryptedKeys(roomKeys: [MXMegolmSessionData], progressListener: ProgressListener) throws -> KeysImportResult {
        let jsonKeys = roomKeys.compactMap { $0.jsonDictionary() }
        guard let json = MXTools.serialiseJSONObject(jsonKeys) else {
            throw Error.cannotSerialize
        }
        return try machine.importDecryptedRoomKeys(keys: json, progressListener: progressListener)
    }
<<<<<<< HEAD
=======
    
    func exportRoomKeys(passphrase: String) throws -> Data {
        let string = try machine.exportRoomKeys(passphrase: passphrase, rounds: Self.kdfRounds)
        guard let data = string.data(using: .utf8) else {
            throw Error.cannotExportKeys
        }
        return data
    }
    
    func importRoomKeys(_ data: Data, passphrase: String, progressListener: ProgressListener) throws -> KeysImportResult {
        guard let string = String(data: data, encoding: .utf8) else {
            throw Error.cannotImportKeys
        }
        return try machine.importRoomKeys(keys: string, passphrase: passphrase, progressListener: progressListener)
    }
>>>>>>> 895fbd2d
}

extension MXCryptoMachine: Logger {
    func log(logLine: String) {
        #if DEBUG
        MXLog.debug("[MXCryptoMachine] \(logLine)")
        #else
        // Filtering out verbose logs for non-debug builds
        guard !logLine.starts(with: "DEBUG") else {
            return
        }
        MXLog.debug("[MXCryptoMachine] \(logLine)")
        #endif
    }
    
    func log(error: String) {
        MXLog.error("[MXCryptoMachine] Error", context: [
            "error": error
        ])
    }
}

#endif<|MERGE_RESOLUTION|>--- conflicted
+++ resolved
@@ -83,19 +83,6 @@
         setLogger(logger: self)
     }
     
-<<<<<<< HEAD
-    func onInitialKeysUpload(callback: @escaping () -> Void) {
-        log.debug("->")
-        
-        if hasUploadedInitialKeys {
-            callback()
-        } else {
-            initialKeysUploadCallback = callback
-        }
-    }
-    
-    private static func storeURL(for userId: String) throws -> URL {
-=======
     func start() async throws {
         let details = """
         Starting the crypto machine for \(userId)
@@ -132,7 +119,6 @@
 
 extension MXCryptoMachine {
     static func storeURL(for userId: String) throws -> URL {
->>>>>>> 895fbd2d
         let container: URL
         if let sharedContainerURL = FileManager.default.applicationGroupContainerURL() {
             container = sharedContainerURL
@@ -379,25 +365,11 @@
         )
     }
     
-<<<<<<< HEAD
-    func manuallyVerifyUser(userId: String) async throws {
-=======
     func verifyUser(userId: String) async throws {
->>>>>>> 895fbd2d
         let request = try machine.verifyIdentity(userId: userId)
         try await requests.uploadSignatures(request: request)
     }
     
-<<<<<<< HEAD
-    func manuallyVerifyDevice(userId: String, deviceId: String) async throws {
-        let request = try machine.verifyDevice(userId: userId, deviceId: deviceId)
-        try await requests.uploadSignatures(request: request)
-    }
-}
-
-extension MXCryptoMachine: MXCryptoRoomEventEncrypting {
-    func shareRoomKeysIfNecessary(roomId: String, users: [String]) async throws {
-=======
     func verifyDevice(userId: String, deviceId: String) async throws {
         let request = try machine.verifyDevice(userId: userId, deviceId: deviceId)
         try await requests.uploadSignatures(request: request)
@@ -414,7 +386,6 @@
         users: [String],
         settings: EncryptionSettings
     ) async throws {
->>>>>>> 895fbd2d
         try await sessionsQueue.sync { [weak self] in
             try await self?.updateTrackedUsers(users: users)
             try await self?.getMissingSessions(users: users)
@@ -429,14 +400,8 @@
     func encryptRoomEvent(
         content: [AnyHashable : Any],
         roomId: String,
-<<<<<<< HEAD
-        eventType: String,
-        users: [String]
-    ) async throws -> [String : Any] {
-=======
         eventType: String
     ) throws -> [String : Any] {
->>>>>>> 895fbd2d
         guard let content = MXTools.serialiseJSONObject(content) else {
             throw Error.cannotSerialize
         }
@@ -445,71 +410,20 @@
         return MXTools.deserialiseJSONString(event) as? [String: Any] ?? [:]
     }
     
-<<<<<<< HEAD
-    func decryptRoomEvent(_ event: MXEvent) -> MXEventDecryptionResult {
-        guard let roomId = event.roomId, let eventString = event.jsonString() else {
-            log.failure("Invalid event")
-            
-            let result = MXEventDecryptionResult()
-            result.error = Error.invalidEvent
-            return result
-        }
-        
-        do {
-            let decryptedEvent = try machine.decryptRoomEvent(event: eventString, roomId: roomId)
-            let result = try MXEventDecryptionResult(event: decryptedEvent)
-            log.debug("Successfully decrypted event `\(result.clearEvent["type"] ?? "unknown")`")
-            return result
-            
-        // `Megolm` error does not currently expose the type of "missing keys" error, so have to match against
-        // hardcoded non-localized error message. Will be changed in future PR
-        } catch DecryptionError.Megolm(message: "decryption failed because the room key is missing") {
-            let result = MXEventDecryptionResult()
-            result.error = NSError(
-                domain: MXDecryptingErrorDomain,
-                code: Int(MXDecryptingErrorUnknownInboundSessionIdCode.rawValue),
-                userInfo: [
-                    NSLocalizedDescriptionKey: MXDecryptingErrorUnknownInboundSessionIdReason
-                ]
-            )
-            log.error("Failed decrypting due to missing key")
-            return result
-        } catch {
-            let result = MXEventDecryptionResult()
-            result.error = error
-            log.error("Failed decrypting", context: error)
-            return result
-        }
-    }
-    
-    func requestRoomKey(event: MXEvent) async throws {
-        guard let roomId = event.roomId, let eventString = event.jsonString() else {
-            throw Error.invalidEvent
-        }
-        
-        log.debug("->")
-        let result = try machine.requestRoomKey(event: eventString, roomId: roomId)
-        if let cancellation = result.cancellation {
-            try await handleRequest(cancellation)
-        }
-        try await handleRequest(result.keyRequest)
-                
-    }
-    
     func discardRoomKey(roomId: String) {
         do {
             try machine.discardRoomKey(roomId: roomId)
         } catch {
             log.error("Cannot discard room key", context: error)
         }
-=======
+    }
+    
     func discardRoomKey(roomId: String) {
         do {
             try machine.discardRoomKey(roomId: roomId)
         } catch {
             log.error("Cannot discard room key", context: error)
         }
->>>>>>> 895fbd2d
     }
     
     // MARK: - Private
@@ -563,8 +477,6 @@
     }
 }
 
-<<<<<<< HEAD
-=======
 extension MXCryptoMachine: MXCryptoRoomEventDecrypting {
     func decryptRoomEvent(_ event: MXEvent) throws -> DecryptedEvent {
         guard let roomId = event.roomId, let eventString = event.jsonString() else {
@@ -588,7 +500,6 @@
     }
 }
 
->>>>>>> 895fbd2d
 extension MXCryptoMachine: MXCryptoCrossSigning {
     func crossSigningStatus() -> CrossSigningStatus {
         return machine.crossSigningStatus()
@@ -605,8 +516,6 @@
     func exportCrossSigningKeys() -> CrossSigningKeyExport? {
         machine.exportCrossSigningKeys()
     }
-<<<<<<< HEAD
-=======
     
     func importCrossSigningKeys(export: CrossSigningKeyExport) {
         do {
@@ -615,7 +524,6 @@
             log.error("Failed importing cross signing keys", context: error)
         }
     }
->>>>>>> 895fbd2d
 }
 
 extension MXCryptoMachine: MXCryptoVerificationRequesting {
@@ -666,8 +574,6 @@
         return request
     }
     
-<<<<<<< HEAD
-=======
     func requestVerification(userId: String, deviceId: String, methods: [String]) async throws -> VerificationRequest {
         guard let result = try machine.requestVerificationWithDevice(userId: userId, deviceId: deviceId, methods: methods) else {
             throw Error.missingVerificationRequest
@@ -676,7 +582,6 @@
         return result.verification
     }
     
->>>>>>> 895fbd2d
     func verificationRequests(userId: String) -> [VerificationRequest] {
         return machine.getVerificationRequests(userId: userId)
     }
@@ -888,8 +793,6 @@
         }
         return try machine.importDecryptedRoomKeys(keys: json, progressListener: progressListener)
     }
-<<<<<<< HEAD
-=======
     
     func exportRoomKeys(passphrase: String) throws -> Data {
         let string = try machine.exportRoomKeys(passphrase: passphrase, rounds: Self.kdfRounds)
@@ -905,7 +808,6 @@
         }
         return try machine.importRoomKeys(keys: string, passphrase: passphrase, progressListener: progressListener)
     }
->>>>>>> 895fbd2d
 }
 
 extension MXCryptoMachine: Logger {
