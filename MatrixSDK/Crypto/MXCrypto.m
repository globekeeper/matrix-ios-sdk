/*
 Copyright 2016 OpenMarket Ltd
 Copyright 2017 Vector Creations Ltd
 Copyright 2018 New Vector Ltd
 Copyright 2020 The Matrix.org Foundation C.I.C

 Licensed under the Apache License, Version 2.0 (the "License");
 you may not use this file except in compliance with the License.
 You may obtain a copy of the License at

 http://www.apache.org/licenses/LICENSE-2.0

 Unless required by applicable law or agreed to in writing, software
 distributed under the License is distributed on an "AS IS" BASIS,
 WITHOUT WARRANTIES OR CONDITIONS OF ANY KIND, either express or implied.
 See the License for the specific language governing permissions and
 limitations under the License.
 */

#import "MXCrypto.h"

#import "MXCrypto_Private.h"

#import "MXSession.h"
#import "MXTools.h"

#import "MXOlmDevice.h"
#import "MXUsersDevicesMap.h"
#import "MXDeviceInfo.h"
#import "MXKey.h"

#import "MXRealmCryptoStore.h"
#import "MXCryptoMigration.h"

#import "MXMegolmSessionData.h"
#import "MXMegolmExportEncryption.h"

#import "MXOutgoingRoomKeyRequestManager.h"
#import "MXIncomingRoomKeyRequestManager.h"

#import "MXSecretStorage_Private.h"
#import "MXSecretShareManager_Private.h"
#import "MXRecoveryService_Private.h"

#import "MXKeyVerificationManager_Private.h"
#import "MXDeviceInfo_Private.h"
#import "MXCrossSigningInfo_Private.h"
#import "MXCrossSigning_Private.h"

#import "NSArray+MatrixSDK.h"

#import "MXDeviceListResponse.h"

#import "MatrixSDKSwiftHeader.h"
#import "MXSharedHistoryKeyService.h"
#import "MXNativeKeyBackupEngine.h"

<<<<<<< HEAD
=======
#warning File has not been annotated with nullability, see MX_ASSUME_MISSING_NULLABILITY_BEGIN

>>>>>>> 895fbd2d
/**
 The store to use for crypto.
 */
#define MXCryptoStoreClass MXRealmCryptoStore

NSString *const kMXCryptoRoomKeyRequestNotification = @"kMXCryptoRoomKeyRequestNotification";
NSString *const kMXCryptoRoomKeyRequestNotificationRequestKey = @"kMXCryptoRoomKeyRequestNotificationRequestKey";
NSString *const kMXCryptoRoomKeyRequestCancellationNotification = @"kMXCryptoRoomKeyRequestCancellationNotification";
NSString *const kMXCryptoRoomKeyRequestCancellationNotificationRequestKey = @"kMXCryptoRoomKeyRequestCancellationNotificationRequestKey";

NSString *const MXDeviceListDidUpdateUsersDevicesNotification = @"MXDeviceListDidUpdateUsersDevicesNotification";

static NSString *const kMXCryptoOneTimeKeyClaimCompleteNotification             = @"kMXCryptoOneTimeKeyClaimCompleteNotification";
static NSString *const kMXCryptoOneTimeKeyClaimCompleteNotificationDevicesKey   = @"kMXCryptoOneTimeKeyClaimCompleteNotificationDevicesKey";
static NSString *const kMXCryptoOneTimeKeyClaimCompleteNotificationErrorKey     = @"kMXCryptoOneTimeKeyClaimCompleteNotificationErrorKey";


#ifdef MX_CRYPTO

// Frequency with which to check & upload one-time keys
NSTimeInterval kMXCryptoUploadOneTimeKeysPeriod = 60.0; // one minute
NSTimeInterval kMXCryptoMinForceSessionPeriod = 3600.0; // one hour

<<<<<<< HEAD
@interface MXCrypto () <MXRecoveryServiceDelegate, MXUnrequestedForwardedRoomKeyManagerDelegate>
=======
@interface MXLegacyCrypto () <MXRecoveryServiceDelegate, MXUnrequestedForwardedRoomKeyManagerDelegate>
>>>>>>> 895fbd2d
{
    // MXEncrypting instance for each room.
    NSMutableDictionary<NSString*, id<MXEncrypting>> *roomEncryptors;

    // A map from algorithm to MXDecrypting instance, for each room
    NSMutableDictionary<NSString* /* roomId */,
        NSMutableDictionary<NSString* /* algorithm */, id<MXDecrypting>>*> *roomDecryptors;

    // Listener on memberships changes
    id roomMembershipEventsListener;

    // The one-time keys count sent by /sync
    // -1 means the information was not sent by the server
    NSUInteger oneTimeKeyCount;

    // Last time we check available one-time keys on the homeserver
    NSDate *lastOneTimeKeyCheck;

    // The current one-time key operation, if any
    MXHTTPOperation *uploadOneTimeKeysOperation;

    // The operation used for crypto starting requests
    MXHTTPOperation *startOperation;

    // The manager for sending room key requests
    MXOutgoingRoomKeyRequestManager *outgoingRoomKeyRequestManager;

    // The manager for incoming room key requests
    MXIncomingRoomKeyRequestManager *incomingRoomKeyRequestManager;
    
    // The manager for unrequested m.forwarded_room_keys
    MXUnrequestedForwardedRoomKeyManager *unrequestedForwardedRoomKeyManager;
    
    // The date of the last time we forced establishment
    // of a new session for each user:device.
    MXUsersDevicesMap<NSDate*> *lastNewSessionForcedDates;
    
    // The dedicated queue used for decryption.
    // This queue is used to get the key from the crypto store and decrypt the event. No more.
    // Thus, it can respond quicker than cryptoQueue for this operation that must return
    // synchronously for MXSession.
    dispatch_queue_t decryptionQueue;
    
    // The queue to manage bulk import and export of keys.
    // It only reads and writes keys from and to the crypto store.
    dispatch_queue_t cargoQueue;
    
    // The list of devices (by their identity key) we are establishing
    // an olm session with.
    NSMutableArray<NSString*> *ensureOlmSessionsInProgress;
    
    // Migration tool
    MXCryptoMigration *cryptoMigration;
}

// The current fallback key operation, if any
@property(nonatomic, strong) MXHTTPOperation *uploadFallbackKeyOperation;

@end

#endif

@implementation MXLegacyCrypto

@synthesize backup = _backup;
@synthesize crossSigning = _crossSigning;
@synthesize keyVerificationManager = _keyVerificationManager;
@synthesize recoveryService = _recoveryService;

+ (id<MXCrypto>)createCryptoWithMatrixSession:(MXSession *)mxSession
{
    __block id<MXCrypto> crypto;

#ifdef MX_CRYPTO
    
    #if DEBUG
    id<MXCrypto> cryptoV2 = [self createCryptoV2IfAvailableWithSession:mxSession];
    if (cryptoV2) {
        return cryptoV2;
    }
    #endif
    
    dispatch_queue_t cryptoQueue = [MXLegacyCrypto dispatchQueueForUser:mxSession.matrixRestClient.credentials.userId];
    dispatch_sync(cryptoQueue, ^{

        MXCryptoStoreClass *cryptoStore = [MXCryptoStoreClass createStoreWithCredentials:mxSession.matrixRestClient.credentials];
        cryptoStore.cryptoVersion = MXCryptoVersionLast;
        crypto = [[MXLegacyCrypto alloc] initWithMatrixSession:mxSession cryptoQueue:cryptoQueue andStore:cryptoStore];

    });
#endif

    return crypto;
}

+ (void)checkCryptoWithMatrixSession:(MXSession*)mxSession complete:(void (^)(id<MXCrypto> crypto))complete
{
#ifdef MX_CRYPTO
    #if DEBUG
    id<MXCrypto> cryptoV2 = [self createCryptoV2IfAvailableWithSession:mxSession];
    if (cryptoV2)
    {
        complete(cryptoV2);
        return;
    }
    #endif
    
    [self checkLegacyCryptoWithMatrixSession:mxSession complete:complete];
#else
    complete(nil);
#endif
}

+ (void)checkLegacyCryptoWithMatrixSession:(MXSession*)mxSession complete:(void (^)(id<MXCrypto> crypto))complete
{
#ifdef MX_CRYPTO

    MXLogDebug(@"[MXCrypto] checkCryptoWithMatrixSession for %@", mxSession.matrixRestClient.credentials.userId);

    dispatch_queue_t cryptoQueue = [MXLegacyCrypto dispatchQueueForUser:mxSession.matrixRestClient.credentials.userId];
    dispatch_async(cryptoQueue, ^{

        //  clear the read-only store
        [MXCryptoStoreClass deleteReadonlyStoreWithCredentials:mxSession.credentials];
        
        if ([MXCryptoStoreClass hasDataForCredentials:mxSession.matrixRestClient.credentials])
        {
            MXLogDebug(@"[MXCrypto] checkCryptoWithMatrixSession: Crypto store exists");

            // If it already exists, open and init crypto
            MXCryptoStoreClass *cryptoStore = [[MXCryptoStoreClass alloc] initWithCredentials:mxSession.matrixRestClient.credentials];

            [cryptoStore open:^{

                MXLogDebug(@"[MXCrypto] checkCryptoWithMatrixSession: Crypto store opened");

                id<MXCrypto> crypto = [[MXLegacyCrypto alloc] initWithMatrixSession:mxSession cryptoQueue:cryptoQueue andStore:cryptoStore];

                dispatch_async(dispatch_get_main_queue(), ^{
                    complete(crypto);
                });

            } failure:^(NSError *error) {

                MXLogDebug(@"[MXCrypto] checkCryptoWithMatrixSession: Crypto store failed to open. Error: %@", error);
                
                dispatch_async(dispatch_get_main_queue(), ^{
                    complete(nil);
                });
            }];
        }
        else if ([MXSDKOptions sharedInstance].enableCryptoWhenStartingMXSession
                 // Without the device id provided by the hs, the crypto does not work
                 && mxSession.matrixRestClient.credentials.deviceId)
        {
            MXLogDebug(@"[MXCrypto] checkCryptoWithMatrixSession: Need to create the store");

            // Create it
            MXCryptoStoreClass *cryptoStore = [MXCryptoStoreClass createStoreWithCredentials:mxSession.matrixRestClient.credentials];
            cryptoStore.cryptoVersion = MXCryptoVersionLast;
            id<MXCrypto> crypto = [[MXLegacyCrypto alloc] initWithMatrixSession:mxSession cryptoQueue:cryptoQueue andStore:cryptoStore];

            dispatch_async(dispatch_get_main_queue(), ^{
                complete(crypto);
            });
        }
        else
        {
            // Else do not enable crypto
            dispatch_async(dispatch_get_main_queue(), ^{
                complete(nil);
            });
        }

    });

#else
    complete(nil);
#endif
}

+ (void)rehydrateExportedOlmDevice:(MXExportedOlmDevice*)exportedOlmDevice
                   withCredentials:(MXCredentials *)credentials
                          complete:(void (^)(BOOL success))complete;
{
#ifdef MX_CRYPTO
    dispatch_queue_t cryptoQueue = [MXLegacyCrypto dispatchQueueForUser:credentials.userId];
    dispatch_async(cryptoQueue, ^{
        if ([MXCryptoStoreClass hasDataForCredentials:credentials])
        {
            MXLogErrorDetails(@"the exported Olm device shouldn't exist locally", @{
                @"device_id": credentials.deviceId ?: @"unknown"
            });
            complete(false);
            return;
        }
        
        // Create a new store for the given credentials
        MXCryptoStoreClass *cryptoStore = [MXCryptoStoreClass createStoreWithCredentials:credentials];
        cryptoStore.cryptoVersion = MXCryptoVersionLast;
        
        // store the exported olm account
        NSError *error = nil;
        OLMAccount *olmAccount = [[OLMAccount alloc] initWithSerializedData:exportedOlmDevice.pickledAccount key:exportedOlmDevice.pickleKey error:&error];
        [cryptoStore setAccount:olmAccount];
        
        complete(error == nil);
    });
#else
    complete(false);
#endif
}

- (void)deleteStore:(void (^)(void))onComplete;
{
#ifdef MX_CRYPTO
    MXWeakify(self);
    dispatch_async(_cryptoQueue, ^{
        MXStrongifyAndReturnIfNil(self);

        [MXCryptoStoreClass deleteStoreWithCredentials:self.mxSession.matrixRestClient.credentials];

        if (onComplete)
        {
            dispatch_async(dispatch_get_main_queue(), ^{
                onComplete();
            });
        }
    });
#endif
}

- (void)start:(void (^)(void))success
      failure:(void (^)(NSError *error))failure
{

#ifdef MX_CRYPTO
    MXLogDebug(@"[MXCrypto] start");

    // The session must be initialised enough before starting this module
    if (!_mxSession.myUser.userId)
    {
        MXLogError(@"[MXCrypto] start. ERROR: mxSession.myUser.userId cannot be nil");
        failure(nil);
        return;
    }
    
    // Check migration
    if ([cryptoMigration shouldMigrate])
    {
        MXWeakify(self);
        [cryptoMigration migrateWithSuccess:^{
            MXStrongifyAndReturnIfNil(self);
            
            // Migration is done
            self->cryptoMigration = nil;
            [self start:success failure:failure];
            
        } failure:^(NSError * _Nonnull error) {
            MXStrongifyAndReturnIfNil(self);
            
            // We have no mandatory migration for now
            // We can try again at the next MXCrypto startup
            MXLogDebug(@"[MXCrypto] start. Migration failed. Ignore it for now");
            self->cryptoMigration = nil;
            [self start:success failure:failure];
        }];
        return;
    }
    else
    {
        cryptoMigration = nil;
    }

    // Start uploading user device keys
    MXWeakify(self);
    startOperation = [self uploadDeviceKeys:^(MXKeysUploadResponse *keysUploadResponse) {
        MXStrongifyAndReturnIfNil(self);

        if (!self->startOperation)
        {
            return;
        }

        // Upload our one-time keys
        // TODO: matrix-js-sdk does not do it anymore and waits for the completion
        // of /sync (see comments of the other usage of maybeUploadOneTimeKeys in
        // this file)
        // On iOS, for test purpose, we still need to know when the OTKs are sent
        // so that we can start sending message to a device.
        // Keep maybeUploadOneTimeKeys for the moment.
        MXWeakify(self);
        [self maybeUploadOneTimeKeys:^{
            MXStrongifyAndReturnIfNil(self);

            MXLogDebug(@"[MXCrypto] start ###########################################################");
            MXLogDebug(@"[MXCrypto] uploadDeviceKeys done for %@: ", self.mxSession.myUserId);

            MXLogDebug(@"[MXCrypto]    - device id  : %@", self.store.deviceId);
            MXLogDebug(@"[MXCrypto]    - ed25519    : %@", self.olmDevice.deviceEd25519Key);
            MXLogDebug(@"[MXCrypto]    - curve25519 : %@", self.olmDevice.deviceCurve25519Key);
            MXLogDebug(@"[MXCrypto] ");
            MXLogDebug(@"[MXCrypto] Store: %@", self.store);
            MXLogDebug(@"[MXCrypto] ");

            [self->_crossSigning refreshStateWithSuccess:nil failure:nil];
            
            [self->outgoingRoomKeyRequestManager start];

            [self->_backup checkAndStartKeyBackup];
            
            dispatch_async(dispatch_get_main_queue(), ^{
                self->startOperation = nil;
                success();
            });


        } failure:^(NSError *error) {
            MXStrongifyAndReturnIfNil(self);

            MXLogErrorDetails(@"[MXCrypto] start. Error in maybeUploadOneTimeKeys", @{
                @"error": error ?: @"unknown"
            });
            dispatch_async(dispatch_get_main_queue(), ^{
                self->startOperation = nil;
                failure(error);
            });
        }];

    } failure:^(NSError *error) {
        MXStrongifyAndReturnIfNil(self);

        MXLogErrorDetails(@"[MXCrypto] start. Error in uploadDeviceKeys", @{
            @"error": error ?: @"unknown"
        });
        dispatch_async(dispatch_get_main_queue(), ^{
            self->startOperation = nil;
            failure(error);
        });
    }];

#endif
}

- (void)close:(BOOL)deleteStore
{
#ifdef MX_CRYPTO

    MXLogDebug(@"[MXCrypto] close. store: %@", _store);

    [_mxSession removeListener:roomMembershipEventsListener];

    [startOperation cancel];
    startOperation = nil;

    if (_myDevice == nil)
    {
        MXLogDebug(@"[MXCrypto] close: already closed");
        return;
    }

    MXWeakify(self);
    dispatch_sync(_cryptoQueue, ^{
        MXStrongifyAndReturnIfNil(self);

        // Cancel pending one-time keys upload
        [self->uploadOneTimeKeysOperation cancel];
        self->uploadOneTimeKeysOperation = nil;
        
        [self.uploadFallbackKeyOperation cancel];
        self.uploadFallbackKeyOperation = nil;

        [self->outgoingRoomKeyRequestManager close];
        self->outgoingRoomKeyRequestManager = nil;
        
        [self->unrequestedForwardedRoomKeyManager close];
        self->outgoingRoomKeyRequestManager = nil;

        if (deleteStore)
        {
            [MXCryptoStoreClass deleteStoreWithCredentials:self.mxSession.matrixRestClient.credentials];
        }

        self->_olmDevice = nil;
        self->_cryptoQueue = nil;
        self->_store = nil;

        [self.deviceList close];
        self->_deviceList = nil;
        
        [self.matrixRestClient close];
        self->_matrixRestClient = nil;

        [self->roomEncryptors removeAllObjects];
        self->roomEncryptors = nil;

        [self->roomDecryptors removeAllObjects];
        self->roomDecryptors = nil;
        
        self->_backup = nil;
        self->_keyVerificationManager = nil;
        self->_recoveryService = nil;
        self->_secretStorage = nil;
        self->_secretShareManager = nil;
        self->_crossSigning = nil;
        
        self->_myDevice = nil;

        MXLogDebug(@"[MXCrypto] close: done");
    });

#endif
}

- (MXHTTPOperation *)encryptEventContent:(NSDictionary *)eventContent withType:(MXEventTypeString)eventType inRoom:(MXRoom *)room
                                 success:(void (^)(NSDictionary *, NSString *))success
                                 failure:(void (^)(NSError *))failure
{
#ifdef MX_CRYPTO

    MXLogDebug(@"[MXCrypto] encryptEventContent");

    NSDate *startDate = [NSDate date];

    // Create an empty operation that will be mutated later
    MXHTTPOperation *operation = [[MXHTTPOperation alloc] init];

    // Pick the list of recipients based on the membership list.

    // TODO: there is a race condition here! What if a new user turns up
    // just as you are sending a secret message?

    MXWeakify(self);
    [room state:^(MXRoomState *roomState) {
        MXStrongifyAndReturnIfNil(self);

        MXWeakify(self);
        [room members:^(MXRoomMembers *roomMembers) {
            MXStrongifyAndReturnIfNil(self);

            NSMutableArray *userIds = [NSMutableArray array];
            NSArray<MXRoomMember *> *encryptionTargetMembers = [roomMembers encryptionTargetMembers:roomState.historyVisibility];
            for (MXRoomMember *roomMember in encryptionTargetMembers)
            {
                [userIds addObject:roomMember.userId];
            }

            MXWeakify(self);
            dispatch_async(self.cryptoQueue, ^{
                MXStrongifyAndReturnIfNil(self);

                NSString *algorithm;
                id<MXEncrypting> alg = self->roomEncryptors[room.roomId];

                MXLogDebug(@"[MXCrypto] encryptEventContent: with %@ for %@ users", roomState.encryptionAlgorithm, @(userIds.count));

                if (!alg)
                {
                    // If the crypto has been enabled after the initialSync (the global one or the one for this room),
                    // the algorithm has not been initialised yet. So, do it now from room state information
                    algorithm = roomState.encryptionAlgorithm;
                    if (!algorithm)
                    {
                        algorithm = [self->_store algorithmForRoom:room.roomId];
                        MXLogWarning(@"[MXCrypto] encryptEventContent: roomState.encryptionAlgorithm is nil for room %@. Try to use algorithm in the crypto store: %@", room.roomId, algorithm);
                    }
                    
                    if (algorithm)
                    {
                        [self setEncryptionInRoom:room.roomId withMembers:userIds algorithm:algorithm inhibitDeviceQuery:NO];
                        alg = self->roomEncryptors[room.roomId];
                    }
                }
                else
                {
                    // For log purpose
                    algorithm = NSStringFromClass(alg.class);
                }

                // Sanity check (we don't expect an encrypted content here).
                if (alg && [eventType isEqualToString:kMXEventTypeStringRoomEncrypted] == NO)
                {
#ifdef DEBUG
                    MXLogDebug(@"[MXCrypto] encryptEventContent: content: %@", eventContent);
#endif

                    MXHTTPOperation *operation2 = [alg encryptEventContent:eventContent eventType:eventType forUsers:userIds success:^(NSDictionary *encryptedContent) {

                        MXLogDebug(@"[MXCrypto] encryptEventContent: Success in %.0fms using sessionId: %@",
                              [[NSDate date] timeIntervalSinceDate:startDate] * 1000,
                              encryptedContent[@"session_id"]);

                        dispatch_async(dispatch_get_main_queue(), ^{
                            success(encryptedContent, kMXEventTypeStringRoomEncrypted);
                        });

                    } failure:^(NSError *error) {
                        MXLogErrorDetails(@"[MXCrypto] encryptEventContent: Error", @{
                            @"error": error ?: @"unknown"
                        });

                        dispatch_async(dispatch_get_main_queue(), ^{
                            failure(error);
                        });
                    }];

                    // Mutate the HTTP operation if an HTTP is required for the encryption
                    [operation mutateTo:operation2];
                }
                else
                {
                    MXLogDebug(@"[MXCrypto] encryptEventContent: Invalid algorithm");

                    NSError *error = [NSError errorWithDomain:MXDecryptingErrorDomain
                                                         code:MXDecryptingErrorUnableToEncryptCode
                                                     userInfo:@{
                                                                NSLocalizedDescriptionKey: MXDecryptingErrorUnableToEncrypt,
                                                                NSLocalizedFailureReasonErrorKey: [NSString stringWithFormat:MXDecryptingErrorUnableToEncryptReason, algorithm]
                                                                }];

                    dispatch_async(dispatch_get_main_queue(), ^{
                        failure(error);
                    });
                }
            });

        } failure:failure];
    }];

    return operation;

#else
    return nil;
#endif
}

- (void)hasKeysToDecryptEvent:(MXEvent *)event onComplete:(void (^)(BOOL))onComplete
{
#ifdef MX_CRYPTO
    
    // We need to go to decryptionQueue only to use getRoomDecryptor
    // Other subsequent calls are thread safe because of the implementation of MXCryptoStore
    dispatch_async(decryptionQueue, ^{
        NSString *algorithm = event.wireContent[@"algorithm"];
        id<MXDecrypting> alg = [self getRoomDecryptor:event.roomId algorithm:algorithm];
        
        BOOL hasKeys = [alg hasKeysToDecryptEvent:event];
        onComplete(hasKeys);
    });
    
#endif
}

- (MXEventDecryptionResult *)decryptEvent:(MXEvent *)event inTimeline:(NSString*)timeline
{
    MXEventDecryptionResult *result;
    
    if (!event.content.count)
    {
        MXLogDebug(@"[MXCrypto] decryptEvent: No content to decrypt in event %@ (isRedacted: %@). Event: %@", event.eventId, @(event.isRedactedEvent), event.JSONDictionary);
        result = [[MXEventDecryptionResult alloc] init];
        result.clearEvent = event.content;
        return result;
    }
    
    NSString *algorithm = event.wireContent[@"algorithm"];
    id<MXDecrypting> alg = [self getRoomDecryptor:event.roomId algorithm:algorithm];
    if (!alg)
    {
        MXLogDebug(@"[MXCrypto] decryptEvent: Unable to decrypt %@ with algorithm %@. Event: %@", event.eventId, algorithm, event.JSONDictionary);
        
        result = [MXEventDecryptionResult new];
        result.error = [NSError errorWithDomain:MXDecryptingErrorDomain
                                           code:MXDecryptingErrorUnableToDecryptCode
                                       userInfo:@{
                                           NSLocalizedDescriptionKey: MXDecryptingErrorUnableToDecrypt,
                                           NSLocalizedFailureReasonErrorKey: [NSString stringWithFormat:MXDecryptingErrorUnableToDecryptReason, event, algorithm]
                                       }];
    }
    else
    {
        result = [alg decryptEvent:event inTimeline:timeline];
        if (result.error)
        {
            NSDictionary *details = @{
                @"event_id": event.eventId ?: @"unknown",
                @"error": result.error ?: @"unknown"
            };
            MXLogErrorDetails(@"[MXCrypto] decryptEvent", details);
            MXLogDebug(@"[MXCrypto] decryptEvent: Unable to decrypt event %@", event.JSONDictionary);
            
            if ([result.error.domain isEqualToString:MXDecryptingErrorDomain]
                && result.error.code == MXDecryptingErrorBadEncryptedMessageCode)
            {
                dispatch_async(self.cryptoQueue, ^{
                    [self markOlmSessionForUnwedgingInEvent:event];
                });
            }
        }
    }
    
    return result;
}

- (void)decryptEvents:(NSArray<MXEvent*> *)events
           inTimeline:(NSString*)timeline
           onComplete:(void (^)(NSArray<MXEventDecryptionResult *>*))onComplete
{
    dispatch_async(decryptionQueue, ^{
        NSMutableArray<MXEventDecryptionResult *> *results = [NSMutableArray arrayWithCapacity:events.count];
        
        // TODO: Implement bulk decryption to speed up the process.
        // We need a [MXDecrypting decryptEvents:] method to limit the number of back and forth with olm/megolm module.
        for (MXEvent *event in events)
        {
            [results addObject:[self decryptEvent:event inTimeline:timeline]];
        }
        
        dispatch_async(dispatch_get_main_queue(), ^{
            onComplete(results);
        });
    });
}

- (MXHTTPOperation*)ensureEncryptionInRoom:(NSString*)roomId
                                   success:(void (^)(void))success
                                   failure:(void (^)(NSError *error))failure
{
    // Create an empty operation that will be mutated later
    MXHTTPOperation *operation = [[MXHTTPOperation alloc] init];

#ifdef MX_CRYPTO
    MXRoom *room = [_mxSession roomWithRoomId:roomId];
    if (room.summary.isEncrypted)
    {
        MXWeakify(self);
        [room state:^(MXRoomState *roomState) {
            MXStrongifyAndReturnIfNil(self);

            MXWeakify(self);
            [room members:^(MXRoomMembers *roomMembers) {
                MXStrongifyAndReturnIfNil(self);

                // Get user ids in this room
                NSMutableArray *userIds = [NSMutableArray array];
                NSArray<MXRoomMember *> *encryptionTargetMembers = [roomMembers encryptionTargetMembers:roomState.historyVisibility];
                for (MXRoomMember *member in encryptionTargetMembers)
                {
                    [userIds addObject:member.userId];
                }

                MXWeakify(self);
                dispatch_async(self.cryptoQueue, ^{
                    MXStrongifyAndReturnIfNil(self);

                    NSString *algorithm;
                    id<MXEncrypting> alg = self->roomEncryptors[room.roomId];

                    if (!alg)
                    {
                        // The algorithm has not been initialised yet. So, do it now from room state information
                        algorithm = roomState.encryptionAlgorithm;
                        if (algorithm)
                        {
                            [self setEncryptionInRoom:room.roomId withMembers:userIds algorithm:algorithm inhibitDeviceQuery:NO];
                            alg = self->roomEncryptors[room.roomId];
                        }
                    }

                    if (alg)
                    {
                        // Check we have everything to encrypt events
                        MXHTTPOperation *operation2 = [alg ensureSessionForUsers:userIds success:^(NSObject *sessionInfo) {

                            if (success)
                            {
                                dispatch_async(dispatch_get_main_queue(), ^{
                                    success();
                                });
                            }

                        } failure:^(NSError *error) {
                            if (failure)
                            {
                                dispatch_async(dispatch_get_main_queue(), ^{
                                    failure(error);
                                });
                            }
                        }];
                        
                        [operation mutateTo:operation2];
                    }
                    else if (failure)
                    {
                        NSError *error = [NSError errorWithDomain:MXDecryptingErrorDomain
                                                             code:MXDecryptingErrorUnableToEncryptCode
                                                         userInfo:@{
                                                                    NSLocalizedDescriptionKey: MXDecryptingErrorUnableToEncrypt,
                                                                    NSLocalizedFailureReasonErrorKey: [NSString stringWithFormat:MXDecryptingErrorUnableToEncryptReason, algorithm]
                                                                    }];

                        dispatch_async(dispatch_get_main_queue(), ^{
                            failure(error);
                        });
                    }
                });


            } failure:failure];
        }];
    }
    else
#endif
    {
        if (success)
        {
            success();
        }
    }

    return operation;
}

- (void)discardOutboundGroupSessionForRoomWithRoomId:(NSString*)roomId onComplete:(void (^)(void))onComplete
{
#ifdef MX_CRYPTO
    MXWeakify(self);
    dispatch_async(self.cryptoQueue, ^{
        MXStrongifyAndReturnIfNil(self);
        
        [self.olmDevice discardOutboundGroupSessionForRoomWithRoomId:roomId];
        
        dispatch_async(dispatch_get_main_queue(), ^{
            onComplete();
        });
    });
#else
    onComplete();
#endif
}

- (void)handleDeviceListsChanges:(MXDeviceListResponse*)deviceLists
{
#ifdef MX_CRYPTO

    if (deviceLists.changed.count == 0 && deviceLists.left.count == 0)
    {
        // Don't go further if there is nothing to process
        return;
    }

    MXLogDebug(@"[MXCrypto] handleDeviceListsChanges (changes: %@, left: %@):\nchanges: %@\nleft: %@", @(deviceLists.changed.count), @(deviceLists.left.count),
          deviceLists.changed, deviceLists.left);

    MXWeakify(self);
    dispatch_async(_cryptoQueue, ^{
        MXStrongifyAndReturnIfNil(self);

        // Flag users to refresh
        for (NSString *userId in deviceLists.changed)
        {
            [self.deviceList invalidateUserDeviceList:userId];
        }

        for (NSString *userId in deviceLists.left)
        {
            [self.deviceList stopTrackingDeviceList:userId];
        }

        // don't flush the outdated device list yet - we do it once we finish
        // processing the sync.
    });

#endif
}

- (void)handleRoomKeyEvent:(MXEvent*)event onComplete:(void (^)(void))onComplete
{
    // Use decryptionQueue as synchronisation because decryptions require room keys
    dispatch_async(decryptionQueue, ^{
        [self onRoomKeyEvent:event];
        
        dispatch_async(dispatch_get_main_queue(), ^{
            onComplete();
        });
    });
}

- (void)handleDeviceOneTimeKeysCount:(NSDictionary<NSString *, NSNumber*>*)deviceOneTimeKeysCount
{
#ifdef MX_CRYPTO

    if (deviceOneTimeKeysCount.count == 0)
    {
        // Don't go further if there is nothing to process
        return;
    }

    MXLogDebug(@"[MXCrypto] handleDeviceOneTimeKeysCount: %@ keys on the homeserver", deviceOneTimeKeysCount[kMXKeySignedCurve25519Type]);

    MXWeakify(self);
    dispatch_async(_cryptoQueue, ^{
        MXStrongifyAndReturnIfNil(self);

        NSNumber *currentCount;
        MXJSONModelSetNumber(currentCount, deviceOneTimeKeysCount[kMXKeySignedCurve25519Type]);

        if (currentCount)
        {
            self->oneTimeKeyCount = [currentCount unsignedIntegerValue];
        }
    });

#endif
}

- (void)handleDeviceUnusedFallbackKeys:(NSArray<NSString *> *)deviceFallbackKeys
{
#ifdef MX_CRYPTO
    if (deviceFallbackKeys == nil) {
        return;
    }
    
    if ([deviceFallbackKeys containsObject:kMXKeySignedCurve25519Type]) {
        return;
    }
    
    if (self.uploadFallbackKeyOperation)
    {
        MXLogDebug(@"[MXCrypto] handleDeviceUnusedFallbackKeys: Fallback key upload already in progress.");
        return;
    }
    
    // We will be checking this often enough for it not to warrant automatic retries.
    self.uploadFallbackKeyOperation = [self generateAndUploadFallbackKey];
#endif
}

- (void)handleSyncResponse:(MXSyncResponse *)syncResponse onComplete:(void (^)(void))onComplete
{
    // Not implemented, the default `MXCrypto` instead uses more specific functions
    // such as `handleRoomKeyEvent` and `handleDeviceUnusedFallbackKeys`. The method
    // is possibly used by `MXCrypto` subclasses.
    onComplete();
}

- (void)onSyncCompleted:(NSString *)oldSyncToken nextSyncToken:(NSString *)nextSyncToken catchingUp:(BOOL)catchingUp
{
#ifdef MX_CRYPTO

    MXWeakify(self);
    dispatch_async(_cryptoQueue, ^{
        MXStrongifyAndReturnIfNil(self);

        if (!oldSyncToken)
        {
            MXLogDebug(@"[MXCrypto] onSyncCompleted: Completed initial sync");

            // If we have a deviceSyncToken, we can tell the deviceList to
            // invalidate devices which have changed since then.
            NSString *oldDeviceSyncToken = self.store.deviceSyncToken;
            if (oldDeviceSyncToken)
            {
                MXLogDebug(@"[MXCrypto] onSyncCompleted: invalidating device list from deviceSyncToken: %@", oldDeviceSyncToken);

                [self invalidateDeviceListsSince:oldDeviceSyncToken to:nextSyncToken success:^() {

                    self.deviceList.lastKnownSyncToken = nextSyncToken;
                    [self.deviceList refreshOutdatedDeviceLists];

                } failure:^(NSError *error) {

                    // If that failed, we fall back to invalidating everyone.
                    MXLogErrorDetails(@"[MXCrypto] onSyncCompleted: Error fetching changed device list", @{
                        @"error": error ?: @"unknown"
                    });
                    [self.deviceList invalidateAllDeviceLists];
                }];
            }
            else
            {
                // Otherwise, we have to invalidate all devices for all users we
                // are tracking.
                MXLogDebug(@"[MXCrypto] onSyncCompleted: Completed first initialsync; invalidating all device list caches");
                [self.deviceList invalidateAllDeviceLists];
            }
        }

        // we can now store our sync token so that we can get an update on
        // restart rather than having to invalidate everyone.
        //
        // (we don't really need to do this on every sync - we could just
        // do it periodically)
        [self.store storeDeviceSyncToken:nextSyncToken];

        // catch up on any new devices we got told about during the sync.
        self.deviceList.lastKnownSyncToken = nextSyncToken;
        [self.deviceList refreshOutdatedDeviceLists];

        // We don't start uploading one-time keys until we've caught up with
        // to-device messages, to help us avoid throwing away one-time-keys that we
        // are about to receive messages for
        // (https://github.com/vector-im/riot-web/issues/2782).
        if (!catchingUp)
        {
            [self maybeUploadOneTimeKeys:nil failure:nil];
            [self->incomingRoomKeyRequestManager processReceivedRoomKeyRequests];
            [self->unrequestedForwardedRoomKeyManager processUnrequestedKeys];
        }
    });

#endif
}

- (MXDeviceInfo *)eventDeviceInfo:(MXEvent *)event
{
    __block MXDeviceInfo *device;

#ifdef MX_CRYPTO

    if (event.isEncrypted)
    {
        // This is a simple read in the db which is thread safe.
        // Return synchronously
        NSString *algorithm = event.wireContent[@"algorithm"];
        device = [self.deviceList deviceWithIdentityKey:event.senderKey andAlgorithm:algorithm];
    }

#endif

    return device;
}


#pragma mark - Local trust

- (void)setDeviceVerification:(MXDeviceVerification)verificationStatus forDevice:(NSString*)deviceId ofUser:(NSString*)userId
                      success:(void (^)(void))success
                      failure:(void (^)(NSError *error))failure
{
#ifdef MX_CRYPTO
    dispatch_async(_cryptoQueue, ^{
        [self setDeviceVerification2:verificationStatus forDevice:deviceId ofUser:userId downloadIfNeeded:YES success:success failure:failure];
    });
#else
    if (success)
    {
        success();
    }
#endif
}

- (void)setDeviceVerification2:(MXDeviceVerification)verificationStatus forDevice:(NSString*)deviceId ofUser:(NSString*)userId
              downloadIfNeeded:(BOOL)downloadIfNeeded
                       success:(void (^)(void))success
                       failure:(void (^)(NSError *error))failure
{
#ifdef MX_CRYPTO
    MXDeviceInfo *device = [self.store deviceWithDeviceId:deviceId forUser:userId];
    
    // Sanity check
    if (!device)
    {
        if (downloadIfNeeded)
        {
            MXLogDebug(@"[MXCrypto] setDeviceVerificationForDevice: Unknown device. Try to download user's keys for %@:%@", userId, deviceId);
            [self.deviceList downloadKeys:@[userId] forceDownload:YES success:^(MXUsersDevicesMap<MXDeviceInfo *> *usersDevicesInfoMap, NSDictionary<NSString *,MXCrossSigningInfo *> *crossSigningKeysMap) {
                [self setDeviceVerification2:verificationStatus forDevice:deviceId ofUser:userId downloadIfNeeded:NO success:success failure:failure];
            } failure:^(NSError *error) {
                if (failure)
                {
                    dispatch_async(dispatch_get_main_queue(), ^{
                        failure(error);
                    });
                }
            }];
        }
        else
        {
            MXLogDebug(@"[MXCrypto] setDeviceVerificationForDevice: Unknown device %@:%@", userId, deviceId);
            if (failure)
            {
                dispatch_async(dispatch_get_main_queue(), ^{
                    failure(nil);
                });
            }
        }
        return;
    }
    
    MXDeviceTrustLevel *trustLevel = [MXDeviceTrustLevel trustLevelWithLocalVerificationStatus:verificationStatus
                                                                          crossSigningVerified:device.trustLevel.isCrossSigningVerified];
    [device updateTrustLevel:trustLevel];
    [self.store storeDeviceForUser:userId device:device];
    
    if ([userId isEqualToString:self.mxSession.myUserId])
    {
        // If one of the user's own devices is being marked as verified / unverified,
        // check the key backup status, since whether or not we use this depends on
        // whether it has a signature from a verified device
        [self.backup checkAndStartKeyBackup];
        
        // Manage self-verification
        if (verificationStatus == MXDeviceVerified)
        {
            // This is a good time to request all private keys
            MXLogDebug(@"[MXCrypto] setDeviceVerificationForDevice: Request all private keys");
            [self scheduleRequestsForAllPrivateKeys];
            
            // Check cross-signing
            if (self.crossSigning.canCrossSign)
            {
                // Cross-sign our own device
                MXLogDebug(@"[MXCrypto] setDeviceVerificationForDevice: Mark device %@ as self verified", deviceId);
                [self.crossSigning crossSignDeviceWithDeviceId:deviceId success:success failure:failure];
                
                // Wait the end of cross-sign before returning
                return;
            }
        }
    }
    
    if (success)
    {
        dispatch_async(dispatch_get_main_queue(), ^{
            success();
        });
    }
#endif
}

- (void)setDevicesKnown:(MXUsersDevicesMap<MXDeviceInfo *> *)devices complete:(void (^)(void))complete
{
#ifdef MX_CRYPTO
    MXWeakify(self);
    dispatch_async(_cryptoQueue, ^{
        MXStrongifyAndReturnIfNil(self);

        for (NSString *userId in devices.userIds)
        {
            for (NSString *deviceID in [devices deviceIdsForUser:userId])
            {
                MXDeviceInfo *device = [devices objectForDevice:deviceID forUser:userId];

                if (device.trustLevel.localVerificationStatus == MXDeviceUnknown)
                {
                    MXDeviceTrustLevel *trustLevel =
                    [MXDeviceTrustLevel trustLevelWithLocalVerificationStatus:MXDeviceUnverified
                                                         crossSigningVerified:device.trustLevel.isCrossSigningVerified];
                    [device updateTrustLevel:trustLevel];
                    [self.store storeDeviceForUser:device.userId device:device];
                }
            }
        }

        if (complete)
        {
            dispatch_async(dispatch_get_main_queue(), ^{
                complete();
            });
        }
    });
#else
    if (complete)
    {
        complete();
    }
#endif
}

- (void)setUserVerification:(BOOL)verificationStatus forUser:(NSString*)userId
                    success:(void (^)(void))success
                    failure:(void (^)(NSError *error))failure
{
    // We cannot remove cross-signing trust for a user in the matrix spec
    NSParameterAssert(verificationStatus);
    
#ifdef MX_CRYPTO
    dispatch_async(_cryptoQueue, ^{
        [self setUserVerification2:verificationStatus forUser:userId downloadIfNeeded:YES success:success failure:failure];
    });
#else
    if (success)
    {
        success();
    }
#endif
}

- (void)setUserVerification2:(BOOL)verificationStatus forUser:(NSString*)userId
            downloadIfNeeded:(BOOL)downloadIfNeeded
                    success:(void (^)(void))success
                    failure:(void (^)(NSError *error))failure
{
#ifdef MX_CRYPTO
    MXCrossSigningInfo *crossSigningInfo = [self.store crossSigningKeysForUser:userId];
    
    // Sanity check
    if (!crossSigningInfo)
    {
        if (downloadIfNeeded)
        {
            MXLogDebug(@"[MXCrypto] setUserVerification: Unknown user. Try to download user's keys for %@", userId);
            [self.deviceList downloadKeys:@[userId] forceDownload:YES success:^(MXUsersDevicesMap<MXDeviceInfo *> *usersDevicesInfoMap, NSDictionary<NSString *,MXCrossSigningInfo *> *crossSigningKeysMap) {
                [self setUserVerification2:verificationStatus forUser:userId downloadIfNeeded:NO success:success failure:failure];
            } failure:^(NSError *error) {
                if (failure)
                {
                    dispatch_async(dispatch_get_main_queue(), ^{
                        failure(error);
                    });
                }
            }];
        }
        else
        {
            MXLogDebug(@"[MXCrypto] setUserVerification: Unknown user %@", userId);
            if (failure)
            {
                dispatch_async(dispatch_get_main_queue(), ^{
                    failure(nil);
                });
            }
        }
        return;
    }
    
    // Store information locally
    if (verificationStatus != crossSigningInfo.trustLevel.isLocallyVerified)
    {
        MXUserTrustLevel *newTrustLevel = [MXUserTrustLevel trustLevelWithCrossSigningVerified:crossSigningInfo.trustLevel.isCrossSigningVerified
                                                                               locallyVerified:verificationStatus];;
        [crossSigningInfo updateTrustLevel:newTrustLevel];
        [_store storeCrossSigningKeys:crossSigningInfo];
    }
    
    // Cross-sign if possible
    if (verificationStatus != crossSigningInfo.trustLevel.isCrossSigningVerified)
    {
        if (self.crossSigning.canCrossSign)
        {
            MXLogDebug(@"[MXCrypto] setUserVerification: Sign user %@ as verified", userId);
            [self.crossSigning signUserWithUserId:userId success:success failure:failure];
            
            // Wait the end of cross-sign before returning
            return;
        }
        else
        {
            // Cross-signing ability should have been checked before going into this hole
            MXLogDebug(@"[MXCrypto] setUserVerification: Cross-signing not enabled. Current state: %@", @(self.crossSigning.state));
            
        }
    }
    
    if (success)
    {
        dispatch_async(dispatch_get_main_queue(), ^{
            success();
        });
    }
#endif
}


#pragma mark - Cross-signing trust

- (MXUserTrustLevel*)trustLevelForUser:(NSString*)userId
{
    return [self.store crossSigningKeysForUser:userId].trustLevel ?: [MXUserTrustLevel new];
}

- (MXDeviceTrustLevel*)deviceTrustLevelForDevice:(NSString*)deviceId ofUser:(NSString*)userId;
{
    return [self.store deviceWithDeviceId:deviceId forUser:userId].trustLevel;
}

- (void)trustLevelSummaryForUserIds:(NSArray<NSString*>*)userIds
                      forceDownload:(BOOL)forceDownload
                            success:(void (^)(MXUsersTrustLevelSummary *usersTrustLevelSummary))success
                            failure:(void (^)(NSError *error))failure
{
    [self downloadKeys:userIds forceDownload:forceDownload success:^(MXUsersDevicesMap<MXDeviceInfo *> *usersDevicesInfoMap, NSDictionary<NSString *,MXCrossSigningInfo *> *crossSigningKeysMap) {
        
        // Read data from the store
        // It has been updated in the process of the downloadKeys response
        [self trustLevelSummaryForUserIds:userIds onComplete:^(MXUsersTrustLevelSummary *trustLevelSummary) {
            success(trustLevelSummary);
        }];
        
    } failure:failure];
}

- (void)trustLevelSummaryForUserIds:(NSArray<NSString*>*)userIds onComplete:(void (^)(MXUsersTrustLevelSummary *trustLevelSummary))onComplete;
{
    // Use cargoQueue for potential huge read requests from the store
    MXWeakify(self);
    dispatch_async(cargoQueue, ^{
        MXStrongifyAndReturnIfNil(self);
        
        NSUInteger usersCount = 0;
        NSUInteger trustedUsersCount = 0;
        NSUInteger devicesCount = 0;
        NSUInteger trustedDevicesCount = 0;
        
        for (NSString *userId in userIds)
        {
            usersCount++;
            
            MXUserTrustLevel *userTrustLevel = [self trustLevelForUser:userId];
            if (userTrustLevel.isVerified)
            {
                trustedUsersCount++;
                
                for (MXDeviceInfo *device in [self.store devicesForUser:userId].allValues)
                {
                    devicesCount++;
                    if (device.trustLevel.isVerified)
                    {
                        trustedDevicesCount++;
                    }
                }
            }
        }
        
        NSProgress *trustedUsersProgress = [NSProgress progressWithTotalUnitCount:usersCount];
        trustedUsersProgress.completedUnitCount = trustedUsersCount;
        
        NSProgress *trustedDevicesProgress = [NSProgress progressWithTotalUnitCount:devicesCount];
        trustedDevicesProgress.completedUnitCount = trustedDevicesCount;
        
        MXUsersTrustLevelSummary *trustLevelSummary = [[MXUsersTrustLevelSummary alloc] initWithTrustedUsersProgress:trustedUsersProgress
                                                                                           andTrustedDevicesProgress:trustedDevicesProgress];
        
        dispatch_async(dispatch_get_main_queue(), ^{
            onComplete(trustLevelSummary);
        });
    });
}

#pragma mark - Users keys

- (MXHTTPOperation*)downloadKeys:(NSArray<NSString*>*)userIds
                   forceDownload:(BOOL)forceDownload
                         success:(void (^)(MXUsersDevicesMap<MXDeviceInfo*> *usersDevicesInfoMap,
                                           NSDictionary<NSString*, MXCrossSigningInfo*> *crossSigningKeysMap))success
                         failure:(void (^)(NSError *error))failure
{
#ifdef MX_CRYPTO

    // Create an empty operation that will be mutated later
    MXHTTPOperation *operation = [[MXHTTPOperation alloc] init];

    dispatch_async(_cryptoQueue, ^{

        MXHTTPOperation *operation2 = [self.deviceList downloadKeys:userIds forceDownload:forceDownload success:^(MXUsersDevicesMap<MXDeviceInfo *> *usersDevicesInfoMap, NSDictionary<NSString *,MXCrossSigningInfo *> *crossSigningKeysMap) {
            if (success)
            {
                dispatch_async(dispatch_get_main_queue(), ^{
                    success(usersDevicesInfoMap, crossSigningKeysMap);
                });
            }
        } failure:^(NSError *error) {
            if (failure)
            {
                dispatch_async(dispatch_get_main_queue(), ^{
                    failure(error);
                });
            }
        }];
        
        [operation mutateTo:operation2];
    });

    return operation;
#else
    if (success)
    {
        success(nil);
    }
    return nil;
#endif
}

- (NSDictionary<NSString*, MXDeviceInfo*>*)devicesForUser:(NSString*)userId
{
    NSDictionary<NSString*, MXDeviceInfo*> *devices;

#ifdef MX_CRYPTO
    devices = [self.store devicesForUser:userId];
#endif

    return devices;
}

- (MXDeviceInfo *)deviceWithDeviceId:(NSString*)deviceId ofUser:(NSString*)userId
{
    MXDeviceInfo *device;

#ifdef MX_CRYPTO
    device = [self.store devicesForUser:userId][deviceId];
#endif

    return device;
}

- (void)resetReplayAttackCheckInTimeline:(NSString*)timeline
{
#ifdef MX_CRYPTO
    MXWeakify(self);
    dispatch_async(decryptionQueue, ^{
        MXStrongifyAndReturnIfNil(self);
        [self.olmDevice resetReplayAttackCheckInTimeline:timeline];
    });
#endif
}

- (void)resetDeviceKeys
{
#ifdef MX_CRYPTO
    MXWeakify(self);
    dispatch_sync(decryptionQueue, ^{
        MXStrongifyAndReturnIfNil(self);

        // Reset tracking status
        [self.store storeDeviceTrackingStatus:nil];

        // Reset the sync token
        // [self handleDeviceListsChanges] will download all keys at the coming initial /sync
        [self.store storeDeviceSyncToken:nil];
    });
#endif
}

- (NSString *)version
{
    return [NSString stringWithFormat:@"OLM %@", self.olmVersion];
}

- (NSString *)deviceCurve25519Key
{
#ifdef MX_CRYPTO
    return _olmDevice.deviceCurve25519Key;
#else
    return nil;
#endif
}

- (NSString *)deviceEd25519Key
{
#ifdef MX_CRYPTO
    return _olmDevice.deviceEd25519Key;
#else
    return nil;
#endif
}

- (NSString *)olmVersion
{
#ifdef MX_CRYPTO
    return _olmDevice.olmVersion;
#else
    return nil;
#endif
}


#pragma mark - Gossipping

- (void)requestAllPrivateKeys
{
    MXLogDebug(@"[MXCrypto] requestAllPrivateKeys");
    
    // Request backup private keys
    if (!self.backup.hasPrivateKeyInCryptoStore || !self.backup.enabled)
    {
        MXLogDebug(@"[MXCrypto] requestAllPrivateKeys: Request key backup private keys");
        
        MXWeakify(self);
        [self.backup requestPrivateKeys:^{
            MXStrongifyAndReturnIfNil(self);
            
            if (self.enableOutgoingKeyRequestsOnceSelfVerificationDone)
            {
                [self->outgoingRoomKeyRequestManager setEnabled:YES];
            }
        }];
    }
    
    // Check cross-signing private keys
    if (!self.crossSigning.canCrossSign)
    {
        MXLogDebug(@"[MXCrypto] requestAllPrivateKeys: Request cross-signing private keys");
        [(MXLegacyCrossSigning *)self.crossSigning requestPrivateKeys];
    }
}

- (void)scheduleRequestsForAllPrivateKeys
{
    // For the moment, we have no better solution than waiting a bit before making such request.
    // This 1.5s delay lets time to the other peer to set our device as trusted
    // so that it will accept to gossip the keys to our device.
    dispatch_after(dispatch_time(DISPATCH_TIME_NOW, (int64_t)(1.5 * NSEC_PER_SEC)), _cryptoQueue, ^{
        [self requestAllPrivateKeys];
    });
}


#pragma mark - import/export

- (void)exportRoomKeysWithPassword:(NSString *)password success:(void (^)(NSData *))success failure:(void (^)(NSError *))failure
{
#ifdef MX_CRYPTO
    MXWeakify(self);
    dispatch_async(cargoQueue, ^{
        MXStrongifyAndReturnIfNil(self);

        NSData *keyFile;
        NSError *error;

        NSDate *startDate = [NSDate date];

        // Export the keys
        NSMutableArray *keys = [NSMutableArray array];
        for (MXOlmInboundGroupSession *session in [self.store inboundGroupSessions])
        {
            MXMegolmSessionData *sessionData = [session exportSessionData];
            if (sessionData)
            {
                [keys addObject:sessionData.JSONDictionary];
            }
        }

        MXLogDebug(@"[MXCrypto] exportRoomKeysWithPassword: Exportion of %tu keys took %.0fms", keys.count, [[NSDate date] timeIntervalSinceDate:startDate] * 1000);

        // Convert them to JSON
        NSData *jsonData = [NSJSONSerialization dataWithJSONObject:keys
                                                           options:NSJSONWritingPrettyPrinted
                                                             error:&error];
        if (jsonData)
        {
            // Encrypt them
            keyFile = [MXMegolmExportEncryption encryptMegolmKeyFile:jsonData withPassword:password kdfRounds:0 error:&error];
        }

        MXLogDebug(@"[MXCrypto] exportRoomKeysWithPassword: Exported and encrypted %tu keys in %.0fms", keys.count, [[NSDate date] timeIntervalSinceDate:startDate] * 1000);

        dispatch_async(dispatch_get_main_queue(), ^{

            if (keyFile)
            {
                if (success)
                {
                    success(keyFile);
                }
            }
            else
            {
                MXLogDebug(@"[MXCrypto] exportRoomKeysWithPassword: Error: %@", error);
                if (failure)
                {
                    failure(error);
                }
            }
        });
    });
#endif
}

- (void)importRoomKeys:(NSArray<NSDictionary *> *)keys success:(void (^)(NSUInteger total, NSUInteger imported))success failure:(void (^)(NSError *))failure
{
#ifdef MX_CRYPTO
    dispatch_async(cargoQueue, ^{

        MXLogDebug(@"[MXCrypto] importRoomKeys:");

        // Convert JSON to MXMegolmSessionData
        NSArray<MXMegolmSessionData *> *sessionDatas = [MXMegolmSessionData modelsFromJSON:keys];

        [self importMegolmSessionDatas:sessionDatas backUp:YES success:success failure:failure];
    });
#endif
}

- (void)importMegolmSessionDatas:(NSArray<MXMegolmSessionData*>*)sessionDatas backUp:(BOOL)backUp success:(void (^)(NSUInteger total, NSUInteger imported))success failure:(void (^)(NSError *error))failure
{
#ifdef MX_CRYPTO
    MXWeakify(self);
    dispatch_async(cargoQueue, ^{
        MXStrongifyAndReturnIfNil(self);

        MXLogDebug(@"[MXCrypto] importMegolmSessionDatas: backUp: %@", @(backUp));

        NSDate *startDate = [NSDate date];

        // Import keys
        NSArray<MXOlmInboundGroupSession *>* sessions = [self.olmDevice importInboundGroupSessions:sessionDatas];

        MXLogDebug(@"[MXCrypto] importMegolmSessionDatas: Imported %@ keys in store", @(sessions.count));
        
        dispatch_async(self.cryptoQueue, ^{
            // Do not back up the key if it comes from a backup recovery
            if (backUp)
            {
                [self.backup maybeSendKeyBackup];
            }
            else
            {
                [self.store markBackupDoneForInboundGroupSessions:sessions];
            }
            
            // Notify there are new keys
            MXLogDebug(@"[MXCrypto] importMegolmSessionDatas: Notifying about new keys...");
            for (MXOlmInboundGroupSession *session in sessions)
            {
                id<MXDecrypting> alg = [self getRoomDecryptor:session.roomId algorithm:kMXCryptoMegolmAlgorithm];
                [alg didImportRoomKey:session];
            }
            
            NSUInteger imported = sessions.count;
            NSUInteger totalKeyCount = sessionDatas.count;
            
            MXLogDebug(@"[MXCrypto] importMegolmSessionDatas: Complete. Imported %tu keys from %tu provided keys in %.0fms", imported, totalKeyCount, [[NSDate date] timeIntervalSinceDate:startDate] * 1000);
            
            dispatch_async(dispatch_get_main_queue(), ^{
                
                if (success)
                {
                    success(totalKeyCount, imported);
                }
            });
        });

    });
#endif
}

- (void)importRoomKeys:(NSData *)keyFile withPassword:(NSString *)password success:(void (^)(NSUInteger total, NSUInteger imported))success failure:(void (^)(NSError *))failure
{
#ifdef MX_CRYPTO
    dispatch_async(cargoQueue, ^{

        MXLogDebug(@"[MXCrypto] importRoomKeys:withPassword:");

        NSError *error;
        NSDate *startDate = [NSDate date];

        NSData *jsonData = [MXMegolmExportEncryption decryptMegolmKeyFile:keyFile withPassword:password error:&error];
        if(jsonData)
        {
            NSArray *keys = [NSJSONSerialization JSONObjectWithData:jsonData options:0 error:&error];
            if (keys)
            {
                [self importRoomKeys:keys success:^(NSUInteger total, NSUInteger imported) {

                    MXLogDebug(@"[MXCrypto] importRoomKeys:withPassword: Imported %tu keys from %tu provided keys in %.0fms", imported, total, [[NSDate date] timeIntervalSinceDate:startDate] * 1000);

                    if (success)
                    {
                        success(total, imported);
                    }

                } failure:failure];
                return;
            }
        }

        dispatch_async(dispatch_get_main_queue(), ^{

            MXLogErrorDetails(@"[MXCrypto] importRoomKeys:withPassword: Error", @{
                @"error": error ?: @"unknown"
            });

            if (failure)
            {
                failure(error);
            }
        });
    });
#endif
}

#pragma mark - Key sharing

- (void)pendingKeyRequests:(void (^)(MXUsersDevicesMap<NSArray<MXIncomingRoomKeyRequest *> *> *pendingKeyRequests))onComplete
{
    NSParameterAssert(onComplete);

#ifdef MX_CRYPTO
    MXWeakify(self);
    dispatch_async(_cryptoQueue, ^{
        MXStrongifyAndReturnIfNil(self);

        MXUsersDevicesMap<NSArray<MXIncomingRoomKeyRequest *> *> *pendingKeyRequests = self->incomingRoomKeyRequestManager.pendingKeyRequests;

        dispatch_async(dispatch_get_main_queue(), ^{
            onComplete(pendingKeyRequests);
        });
    });
#endif
}

- (void)acceptKeyRequest:(MXIncomingRoomKeyRequest *)keyRequest
                 success:(void (^)(void))success
                 failure:(void (^)(NSError *error))failure
{
#ifdef MX_CRYPTO
    dispatch_async(_cryptoQueue, ^{

        MXLogDebug(@"[MXCrypto] acceptKeyRequest: %@", keyRequest);
        [self acceptKeyRequestFromCryptoThread:keyRequest success:success failure:failure];
    });
#endif
}

- (void)acceptAllPendingKeyRequestsFromUser:(NSString *)userId andDevice:(NSString *)deviceId onComplete:(void (^)(void))onComplete
{
#ifdef MX_CRYPTO
    MXWeakify(self);
    dispatch_async(_cryptoQueue, ^{
        MXStrongifyAndReturnIfNil(self);

        NSArray<MXIncomingRoomKeyRequest *> *requests = [self->incomingRoomKeyRequestManager.pendingKeyRequests objectForDevice:deviceId forUser:userId];

        MXLogDebug(@"[MXCrypto] acceptAllPendingKeyRequestsFromUser from %@:%@. %@ pending requests", userId, deviceId, @(requests.count));

        for (MXIncomingRoomKeyRequest *request in requests)
        {
            // TODO: Add success and failure blocks to acceptAllPendingKeyRequestsFromUser
            [self acceptKeyRequestFromCryptoThread:request success:nil failure:nil];
        }

        dispatch_async(dispatch_get_main_queue(), ^{
            if (onComplete)
            {
                onComplete();
            }
        });
    });
#endif
}

#ifdef MX_CRYPTO
- (void)acceptKeyRequestFromCryptoThread:(MXIncomingRoomKeyRequest *)keyRequest
                                 success:(void (^)(void))success
                                 failure:(void (^)(NSError *error))failure
{
    NSString *userId = keyRequest.userId;
    NSString *deviceId = keyRequest.deviceId;
    NSString *requestId = keyRequest.requestId;

    NSDictionary *body = keyRequest.requestBody;
    NSString *roomId, *alg;

    MXJSONModelSetString(roomId, body[@"room_id"]);
    MXJSONModelSetString(alg, body[@"algorithm"]);

    // The request is no more pending
    [incomingRoomKeyRequestManager removePendingKeyRequest:requestId fromUser:userId andDevice:deviceId];

    id<MXDecrypting> decryptor = [self getRoomDecryptor:roomId algorithm:alg];
    if (decryptor)
    {
        [decryptor shareKeysWithDevice:keyRequest success:success failure:failure];
    }
    else
    {
        dispatch_async(dispatch_get_main_queue(), ^{

            NSDictionary *details = @{
                @"algorithm": alg ?: @"unknown",
                @"room_id": roomId ?: @"unknown",
            };
            MXLogErrorDetails(@"[MXCrypto] acceptPendingKeyRequests: ERROR: unknown alg in room", details);
            if (failure)
            {
                failure(nil);
            }
        });
    }
}
#endif

- (void)ignoreKeyRequest:(MXIncomingRoomKeyRequest *)keyRequest onComplete:(void (^)(void))onComplete
{
#ifdef MX_CRYPTO
    dispatch_async(_cryptoQueue, ^{

        MXLogDebug(@"[MXCrypto] ignoreKeyRequest: %@", keyRequest);
        [self ignoreKeyRequestFromCryptoThread:keyRequest];

        dispatch_async(dispatch_get_main_queue(), ^{
            if (onComplete)
            {
                onComplete();
            }
        });
    });
#endif
}

- (void)ignoreAllPendingKeyRequestsFromUser:(NSString *)userId andDevice:(NSString *)deviceId onComplete:(void (^)(void))onComplete
{
#ifdef MX_CRYPTO
    MXWeakify(self);
    dispatch_async(_cryptoQueue, ^{
        MXStrongifyAndReturnIfNil(self);

        NSArray<MXIncomingRoomKeyRequest *> *requests = [self->incomingRoomKeyRequestManager.pendingKeyRequests objectForDevice:deviceId forUser:userId];

        MXLogDebug(@"[MXCrypto] ignoreAllPendingKeyRequestsFromUser from %@:%@. %@ pending requests", userId, deviceId, @(requests.count));

        for (MXIncomingRoomKeyRequest *request in requests)
        {
            [self ignoreKeyRequestFromCryptoThread:request];
        }

        dispatch_async(dispatch_get_main_queue(), ^{
            if (onComplete)
            {
                onComplete();
            }
        });
    });
#endif
}

#ifdef MX_CRYPTO
- (void)ignoreKeyRequestFromCryptoThread:(MXIncomingRoomKeyRequest *)keyRequest
{
    NSString *userId = keyRequest.userId;
    NSString *deviceId = keyRequest.deviceId;
    NSString *requestId = keyRequest.requestId;

    // Make request no more pending
    [incomingRoomKeyRequestManager removePendingKeyRequest:requestId fromUser:userId andDevice:deviceId];
}
#endif


- (void)setOutgoingKeyRequestsEnabled:(BOOL)enabled onComplete:(void (^)(void))onComplete
{
#ifdef MX_CRYPTO
    MXWeakify(self);
    dispatch_async(_cryptoQueue, ^{
        MXStrongifyAndReturnIfNil(self);
        
        [self->outgoingRoomKeyRequestManager setEnabled:enabled];
        
        if (onComplete)
        {
            dispatch_async(dispatch_get_main_queue(), ^{
                onComplete();
            });
        }
    });
#endif
}

- (BOOL)isOutgoingKeyRequestsEnabled
{
    return outgoingRoomKeyRequestManager.isEnabled;
}

- (void)reRequestRoomKeyForEvent:(MXEvent *)event
{
#ifdef MX_CRYPTO
    MXWeakify(self);
    dispatch_async(_cryptoQueue, ^{
        MXStrongifyAndReturnIfNil(self);

        MXLogDebug(@"[MXCrypto] reRequestRoomKeyForEvent: %@", event.eventId);

        NSDictionary *wireContent = event.wireContent;
        NSString *algorithm, *senderKey, *sessionId;
        MXJSONModelSetString(algorithm, wireContent[@"algorithm"]);
        MXJSONModelSetString(senderKey, wireContent[@"sender_key"]);
        MXJSONModelSetString(sessionId, wireContent[@"session_id"]);

        if (algorithm && senderKey && sessionId)
        {
            [self->outgoingRoomKeyRequestManager resendRoomKeyRequest:@{
                                                                        @"room_id": event.roomId,
                                                                        @"algorithm": algorithm,
                                                                        @"sender_key": senderKey,
                                                                        @"session_id": sessionId
                                                                        }];
        }
    });
#endif
}


#pragma mark - Crypto settings
- (BOOL)globalBlacklistUnverifiedDevices
{
#ifdef MX_CRYPTO
    return _store.globalBlacklistUnverifiedDevices;
#else
    return NO;
#endif
}

- (void)setGlobalBlacklistUnverifiedDevices:(BOOL)globalBlacklistUnverifiedDevices
{
#ifdef MX_CRYPTO
    _store.globalBlacklistUnverifiedDevices = globalBlacklistUnverifiedDevices;
#endif
}

- (BOOL)isBlacklistUnverifiedDevicesInRoom:(NSString *)roomId
{
#ifdef MX_CRYPTO
    return [_store blacklistUnverifiedDevicesInRoom:roomId];
#else
    return NO;
#endif
}

- (BOOL)isRoomEncrypted:(NSString *)roomId
{
#ifdef MX_CRYPTO
    return [_store algorithmForRoom:roomId] != nil;
#else
    return NO;
#endif
}

- (BOOL)isRoomSharingHistory:(NSString *)roomId
{
    if (!MXSDKOptions.sharedInstance.enableRoomSharedHistoryOnInvite)
    {
        return NO;
    }
    
    MXRoom *room = [self.mxSession roomWithRoomId:roomId];
    MXRoomHistoryVisibility visibility = room.summary.historyVisibility;
    return [visibility isEqualToString:kMXRoomHistoryVisibilityWorldReadable] || [visibility isEqualToString:kMXRoomHistoryVisibilityShared];
}

- (void)setBlacklistUnverifiedDevicesInRoom:(NSString *)roomId blacklist:(BOOL)blacklist
{
#ifdef MX_CRYPTO
    [_store storeBlacklistUnverifiedDevicesInRoom:roomId blacklist:blacklist];
#endif
}


#pragma mark - Private API

#ifdef MX_CRYPTO

- (instancetype)initWithMatrixSession:(MXSession*)matrixSession cryptoQueue:(dispatch_queue_t)theCryptoQueue andStore:(id<MXCryptoStore>)store
{
    // This method must be called on the crypto thread
    self = [super init];
    if (self)
    {
        _mxSession = matrixSession;
        _cryptoQueue = theCryptoQueue;
        _store = store;

        // Default configuration
        _warnOnUnknowDevices = YES;
        _enableOutgoingKeyRequestsOnceSelfVerificationDone = YES;

        decryptionQueue = [MXLegacyCrypto dispatchQueueForUser:_mxSession.matrixRestClient.credentials.userId];
        
        cargoQueue = dispatch_queue_create([NSString stringWithFormat:@"MXCrypto-Cargo-%@", _mxSession.myDeviceId].UTF8String, DISPATCH_QUEUE_SERIAL);
        
        ensureOlmSessionsInProgress = [NSMutableArray array];

        _olmDevice = [[MXOlmDevice alloc] initWithStore:_store];

        _deviceList = [[MXDeviceList alloc] initWithCrypto:self];

        // Use our own REST client that answers on the crypto thread
        _matrixRestClient = [[MXRestClient alloc] initWithCredentials:_mxSession.matrixRestClient.credentials andOnUnrecognizedCertificateBlock:nil andPersistentTokenDataHandler:_mxSession.matrixRestClient.persistTokenDataHandler andUnauthenticatedHandler:_mxSession.matrixRestClient.unauthenticatedHandler];
        _matrixRestClient.completionQueue = _cryptoQueue;

        roomEncryptors = [NSMutableDictionary dictionary];
        roomDecryptors = [NSMutableDictionary dictionary];

        // Build our device keys: they will later be uploaded
        NSString *deviceId = _store.deviceId;
        if (!deviceId)
        {
            // Generate a device id if the homeserver did not provide it or it was lost
            deviceId = [self generateDeviceId];

            MXLogDebug(@"[MXCrypto] Warning: No device id in MXCredentials. The id %@ was created", deviceId);

            [_store storeDeviceId:deviceId];
        }

        NSString *userId = _matrixRestClient.credentials.userId;
        
        _myDevice = [_store deviceWithDeviceId:deviceId forUser:userId];
        if (!_myDevice)
        {
            _myDevice = [[MXDeviceInfo alloc] initWithDeviceId:deviceId];
            _myDevice.userId = userId;
            _myDevice.keys = @{
                               [NSString stringWithFormat:@"%@:%@", kMXKeyEd25519Type, deviceId]: _olmDevice.deviceEd25519Key,
                               [NSString stringWithFormat:@"%@:%@", kMXKeyCurve25519Type, deviceId]: _olmDevice.deviceCurve25519Key,
                               };
            _myDevice.algorithms = [[MXCryptoAlgorithms sharedAlgorithms] supportedAlgorithms];
            [_myDevice updateTrustLevel:[MXDeviceTrustLevel trustLevelWithLocalVerificationStatus:MXDeviceVerified
                                                                             crossSigningVerified:NO]];
            
            // Add our own deviceinfo to the store
            [_store storeDeviceForUser:userId device:_myDevice];
        }

        oneTimeKeyCount = -1;

        outgoingRoomKeyRequestManager = [[MXOutgoingRoomKeyRequestManager alloc]
                                         initWithMatrixRestClient:_matrixRestClient
                                         deviceId:_myDevice.deviceId
                                         cryptoQueue:[MXLegacyCrypto dispatchQueueForUser:_myDevice.userId]
                                         cryptoStore:_store];

        incomingRoomKeyRequestManager = [[MXIncomingRoomKeyRequestManager alloc] initWithCrypto:self];
        
        unrequestedForwardedRoomKeyManager = [[MXUnrequestedForwardedRoomKeyManager alloc] init];
        unrequestedForwardedRoomKeyManager.delegate = self;

        _keyVerificationManager = [[MXLegacyKeyVerificationManager alloc] initWithCrypto:self];
        
        _secretStorage = [[MXSecretStorage alloc] initWithMatrixSession:_mxSession processingQueue:_cryptoQueue];
        _secretShareManager = [[MXSecretShareManager alloc] initWithCrypto:self];

        _crossSigning = [[MXLegacyCrossSigning alloc] initWithCrypto:self];
        
        if ([MXSDKOptions sharedInstance].enableKeyBackupWhenStartingMXCrypto)
        {
            id<MXKeyBackupEngine> engine = [[MXNativeKeyBackupEngine alloc] initWithCrypto:self];
            _backup = [[MXKeyBackup alloc] initWithEngine:engine
                                               restClient:_matrixRestClient
                                       secretShareManager:_secretShareManager
                                                    queue:_cryptoQueue];
        }
        
        MXRecoveryServiceDependencies *dependencies = [[MXRecoveryServiceDependencies alloc] initWithCredentials:_mxSession.matrixRestClient.credentials
                                                                                                          backup:_backup
                                                                                                   secretStorage:_secretStorage
                                                                                                     secretStore:_store
                                                                                                    crossSigning:_crossSigning
                                                                                                     cryptoQueue:_cryptoQueue];
        _recoveryService = [[MXRecoveryService alloc] initWithDependencies:dependencies delegate:self];
        
        cryptoMigration = [[MXCryptoMigration alloc] initWithCrypto:self];
        
        lastNewSessionForcedDates = [MXUsersDevicesMap new];
        
        [self registerEventHandlers];
        
    }
    return self;
}

- (MXDeviceInfo *)eventSenderDeviceOfEvent:(MXEvent *)event
{
    NSString *senderKey = event.senderKey;
    NSString *algorithm = event.wireContent[@"algorithm"];

    if (!senderKey || !algorithm)
    {
        return nil;
    }

    NSArray *forwardingChain = event.forwardingCurve25519KeyChain;
    if (forwardingChain.count > 0)
    {
        // we got this event from somewhere else
        // TODO: check if we can trust the forwarders.
        return nil;
    }

    // senderKey is the Curve25519 identity key of the device which the event
    // was sent from. In the case of Megolm, it's actually the Curve25519
    // identity key of the device which set up the Megolm session.
    MXDeviceInfo *device = [_deviceList deviceWithIdentityKey:senderKey andAlgorithm:algorithm];
    if (!device)
    {
        // we haven't downloaded the details of this device yet.
        return nil;
    }

    // So far so good, but now we need to check that the sender of this event
    // hadn't advertised someone else's Curve25519 key as their own. We do that
    // by checking the Ed25519 claimed by the event (or, in the case of megolm,
    // the event which set up the megolm session), to check that it matches the
    // fingerprint of the purported sending device.
    //
    // (see https://github.com/vector-im/vector-web/issues/2215)
    NSString *claimedKey = event.keysClaimed[kMXKeyEd25519Type];
    if (!claimedKey)
    {
        MXLogDebug(@"[MXCrypto] eventSenderDeviceOfEvent: Event %@ claims no ed25519 key. Cannot verify sending device", event.eventId);
        return nil;
    }

    if (![claimedKey isEqualToString:device.fingerprint])
    {
        MXLogDebug(@"[MXCrypto] eventSenderDeviceOfEvent: Event %@ claims ed25519 key %@. Cannot verify sending device but sender device has key %@", event.eventId, claimedKey, device.fingerprint);
        return nil;
    }
    
    return device;
}

- (BOOL)setEncryptionInRoom:(NSString*)roomId withMembers:(NSArray<NSString*>*)members algorithm:(NSString*)algorithm inhibitDeviceQuery:(BOOL)inhibitDeviceQuery
{
    NSString *existingAlgorithm = [_store algorithmForRoom:roomId];
    if (existingAlgorithm && ![existingAlgorithm isEqualToString:algorithm])
    {
        MXLogWarning(@"[MXCrypto] setEncryptionInRoom: New m.room.encryption event in %@ with an algorithm change from %@ to %@", roomId, existingAlgorithm, algorithm);
        
        // Reset the current encryption in this room.
        // If the new algo is supported, it will be used
        // Else, encryption and sending will be no more possible in this room
        [roomEncryptors removeObjectForKey:roomId];
    }

    Class encryptionClass = [[MXCryptoAlgorithms sharedAlgorithms] encryptorClassForAlgorithm:algorithm];
    if (!encryptionClass)
    {
        NSString *message = [NSString stringWithFormat:@"[MXCrypto] setEncryptionInRoom: Unable to encrypt with %@", algorithm];
        MXLogError(message);
        return NO;
    }

    if (!existingAlgorithm)
    {
        [_store storeAlgorithmForRoom:roomId algorithm:algorithm];
    }

    id<MXEncrypting> alg = [[encryptionClass alloc] initWithCrypto:self andRoom:roomId];

    roomEncryptors[roomId] = alg;

    // make sure we are tracking the device lists for all users in this room.
    MXLogDebug(@"[MXCrypto] setEncryptionInRoom: Enabling encryption in %@; starting to track device lists for all users therein", roomId);

    for (NSString *userId in members)
    {
        [_deviceList startTrackingDeviceList:userId];
    }

    if (!inhibitDeviceQuery)
    {
        [_deviceList refreshOutdatedDeviceLists];
    }

    return YES;
}

- (MXHTTPOperation*)ensureOlmSessionsForUsers:(NSArray*)users
                                      success:(void (^)(MXUsersDevicesMap<MXOlmSessionResult*> *results))success
                                      failure:(void (^)(NSError *error))failure
{
    MXLogDebug(@"[MXCrypto] ensureOlmSessionsForUsers: %@", users);

    NSMutableDictionary<NSString* /* userId */, NSMutableArray<MXDeviceInfo*>*> *devicesByUser = [NSMutableDictionary dictionary];

    for (NSString *userId in users)
    {
        devicesByUser[userId] = [NSMutableArray array];

        NSArray<MXDeviceInfo *> *devices = [self.deviceList storedDevicesForUser:userId];
        for (MXDeviceInfo *device in devices)
        {
            NSString *key = device.identityKey;

            if ([key isEqualToString:_olmDevice.deviceCurve25519Key])
            {
                // Don't bother setting up session to ourself
                continue;
            }

            if (device.trustLevel.localVerificationStatus == MXDeviceBlocked) {
                // Don't bother setting up sessions with blocked users
                continue;
            }

            [devicesByUser[userId] addObject:device];
        }
    }

    return [self ensureOlmSessionsForDevices:devicesByUser force:NO success:success failure:failure];
}

- (MXHTTPOperation*)ensureOlmSessionsForDevices:(NSDictionary<NSString* /* userId */, NSArray<MXDeviceInfo*>*>*)devicesByUser
                                          force:(BOOL)force
                                        success:(void (^)(MXUsersDevicesMap<MXOlmSessionResult*> *results))success
                                        failure:(void (^)(NSError *error))failure

{
    NSMutableArray<MXDeviceInfo*> *devicesWithoutSession = [NSMutableArray array];

    MXUsersDevicesMap<MXOlmSessionResult*> *results = [[MXUsersDevicesMap alloc] init];

    NSUInteger count = 0;
    for (NSString *userId in devicesByUser)
    {
        count += devicesByUser[userId].count;

        for (MXDeviceInfo *deviceInfo in devicesByUser[userId])
        {
            NSString *deviceId = deviceInfo.deviceId;
            NSString *key = deviceInfo.identityKey;

            NSString *sessionId = [_olmDevice sessionIdForDevice:key];
            if (!sessionId || force)
            {
                [devicesWithoutSession addObject:deviceInfo];
            }

            MXOlmSessionResult *olmSessionResult = [[MXOlmSessionResult alloc] initWithDevice:deviceInfo andOlmSession:sessionId];
            [results setObject:olmSessionResult forUser:userId andDevice:deviceId];
        }
    }

    MXLogDebug(@"[MXCrypto] ensureOlmSessionsForDevices (users: %tu - devices: %tu - force: %@): %@", devicesByUser.count, count, @(force), devicesByUser);

    if (devicesWithoutSession.count == 0)
    {
        MXLogDebug(@"[MXCrypto] ensureOlmSessionsForDevices: Have already sessions for all");
        if (success)
        {
            success(results);
        }
        return nil;
    }

    
    NSString *oneTimeKeyAlgorithm = kMXKeySignedCurve25519Type;
    
    // Devices for which we will make a /claim request
    MXUsersDevicesMap<NSString*> *usersDevicesToClaim = [[MXUsersDevicesMap<NSString*> alloc] init];
    // The same but devices are listed by their identity key
    NSMutableArray<NSString*> *devicesToClaim = [NSMutableArray array];
    
    // Devices (by their identity key) that are waiting for a response to /claim request
    // That can be devices for which we are going to make a /claim request OR devices that
    // already have a pending requests.
    // Once we have emptied this array, we can call the success or the failure block. The
    // operation is complete.
    NSMutableArray<NSString*> *devicesInProgress = [NSMutableArray array];
    
    // Prepare the request for claiming one-time keys
    for (MXDeviceInfo *device in devicesWithoutSession)
    {
        NSString *deviceIdentityKey = device.identityKey;
        
        // Claim only if a request is not yet pending
        if (![ensureOlmSessionsInProgress containsObject:deviceIdentityKey])
        {
            [usersDevicesToClaim setObject:oneTimeKeyAlgorithm forUser:device.userId andDevice:device.deviceId];
            [devicesToClaim addObject:deviceIdentityKey];
            
            [ensureOlmSessionsInProgress addObject:deviceIdentityKey];
        }
        
        // In both case, we need to wait for the creation of the olm session for this device
        [devicesInProgress addObject:deviceIdentityKey];
    }
    
    MXLogDebug(@"[MXCrypto] ensureOlmSessionsForDevices: %@ out of %@ sessions to claim one time keys", @(usersDevicesToClaim.count), @(devicesWithoutSession.count));
    
    
    // Wait for the result of claim request(s)
    // Listen to the dedicated notification
    MXWeakify(self);
    __block id observer;
    observer = [[NSNotificationCenter defaultCenter] addObserverForName:kMXCryptoOneTimeKeyClaimCompleteNotification object:self queue:nil usingBlock:^(NSNotification * _Nonnull note) {
        MXStrongifyAndReturnIfNil(self);
        
        NSArray<NSString*> *devices = note.userInfo[kMXCryptoOneTimeKeyClaimCompleteNotificationDevicesKey];
        NSError *error = note.userInfo[kMXCryptoOneTimeKeyClaimCompleteNotificationErrorKey];
        
        // Was it a /claim request for us?
        if ([devicesInProgress mx_intersectArray:devices])
        {
            if (error)
            {
                MXLogDebug(@"[MXCrypto] ensureOlmSessionsForDevices: Got a notification failure for %@ devices. Fail our current pool of %@ devices", @(devices.count), @(devicesInProgress.count));
                
                // Consider the failure for all requests of the current pool
                [self->ensureOlmSessionsInProgress removeObjectsInArray:devices];
                [devicesInProgress removeAllObjects];
                
                // The game is over for this pool
                [[NSNotificationCenter defaultCenter] removeObserver:observer];
                if (failure)
                {
                    failure(error);
                }
            }
            else
            {
                for (NSString *deviceIdentityKey in devices)
                {
                    if ([devicesInProgress containsObject:deviceIdentityKey])
                    {
                        MXDeviceInfo *device = [self.store deviceWithIdentityKey:deviceIdentityKey];
                        NSString *olmSessionId = [self.olmDevice sessionIdForDevice:deviceIdentityKey];
                        
                        // Update the result
                        MXOlmSessionResult *olmSessionResult = [results objectForDevice:device.deviceId forUser:device.userId];
                        olmSessionResult.sessionId = olmSessionId;
                        
                        // This device is no more in progress
                        [devicesInProgress removeObject:deviceIdentityKey];
                        [self->ensureOlmSessionsInProgress removeObject:deviceIdentityKey];
                    }
                }
                
                MXLogDebug(@"[MXCrypto] ensureOlmSessionsForDevices: Got olm sessions for %@ devices. Still missing %@ sessions", @(devices.count), @(devicesInProgress.count));
                
                // If the pool is empty, we are done
                if (!devicesInProgress.count)
                {
                    [[NSNotificationCenter defaultCenter] removeObserver:observer];
                    if (success)
                    {
                        success(results);
                    }
                }
            }
        }
    }];
    
    
    if (usersDevicesToClaim.count == 0)
    {
        MXLogDebug(@"[MXCrypto] ensureOlmSessionsForDevices: All missing sessions are already pending");
        return nil;
    }
    

    MXLogDebug(@"[MXCrypto] ensureOlmSessionsForDevices: claimOneTimeKeysForUsersDevices (users: %tu - devices: %tu)",
          usersDevicesToClaim.map.count, usersDevicesToClaim.count);

    return [_matrixRestClient claimOneTimeKeysForUsersDevices:usersDevicesToClaim success:^(MXKeysClaimResponse *keysClaimResponse) {

        MXLogDebug(@"[MXCrypto] ensureOlmSessionsForDevices: claimOneTimeKeysForUsersDevices response (users: %tu - devices: %tu): %@",
              keysClaimResponse.oneTimeKeys.map.count, keysClaimResponse.oneTimeKeys.count, keysClaimResponse.oneTimeKeys);

        for (NSString *userId in devicesByUser)
        {
            for (MXDeviceInfo *deviceInfo in devicesByUser[userId])
            {
                MXKey *oneTimeKey;
                for (NSString *deviceId in [keysClaimResponse.oneTimeKeys deviceIdsForUser:userId])
                {
                    MXOlmSessionResult *olmSessionResult = [results objectForDevice:deviceId forUser:userId];
                    if (olmSessionResult.sessionId && !force)
                    {
                        // We already have a result for this device
                        continue;
                    }

                    MXKey *key = [keysClaimResponse.oneTimeKeys objectForDevice:deviceId forUser:userId];
                    if ([key.type isEqualToString:oneTimeKeyAlgorithm])
                    {
                        oneTimeKey = key;
                    }

                    if (!oneTimeKey)
                    {
                        MXLogDebug(@"[MXCrypto] ensureOlmSessionsForDevices: No one-time keys (alg=%@) for device %@:%@", oneTimeKeyAlgorithm, userId, deviceId);
                        continue;
                    }

                    [self verifyKeyAndStartSession:oneTimeKey userId:userId deviceInfo:deviceInfo];
                }
            }
        }
        
        // Broadcast the /claim request is done
        [[NSNotificationCenter defaultCenter] postNotificationName:kMXCryptoOneTimeKeyClaimCompleteNotification
                                                            object:self
                                                          userInfo: @{
                                                                      kMXCryptoOneTimeKeyClaimCompleteNotificationDevicesKey: devicesToClaim
                                                                      }];

    } failure:^(NSError *error) {

        MXLogError(@"[MXCrypto] ensureOlmSessionsForDevices: claimOneTimeKeysForUsersDevices request failed.");

        // Broadcast the /claim request is done
        [[NSNotificationCenter defaultCenter] postNotificationName:kMXCryptoOneTimeKeyClaimCompleteNotification
                                                            object:self
                                                          userInfo: @{
                                                                      kMXCryptoOneTimeKeyClaimCompleteNotificationDevicesKey: devicesToClaim,
                                                                      kMXCryptoOneTimeKeyClaimCompleteNotificationErrorKey: error
                                                                      }];
    }];
}

- (NSString*)verifyKeyAndStartSession:(MXKey*)oneTimeKey userId:(NSString*)userId deviceInfo:(MXDeviceInfo*)deviceInfo
{
    NSString *sessionId;

    NSString *deviceId = deviceInfo.deviceId;
    NSString *signKeyId = [NSString stringWithFormat:@"%@:%@", kMXKeyEd25519Type, deviceId];
    NSString *signature = [oneTimeKey.signatures objectForDevice:signKeyId forUser:userId];

    // Check one-time key signature
    NSError *error;
    if ([_olmDevice verifySignature:deviceInfo.fingerprint JSON:oneTimeKey.signalableJSONDictionary signature:signature error:&error])
    {
        // Update the result for this device in results
        sessionId = [_olmDevice createOutboundSession:deviceInfo.identityKey theirOneTimeKey:oneTimeKey.value];

        if (sessionId)
        {
            MXLogDebug(@"[MXCrypto] verifyKeyAndStartSession: Started new olm session id %@ for device %@ (theirOneTimeKey: %@)", sessionId, deviceInfo, oneTimeKey.value);
        }
        else
        {
            // Possibly a bad key
            MXLogErrorDetails(@"[MXCrypto] verifyKeyAndStartSession: Error starting olm session with device", @{
                @"device_id": deviceId ?: @"unknown"
            });
        }
    }
    else
    {
        NSDictionary *details = @{
            @"device_id": deviceId ?: @"unknown",
            @"error": error ?: @"unknown"
        };
        MXLogErrorDetails(@"[MXCrypto] verifyKeyAndStartSession: Unable to verify signature on one-time key for device", details);
    }

    return sessionId;
}

- (NSDictionary*)encryptMessage:(NSDictionary*)payloadFields forDevices:(NSArray<MXDeviceInfo*>*)devices
{
    NSMutableDictionary *ciphertext = [NSMutableDictionary dictionary];
    for (MXDeviceInfo *recipientDevice in devices)
    {
        NSString *sessionId = [_olmDevice sessionIdForDevice:recipientDevice.identityKey];
        if (sessionId)
        {
            NSMutableDictionary *payloadJson = [NSMutableDictionary dictionaryWithDictionary:payloadFields];
            payloadJson[@"sender"] = _matrixRestClient.credentials.userId;
            payloadJson[@"sender_device"] = _store.deviceId;

            // Include the Ed25519 key so that the recipient knows what
            // device this message came from.
            // We don't need to include the curve25519 key since the
            // recipient will already know this from the olm headers.
            // When combined with the device keys retrieved from the
            // homeserver signed by the ed25519 key this proves that
            // the curve25519 key and the ed25519 key are owned by
            // the same device.
            payloadJson[@"keys"] = @{
                                     kMXKeyEd25519Type: _olmDevice.deviceEd25519Key
                                     };

            // Include the recipient device details in the payload,
            // to avoid unknown key attacks, per
            // https://github.com/vector-im/vector-web/issues/2483
            payloadJson[@"recipient"] = recipientDevice.userId;
            payloadJson[@"recipient_keys"] = @{
                                               kMXKeyEd25519Type: recipientDevice.fingerprint
                                               };

            NSData *payloadData = [NSJSONSerialization  dataWithJSONObject:payloadJson options:0 error:nil];
            NSString *payloadString = [[NSString alloc] initWithData:payloadData encoding:NSUTF8StringEncoding];

            //MXLogDebug(@"[MXCrypto] encryptMessage: %@\nUsing sessionid %@ for device %@", payloadJson, sessionId, recipientDevice.identityKey);
            ciphertext[recipientDevice.identityKey] = [_olmDevice encryptMessage:recipientDevice.identityKey sessionId:sessionId payloadString:payloadString];
        }
    }

    return @{
             @"algorithm": kMXCryptoOlmAlgorithm,
             @"sender_key": _olmDevice.deviceCurve25519Key,
             @"ciphertext": ciphertext
             };
}

- (id<MXDecrypting>)getRoomDecryptor:(NSString*)roomId algorithm:(NSString*)algorithm
{
    id<MXDecrypting> alg;

    if (roomId)
    {
        if (!roomDecryptors[roomId])
        {
            roomDecryptors[roomId] = [NSMutableDictionary dictionary];
        }

        alg = roomDecryptors[roomId][algorithm];
        if (alg)
        {
            return alg;
        }
    }

    Class algClass = [[MXCryptoAlgorithms sharedAlgorithms] decryptorClassForAlgorithm:algorithm];
    if (algClass)
    {
        alg = [[algClass alloc] initWithCrypto:self];

        if (roomId)
        {
            roomDecryptors[roomId][algorithm] = alg;
        }
    }

    return alg;
}

- (id<MXEncrypting>)getRoomEncryptor:(NSString*)roomId algorithm:(NSString*)algorithm
{
    if (![algorithm isEqualToString:kMXCryptoMegolmAlgorithm])
    {
        MXLogErrorDetails(@"[MXCrypto] getRoomEncryptor: algorithm is not supported", @{
            @"algorithm": algorithm ?: @"unknown"
        });
        return nil;
    }

    id<MXEncrypting> alg = roomEncryptors[roomId];
    if (alg)
    {
        return alg;
    }
    
    NSString *existingAlgorithm = [self.store algorithmForRoom:roomId];
    if ([algorithm isEqualToString:existingAlgorithm])
    {
        MXLogErrorDetails(@"[MXCrypto] getRoomEncryptor: algorithm does not match the room", @{
            @"algorithm": algorithm ?: @"unknown"
        });
        return nil;
    }
    
    Class algClass = [[MXCryptoAlgorithms sharedAlgorithms] encryptorClassForAlgorithm:algorithm];
    if (!algClass)
    {
        MXLogErrorDetails(@"[MXCrypto] getRoomEncryptor: cannot get encryptor for algorithm", @{
            @"algorithm": algorithm ?: @"unknown"
        });
        return nil;
    }
    
    alg = [[algClass alloc] initWithCrypto:self andRoom:roomId];
    roomEncryptors[roomId] = alg;
    return alg;
}

- (NSDictionary*)signObject:(NSDictionary*)object
{
    return @{
             _myDevice.userId: @{
                     [NSString stringWithFormat:@"%@:%@", kMXKeyEd25519Type, _myDevice.deviceId]: [_olmDevice signJSON:object]
                     }
             };
}


#pragma mark - Key sharing
- (void)requestRoomKey:(NSDictionary*)requestBody recipients:(NSArray<NSDictionary<NSString*, NSString*>*>*)recipients
{
    [outgoingRoomKeyRequestManager sendRoomKeyRequest:requestBody recipients:recipients];
}

- (void)cancelRoomKeyRequest:(NSDictionary*)requestBody
{
    [outgoingRoomKeyRequestManager cancelRoomKeyRequest:requestBody];
}

- (void)handleUnrequestedRoomKeyInfo:(MXRoomKeyInfo *)keyInfo senderId:(NSString *)senderId senderKey:(NSString *)senderKey
{
    [unrequestedForwardedRoomKeyManager addPendingKeyWithKeyInfo:keyInfo senderId:senderId senderKey:senderKey];
}

- (NSDictionary*)buildMegolmKeyForwardingMessage:(NSString*)roomId senderKey:(NSString*)senderKey sessionId:(NSString*)sessionId  chainIndex:(NSNumber*)chainIndex
{
    NSDictionary *key = [self.olmDevice getInboundGroupSessionKey:roomId senderKey:senderKey sessionId:sessionId chainIndex:chainIndex];
    if (key)
    {
        return @{
                 @"type": kMXEventTypeStringRoomForwardedKey,
                 @"content": @{
                         @"algorithm": kMXCryptoMegolmAlgorithm,
                         @"room_id": roomId,
                         @"sender_key": senderKey,
                         @"sender_claimed_ed25519_key": key[@"sender_claimed_ed25519_key"],
                         @"session_id": sessionId,
                         @"session_key": key[@"key"],
                         @"chain_index": key[@"chain_index"],
                         @"forwarding_curve25519_key_chain": key[@"forwarding_curve25519_key_chain"],
                         kMXSharedHistoryKeyName: key[@"shared_history"]
                         }
                 };
    }
    
    return nil;
}

#pragma mark - Private methods
/**
 Get or create the GCD queue for a given user.

 @param userId the user id.
 @return the dispatch queue to use to handle the crypto for this user.
 */
+ (dispatch_queue_t)dispatchQueueForUser:(NSString*)userId
{
    static NSMutableDictionary <NSString*, dispatch_queue_t> *dispatchQueues;

    static dispatch_once_t onceToken;
    dispatch_once(&onceToken, ^{
        dispatchQueues = [NSMutableDictionary dictionary];
    });

    dispatch_queue_t queue = dispatchQueues[userId];
    if (!queue)
    {
        @synchronized (dispatchQueues)
        {
            MXLogDebug(@"[MXCrypto] Create dispatch queue for %@'s crypto", userId);
            queue = dispatch_queue_create([NSString stringWithFormat:@"MXCrypto-%@", userId].UTF8String, DISPATCH_QUEUE_SERIAL);
            dispatchQueues[userId] = queue;
        }
    }

    return queue;
}

- (NSString*)generateDeviceId
{
    return [[[MXTools generateSecret] stringByReplacingOccurrencesOfString:@"-" withString:@""] substringToIndex:10];
}

/**
 Ask the server which users have new devices since a given token,
 and invalidate them.

 @param oldSyncToken the old token.
 @param lastKnownSyncToken the new token.
 @param success A block object called when the operation succeeds.
 @param failure A block object called when the operation fails.
 */
- (void)invalidateDeviceListsSince:(NSString*)oldSyncToken to:(NSString*)lastKnownSyncToken
                           success:(void (^)(void))success
                           failure:(void (^)(NSError *error))failure
{
    [_matrixRestClient keyChangesFrom:oldSyncToken to:lastKnownSyncToken success:^(MXDeviceListResponse *deviceLists) {

        MXLogDebug(@"[MXCrypto] invalidateDeviceListsSince: got key changes since %@: changed: %@\nleft: %@", oldSyncToken, deviceLists.changed, deviceLists.left);

        [self handleDeviceListsChanges:deviceLists];

        success();

    } failure:failure];
}

/**
 Listen to events that change the signatures chain.
 */
- (void)registerEventHandlers
{
    dispatch_async(dispatch_get_main_queue(), ^{

        // Observe incoming to-device events
        [[NSNotificationCenter defaultCenter] addObserver:self selector:@selector(onToDeviceEvent:) name:kMXSessionOnToDeviceEventNotification object:self.mxSession];

        // Observe membership changes
        self->roomMembershipEventsListener = [self.mxSession listenToEventsOfTypes:@[kMXEventTypeStringRoomEncryption, kMXEventTypeStringRoomMember] onEvent:^(MXEvent *event, MXTimelineDirection direction, id customObject) {

            if (direction == MXTimelineDirectionForwards)
            {
                if (event.eventType == MXEventTypeRoomEncryption)
                {
                    [self onCryptoEvent:event];
                }
                else if (event.eventType == MXEventTypeRoomMember)
                {
                    [self onRoomMembership:event roomState:customObject];
                }
            }
        }];

    });
}

/**
 Handle a to-device event.

 @param notification the notification containing the to-device event.
 */
- (void)onToDeviceEvent:(NSNotification *)notification
{
    MXEvent *event = notification.userInfo[kMXSessionNotificationEventKey];

    MXLogDebug(@"[MXCrypto] onToDeviceEvent: event.type: %@", event.type);

    if (_cryptoQueue)
    {
        MXWeakify(self);
        switch (event.eventType)
        {
            case MXEventTypeRoomForwardedKey:
            {
                dispatch_async(_cryptoQueue, ^{
                    MXStrongifyAndReturnIfNil(self);

                    [self onRoomKeyEvent:event];
                });
                break;
            }

            case MXEventTypeRoomKeyRequest:
            {
                dispatch_async(_cryptoQueue, ^{
                    MXStrongifyAndReturnIfNil(self);

                    [self->incomingRoomKeyRequestManager onRoomKeyRequestEvent:event];
                });
                break;
            }

            default:
                break;
        }
    }
}

/**
 Handle a key event.

 @param event the key event.
 */
- (void)onRoomKeyEvent:(MXEvent*)event
{
    if (!event.content[@"room_id"] || !event.content[@"algorithm"])
    {
        MXLogError(@"[MXCrypto] onRoomKeyEvent: ERROR: Key event is missing fields");
        return;
    }

    id<MXDecrypting> alg = [self getRoomDecryptor:event.content[@"room_id"] algorithm:event.content[@"algorithm"]];
    if (!alg)
    {
        NSString *message = [NSString stringWithFormat:@"[MXCrypto] onRoomKeyEvent: ERROR: Unable to handle keys for %@", event.content[@"algorithm"]];
        MXLogError(message);
        return;
    }

    [alg onRoomKeyEvent:event];
}

/**
 Handle an m.room.encryption event.

 @param event the encryption event.
 */
- (void)onCryptoEvent:(MXEvent*)event
{
    MXRoom *room = [_mxSession roomWithRoomId:event.roomId];

    MXWeakify(self);    
    [room state:^(MXRoomState *roomState) {
        MXStrongifyAndReturnIfNil(self);
        
        // We can start tracking only lazy loaded room members
        // All room members will be loaded when necessary, ie when encrypting in the room
        MXRoomMembers *roomMembers = roomState.members;
        
        NSMutableArray *members = [NSMutableArray array];
        NSArray<MXRoomMember *> *encryptionTargetMembers = [roomMembers encryptionTargetMembers:roomState.historyVisibility];
        for (MXRoomMember *roomMember in encryptionTargetMembers)
        {
            [members addObject:roomMember.userId];
        }
        
        if (self.cryptoQueue)
        {
            dispatch_async(self.cryptoQueue, ^{
                [self setEncryptionInRoom:event.roomId withMembers:members algorithm:event.content[@"algorithm"] inhibitDeviceQuery:YES];
            });
        }
    }];
}

/**
 Handle a change in the membership state of a member of a room.

 @param event the membership event causing the change.
 @param roomState the know state of the room when the event occurs.
 */
- (void)onRoomMembership:(MXEvent*)event roomState:(MXRoomState*)roomState
{
    // Check whether we have to track the devices for this user.
    BOOL shouldTrack = NO;
    NSString *userId = event.stateKey;
    
    MXRoomMemberEventContent *content = [MXRoomMemberEventContent modelFromJSON:event.content];
    if ([userId isEqualToString:self.mxSession.credentials.userId] && [content.membership isEqualToString:kMXMembershipStringInvite])
    {
        [unrequestedForwardedRoomKeyManager onRoomInviteWithRoomId:event.roomId senderId:event.sender];
    }
    
    MXRoomMember *member = [roomState.members memberWithUserId:userId];
    if (member)
    {
        if (member.membership == MXMembershipJoin)
        {
            MXLogDebug(@"[MXCrypto] onRoomMembership: Join event for %@ in %@", member.userId, event.roomId);
            shouldTrack = YES;
        }
        // Check whether we should encrypt for the invited members too
        else if (member.membership == MXMembershipInvite && ![roomState.historyVisibility isEqualToString:kMXRoomHistoryVisibilityJoined])
        {
            // track the deviceList for this invited user.
            // Caution: there's a big edge case here in that federated servers do not
            // know what other servers are in the room at the time they've been invited.
            // They therefore will not send device updates if a user logs in whilst
            // their state is invite.
            MXLogDebug(@"[MXCrypto] onRoomMembership: Invite event for %@ in %@", member.userId, event.roomId);
            shouldTrack = YES;
        }
    }
    
    if (shouldTrack && self.cryptoQueue)
    {
        MXWeakify(self);
        dispatch_async(self.cryptoQueue, ^{
            MXStrongifyAndReturnIfNil(self);
            
            // make sure we are tracking the deviceList for this user
            [self.deviceList startTrackingDeviceList:member.userId];
        });
    }
}

/**
 Upload my user's device keys.
 */
- (MXHTTPOperation *)uploadDeviceKeys:(void (^)(MXKeysUploadResponse *keysUploadResponse))success failure:(void (^)(NSError *))failure
{
    // Sanity check
    if (!_matrixRestClient.credentials.userId)
    {
        MXLogError(@"[MXCrypto] uploadDeviceKeys. ERROR: _matrixRestClient.credentials.userId cannot be nil");
        failure(nil);
        return nil;
    }

    // Prepare the device keys data to send
    // Sign it
    NSString *signature = [_olmDevice signJSON:_myDevice.signalableJSONDictionary];
    _myDevice.signatures = @{
                            _matrixRestClient.credentials.userId: @{
                                    [NSString stringWithFormat:@"%@:%@", kMXKeyEd25519Type, _myDevice.deviceId]: signature
                                    }
                            };

    // For now, we set the device id explicitly, as we may not be using the
    // same one as used in login.
    return [_matrixRestClient uploadKeys:_myDevice.JSONDictionary oneTimeKeys:nil fallbackKeys:nil success:success failure:failure];
}

/**
 Check if it's time to upload one-time keys, and do so if so.
 */
- (void)maybeUploadOneTimeKeys:(void (^)(void))success failure:(void (^)(NSError *))failure
{
    if (uploadOneTimeKeysOperation)
    {
        MXLogDebug(@"[MXCrypto] maybeUploadOneTimeKeys: already in progress");
        if (success)
        {
            success();
        }
        return;
    }

    NSDate *now = [NSDate date];
    if (lastOneTimeKeyCheck && [now timeIntervalSinceDate:lastOneTimeKeyCheck] < kMXCryptoUploadOneTimeKeysPeriod)
    {
        // We've done a key upload recently.
        if (success)
        {
            success();
        }
        return;
    }

    lastOneTimeKeyCheck = now;

    if (oneTimeKeyCount != -1)
    {
        // We already have the current one_time_key count from a /sync response.
        // Use this value instead of asking the server for the current key count.
        MXLogDebug(@"[MXCrypto] maybeUploadOneTimeKeys: there are %tu one-time keys on the homeserver", oneTimeKeyCount);
        
        MXWeakify(self);
        uploadOneTimeKeysOperation = [self generateAndUploadOneTimeKeys:oneTimeKeyCount retry:YES success:^{
            MXStrongifyAndReturnIfNil(self);
            
            self->uploadOneTimeKeysOperation = nil;
            if (success)
            {
                success();
            }
            
        } failure:^(NSError *error) {
            MXStrongifyAndReturnIfNil(self);
            
            MXLogErrorDetails(@"[MXCrypto] maybeUploadOneTimeKeys: Failed to publish one-time keys", @{
                @"error": error ?: @"unknown"
            });
            self->uploadOneTimeKeysOperation = nil;
            
            if (failure)
            {
                failure(error);
            }
        }];
        
        if (!uploadOneTimeKeysOperation && success)
        {
            success();
        }

        // Reset oneTimeKeyCount to prevent start uploading based on old data.
        // It will be set again on the next /sync-response
        oneTimeKeyCount = -1;
    }
    else
    {
        // Ask the server how many keys we have
        MXWeakify(self);
        uploadOneTimeKeysOperation = [self publishedOneTimeKeysCount:^(NSUInteger keyCount) {

            if (!self->uploadOneTimeKeysOperation)
            {
                if (success)
                {
                    success();
                }
                return;
            };

            MXWeakify(self);
            MXHTTPOperation *operation2 = [self generateAndUploadOneTimeKeys:keyCount retry:YES success:^{
                MXStrongifyAndReturnIfNil(self);
                
                self->uploadOneTimeKeysOperation = nil;
                if (success)
                {
                    success();
                }
                
            } failure:^(NSError *error) {
                MXStrongifyAndReturnIfNil(self);
                
                MXLogErrorDetails(@"[MXCrypto] maybeUploadOneTimeKeys: Failed to publish one-time keys", @{
                    @"error": error ?: @"unknown"
                });
                self->uploadOneTimeKeysOperation = nil;
                
                if (failure)
                {
                    failure(error);
                }
            }];
            
            if (operation2)
            {
                [self->uploadOneTimeKeysOperation mutateTo:operation2];
            }
            else
            {
                self->uploadOneTimeKeysOperation = nil;
                if (success)
                {
                    success();
                }
            }

        } failure:^(NSError *error) {
            MXStrongifyAndReturnIfNil(self);

            MXLogErrorDetails(@"[MXCrypto] maybeUploadOneTimeKeys: Get published one-time keys count failed", @{
                @"error": error ?: @"unknown"
            });
            self->uploadOneTimeKeysOperation = nil;

            if (failure)
            {
                failure(error);
            }
        }];
    }
}

- (MXHTTPOperation *)generateAndUploadOneTimeKeys:(NSUInteger)keyCount retry:(BOOL)retry success:(void (^)(void))success failure:(void (^)(NSError *))failure
{
    MXLogDebug(@"[MXCrypto] generateAndUploadOneTimeKeys: %@ one time keys are available on the homeserver", @(keyCount));
          
    MXHTTPOperation *operation;
    
    if ([self generateOneTimeKeys:keyCount])
    {
        operation = [self uploadOneTimeKeys:^(MXKeysUploadResponse *keysUploadResponse) {
            success();
        } failure:^(NSError *error) {
            MXLogErrorDetails(@"[MXCrypto] generateAndUploadOneTimeKeys: Failed to publish one-time keys", @{
                @"error": error ?: @"unknown"
            });
            
            if ([MXError isMXError:error] && retry)
            {
                // The homeserver explicitly rejected the request.
                // Reset local OTKs we tried to push and retry
                // There is no matrix specific error but we really want to detect the error described at
                // https://github.com/vector-im/element-ios/issues/3721
                MXLogError(@"[MXCrypto] uploadOneTimeKeys: Reset local OTKs because the server does not like them");
                [self.olmDevice markOneTimeKeysAsPublished];
                
                [self generateAndUploadOneTimeKeys:keyCount retry:NO success:success failure:failure];
            }
            else
            {
                failure(error);
            }
        }];
    }
    
    return operation;
}

- (MXHTTPOperation *)generateAndUploadFallbackKey
{
    [_olmDevice generateFallbackKey];
    
    NSDictionary *fallbackKey = _olmDevice.fallbackKey;
    NSMutableDictionary *fallbackKeyJson = [NSMutableDictionary dictionary];
    
    for (NSString *keyId in fallbackKey[kMXKeyCurve25519Type])
    {
        // Sign the fallback key
        NSMutableDictionary *signedKey = [NSMutableDictionary dictionary];
        signedKey[@"key"] = fallbackKey[kMXKeyCurve25519Type][keyId];
        signedKey[@"fallback"] = @(YES);
        signedKey[@"signatures"] = [self signObject:signedKey];
        
        fallbackKeyJson[[NSString stringWithFormat:@"%@:%@", kMXKeySignedCurve25519Type, keyId]] = signedKey;
    }
    
    MXLogDebug(@"[MXCrypto] generateAndUploadFallbackKey: Started uploading fallback key.");
    
    MXWeakify(self);
    return [_matrixRestClient uploadKeys:nil oneTimeKeys:nil fallbackKeys:fallbackKeyJson success:^(MXKeysUploadResponse *keysUploadResponse) {
        MXStrongifyAndReturnIfNil(self);
        
        self.uploadFallbackKeyOperation = nil;
        MXLogDebug(@"[MXCrypto] generateAndUploadFallbackKey: Finished uploading fallback key.");
    } failure:^(NSError *error) {
        MXStrongifyAndReturnIfNil(self);
        
        self.uploadFallbackKeyOperation = nil;
        MXLogError(@"[MXCrypto] generateAndUploadFallbackKey: Failed uploading fallback key.");
    }];
}

/**
 Generate required one-time keys.

 @param keyCount the number of key currently available on the homeserver.
 @return NO if no keys need to be generated.
 */
- (BOOL)generateOneTimeKeys:(NSUInteger)keyCount
{
    // We need to keep a pool of one time public keys on the server so that
    // other devices can start conversations with us. But we can only store
    // a finite number of private keys in the olm Account object.
    // To complicate things further then can be a delay between a device
    // claiming a public one time key from the server and it sending us a
    // message. We need to keep the corresponding private key locally until
    // we receive the message.
    // But that message might never arrive leaving us stuck with duff
    // private keys clogging up our local storage.
    // So we need some kind of enginering compromise to balance all of
    // these factors.

    MXLogDebug(@"[MXCrypto] generateOneTimeKeys: %tu one-time keys on the homeserver", keyCount);

    // First check how many keys we can store in the Account object.
    NSUInteger maxOneTimeKeys = _olmDevice.maxNumberOfOneTimeKeys;

    // Try to keep at most half that number on the server. This leaves the
    // rest of the slots free to hold keys that have been claimed from the
    // server but we haven't recevied a message for.
    // If we run out of slots when generating new keys then olm will
    // discard the oldest private keys first. This will eventually clean
    // out stale private keys that won't receive a message.
    NSUInteger keyLimit = maxOneTimeKeys / 2;

    // We work out how many new keys we need to create to top up the server
    // If there are too many keys on the server then we don't need to
    // create any more keys.
    NSUInteger numberToGenerate = 0;
    if (keyLimit > keyCount)
    {
        numberToGenerate = keyLimit - keyCount;
    }


    MXLogDebug(@"[MXCrypto] generateOneTimeKeys: Generate %tu keys", numberToGenerate);

    if (numberToGenerate)
    {
        // Ask olm to generate new one time keys, then upload them to synapse.
        NSDate *startDate = [NSDate date];
        [_olmDevice generateOneTimeKeys:numberToGenerate];
        MXLogDebug(@"[MXCrypto] generateOneTimeKeys: Keys generated in %.0fms", [[NSDate date] timeIntervalSinceDate:startDate] * 1000);
    }

    return (numberToGenerate > 0);
}

/**
 Upload my user's one time keys.
 */
- (MXHTTPOperation *)uploadOneTimeKeys:(void (^)(MXKeysUploadResponse *keysUploadResponse))success failure:(void (^)(NSError *))failure
{
    NSDictionary *oneTimeKeys = _olmDevice.oneTimeKeys;
    NSMutableDictionary *oneTimeJson = [NSMutableDictionary dictionary];

    for (NSString *keyId in oneTimeKeys[kMXKeyCurve25519Type])
    {
        // Sign each one-time key
        NSMutableDictionary *k = [NSMutableDictionary dictionary];
        k[@"key"] = oneTimeKeys[kMXKeyCurve25519Type][keyId];
        k[@"signatures"] = [self signObject:k];

        oneTimeJson[[NSString stringWithFormat:@"%@:%@", kMXKeySignedCurve25519Type, keyId]] = k;
    }

    MXLogDebug(@"[MXCrypto] uploadOneTimeKeys: Upload %tu keys", ((NSDictionary*)oneTimeKeys[kMXKeyCurve25519Type]).count);

    // For now, we set the device id explicitly, as we may not be using the
    // same one as used in login.
    MXWeakify(self);
    return [_matrixRestClient uploadKeys:nil oneTimeKeys:oneTimeJson fallbackKeys:nil success:^(MXKeysUploadResponse *keysUploadResponse) {
        MXStrongifyAndReturnIfNil(self);

        [self.olmDevice markOneTimeKeysAsPublished];
        success(keysUploadResponse);

    } failure:^(NSError *error) {
        MXLogError(@"[MXCrypto] uploadOneTimeKeys fails.");
        failure(error);
    }];
}

// Ask the server how many keys we have
- (MXHTTPOperation *)publishedOneTimeKeysCount:(void (^)(NSUInteger publishedKeyCount))success failure:(void (^)(NSError *))failure
{
    return [_matrixRestClient uploadKeys:_myDevice.JSONDictionary oneTimeKeys:nil fallbackKeys:nil success:^(MXKeysUploadResponse *keysUploadResponse) {
        
        NSUInteger publishedkeyCount = [keysUploadResponse oneTimeKeyCountsForAlgorithm:kMXKeySignedCurve25519Type];
        
        MXLogDebug(@"[MXCrypto] publishedOneTimeKeysCount: %@ OTKs on the homeserver", @(publishedkeyCount));
        
        success(publishedkeyCount);
        
    } failure:^(NSError *error) {
        MXLogErrorDetails(@"[MXCrypto] publishedOneTimeKeysCount failed", @{
            @"error": error ?: @"unknown"
        });
        failure(error);
    }];
}


#pragma mark Wedged olm sessions

- (void)markOlmSessionForUnwedgingInEvent:(MXEvent*)event
{
    NSString *sender = event.sender;
    NSString *deviceKey, *algorithm;
    MXJSONModelSetString(deviceKey, event.content[@"sender_key"]);
    MXJSONModelSetString(algorithm, event.content[@"algorithm"]);
    
    MXLogDebug(@"[MXCrypto] markOlmSessionForUnwedging from %@:%@", sender, deviceKey);

    if (!sender || !deviceKey || !algorithm)
    {
        return;
    }
    
    if ([sender isEqualToString:_mxSession.myUserId]
        && [deviceKey isEqualToString:self.olmDevice.deviceCurve25519Key])
    {
        MXLogDebug(@"[MXCrypto] markOlmSessionForUnwedging: Do not unwedge ourselves");
        return;
    }
    
    // Check when we last forced a new session with this device: if we've already done so
    // recently, don't do it again.
    NSDate *lastNewSessionForcedDate = [lastNewSessionForcedDates objectForDevice:deviceKey forUser:sender];
    if (lastNewSessionForcedDate
        && -[lastNewSessionForcedDate timeIntervalSinceNow] < kMXCryptoMinForceSessionPeriod)
    {
        MXLogDebug(@"[MXCrypto] markOlmSessionForUnwedging: New session already forced with device at %@. Not forcing another", lastNewSessionForcedDate);
        return;
    }

    // Establish a new olm session with this device since we're failing to decrypt messages
    // on a current session.
    MXDeviceInfo *device = [_store deviceWithIdentityKey:deviceKey];
    if (!device)
    {
        MXLogDebug(@"[MXCrypto] markOlmSessionForUnwedgingInEvent: Couldn't find device for identity key %@: not re-establishing session", deviceKey);
        return;
    }
    
    MXLogDebug(@"[MXCrypto] markOlmSessionForUnwedging from %@:%@", sender, device.deviceId);
    
    [lastNewSessionForcedDates setObject:[NSDate date] forUser:sender andDevice:deviceKey];
    
    NSDictionary *userDevice = @{
                                 sender: @[device]
                                 };
    [self ensureOlmSessionsForDevices:userDevice force:YES success:^(MXUsersDevicesMap<MXOlmSessionResult *> *results) {
        
        // Now send a blank message on that session so the other side knows about it.
        // (The keyshare request is sent in the clear so that won't do)
        // We send this first such that, as long as the toDevice messages arrive in the
        // same order we sent them, the other end will get this first, set up the new session,
        // then get the keyshare request and send the key over this new session (because it
        // is the session it has most recently received a message on).
        NSDictionary *encryptedContent = [self encryptMessage:@{
                                                                @"type": @"m.dummy"
                                                                }
                                                   forDevices:@[device]];
        
        MXUsersDevicesMap<NSDictionary*> *contentMap = [MXUsersDevicesMap new];
        [contentMap setObject:encryptedContent forUser:sender andDevice:device.deviceId];
        
        [self.matrixRestClient sendToDevice:kMXEventTypeStringRoomEncrypted contentMap:contentMap txnId:nil success:nil failure:^(NSError *error) {
            MXLogDebug(@"[MXCrypto] markOlmSessionForUnwedgingInEvent: ERROR for sendToDevice: %@", error);
        }];
        
    } failure:^(NSError *error) {
        MXLogErrorDetails(@"[MXCrypto] markOlmSessionForUnwedgingInEvent: ERROR for ensureOlmSessionsForDevices", @{
            @"error": error ?: @"unknown"
        });
    }];
}

#pragma mark - MXUnrequestedForwardedRoomKeyManagerDelegate

- (void)downloadDeviceKeysWithUserId:(NSString *)userId completion:(void (^)(MXUsersDevicesMap<MXDeviceInfo *> *))completion
{
    [self downloadKeys:@[userId] forceDownload:YES success:^(MXUsersDevicesMap<MXDeviceInfo *> *usersDevicesInfoMap, NSDictionary<NSString *,MXCrossSigningInfo *> *crossSigningKeysMap) {
        completion(usersDevicesInfoMap);
    } failure:^(NSError *error) {
        MXLogError(@"[MXCrypto]: Failed downloading keys for key forward manager");
        completion([[MXUsersDevicesMap alloc] init]);
    }];
}

- (void)acceptRoomKeyWithKeyInfo:(MXRoomKeyInfo *)keyInfo
{
    id<MXDecrypting> decryptor = [self getRoomDecryptor:keyInfo.roomId algorithm:keyInfo.algorithm];
    MXRoomKeyResult *key = [[MXRoomKeyResult alloc] initWithType:MXRoomKeyTypeUnsafe info:keyInfo];
    [decryptor onRoomKey:key];
}

#endif

@end<|MERGE_RESOLUTION|>--- conflicted
+++ resolved
@@ -55,11 +55,8 @@
 #import "MXSharedHistoryKeyService.h"
 #import "MXNativeKeyBackupEngine.h"
 
-<<<<<<< HEAD
-=======
 #warning File has not been annotated with nullability, see MX_ASSUME_MISSING_NULLABILITY_BEGIN
 
->>>>>>> 895fbd2d
 /**
  The store to use for crypto.
  */
@@ -83,11 +80,7 @@
 NSTimeInterval kMXCryptoUploadOneTimeKeysPeriod = 60.0; // one minute
 NSTimeInterval kMXCryptoMinForceSessionPeriod = 3600.0; // one hour
 
-<<<<<<< HEAD
-@interface MXCrypto () <MXRecoveryServiceDelegate, MXUnrequestedForwardedRoomKeyManagerDelegate>
-=======
 @interface MXLegacyCrypto () <MXRecoveryServiceDelegate, MXUnrequestedForwardedRoomKeyManagerDelegate>
->>>>>>> 895fbd2d
 {
     // MXEncrypting instance for each room.
     NSMutableDictionary<NSString*, id<MXEncrypting>> *roomEncryptors;
