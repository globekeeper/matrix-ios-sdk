--- conflicted
+++ resolved
@@ -18,15 +18,8 @@
 
 #if DEBUG
 
-<<<<<<< HEAD
-/// A work-in-progress subclass of `MXCrossSigning` instantiated and used by `MXCryptoV2`.
-///
-/// Note: `MXCrossSigning` will be defined as a protocol in the future to avoid subclasses.
-class MXCrossSigningV2: MXCrossSigning {
-=======
 /// An implementation of `MXCrossSigning` compatible with `MXCryptoV2` and `MatrixSDKCrypto`
 class MXCrossSigningV2: NSObject, MXCrossSigning {
->>>>>>> 895fbd2d
     enum Error: Swift.Error {
         case missingAuthSession
         case cannotUnsetTrust
