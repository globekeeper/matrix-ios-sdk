/*
 Copyright 2020 The Matrix.org Foundation C.I.C
 
 Licensed under the Apache License, Version 2.0 (the "License");
 you may not use this file except in compliance with the License.
 You may obtain a copy of the License at
 
 http://www.apache.org/licenses/LICENSE-2.0
 
 Unless required by applicable law or agreed to in writing, software
 distributed under the License is distributed on an "AS IS" BASIS,
 WITHOUT WARRANTIES OR CONDITIONS OF ANY KIND, either express or implied.
 See the License for the specific language governing permissions and
 limitations under the License.
 */

#import "MXRecoveryService_Private.h"


#import "MXCrypto_Private.h"
#import "MXCrossSigning_Private.h"
#import "MXKeyBackupPassword.h"
#import "MXRecoveryKey.h"
#import "MXAesHmacSha2.h"
#import "MXTools.h"
#import "NSArray+MatrixSDK.h"
#import "MatrixSDKSwiftHeader.h"


#pragma mark - Constants

NSString *const MXRecoveryServiceErrorDomain = @"org.matrix.sdk.recoveryService";


@interface MXRecoveryService ()

@property (nonatomic, strong) MXRecoveryServiceDependencies *dependencies;
@property (nonatomic, weak) id<MXRecoveryServiceDelegate> delegate;

@end


@implementation MXRecoveryService

#pragma mark - Public methods -

- (instancetype)initWithDependencies:(MXRecoveryServiceDependencies *)dependencies
                            delegate:(id<MXRecoveryServiceDelegate>)delegate
{

    self = [super init];
    if (self)
    {
        _dependencies = dependencies;
        _delegate = delegate;
        _supportedSecrets = @[
                              MXSecretId.crossSigningMaster,
                              MXSecretId.crossSigningSelfSigning,
                              MXSecretId.crossSigningUserSigning,
                              MXSecretId.keyBackup,
                              ];
    }
    return self;
}

#pragma mark - Recovery setup

- (nullable NSString*)recoveryId
{
    return self.dependencies.secretStorage.defaultKeyId;
}

- (BOOL)hasRecovery
{
    return (self.recoveryId != nil);
}

- (BOOL)usePassphrase
{
    MXSecretStorageKeyContent *keyContent = [self.dependencies.secretStorage keyWithKeyId:self.recoveryId];
    if (!keyContent)
    {
        MXLogError(@"[MXRecoveryService] usePassphrase: no recovery key exists");
        return NO;
    }
    
    return (keyContent.passphrase != nil);
}

- (void)deleteRecoveryWithDeleteServicesBackups:(BOOL)deleteServicesBackups
                                        success:(void (^)(void))success
                                        failure:(void (^)(NSError *error))failure
{
    MXLogDebug(@"[MXRecoveryService] deleteRecovery: deleteServicesBackups: %@", @(deleteServicesBackups));
    
    if (deleteServicesBackups)
    {
        [self deleteKeyBackupWithSuccess:^{
            [self deleteRecoveryWithSuccess:success failure:failure];
        } failure:failure];
    }
    else
    {
        [self deleteRecoveryWithSuccess:success failure:failure];
    }
}

- (void)deleteRecoveryWithSuccess:(void (^)(void))success failure:(void (^)(NSError * _Nonnull))failure
{
    dispatch_group_t dispatchGroup = dispatch_group_create();
    __block NSError *error;
    
    for (NSString *secretId in self.secretsStoredInRecovery)
    {
        dispatch_group_enter(dispatchGroup);
        
        MXLogDebug(@"[MXRecoveryService] deleteRecovery: Remove secret %@", secretId);
        
        [self.dependencies.secretStorage deleteSecretWithSecretId:secretId success:^{
            dispatch_group_leave(dispatchGroup);
        } failure:^(NSError * _Nonnull anError) {
            MXLogDebug(@"[MXRecoveryService] deleteRecovery: Failed to remove %@. Error: %@", secretId, anError);
            
            error = anError;
            dispatch_group_leave(dispatchGroup);
        }];
    }
    
    dispatch_group_notify(dispatchGroup, dispatch_get_main_queue(), ^{
        
        MXLogDebug(@"[MXRecoveryService] deleteRecovery: Completed");
        
        if (error)
        {
            failure(error);
        }
        else
        {
            // Delete the associated SSSS
            NSString *ssssKeyId = self.recoveryId;
            MXLogDebug(@"[MXRecoveryService] deleteRecovery: Delete SSSS %@", ssssKeyId);
            
            if (ssssKeyId)
            {
                [self.dependencies.secretStorage deleteKeyWithKeyId:ssssKeyId success:success failure:failure];
            }
            else
            {
                success();
            }
        }
    });
}

- (void)deleteKeyBackupWithSuccess:(void (^)(void))success
                           failure:(void (^)(NSError *error))failure
{
    MXLogDebug(@"[MXRecoveryService] deleteKeyBackup");
    
    MXKeyBackup *keyBackup = self.dependencies.backup;
    if (!keyBackup)
    {
        success();
        return;
    }
    
    [keyBackup forceRefresh:^(BOOL usingLastVersion) {
        
        if (keyBackup.keyBackupVersion)
        {
            [keyBackup deleteKeyBackupVersion:keyBackup.keyBackupVersion.version success:success failure:failure];
        }
        else
        {
            success();
        }
        
    } failure:failure];
}

- (void)checkPrivateKey:(NSData*)privateKey complete:(void (^)(BOOL match))complete
{
    MXSecretStorageKeyContent *keyContent = [self.dependencies.secretStorage keyWithKeyId:self.recoveryId];
    if (!keyContent)
    {
        MXLogError(@"[MXRecoveryService] checkPrivateKey: no recovery key exists");
        complete(NO);
        return;
    }
    
    [self.dependencies.secretStorage checkPrivateKey:privateKey withKey:keyContent complete:complete];
}


#pragma mark - Secrets in the recovery

- (BOOL)hasSecretWithSecretId:(NSString*)secretId
{
    return [self.dependencies.secretStorage hasSecretWithSecretId:secretId withSecretStorageKeyId:self.recoveryId];
}

- (NSArray<NSString*>*)secretsStoredInRecovery
{
    NSMutableArray *secretsStoredInRecovery = [NSMutableArray array];
    for (NSString *secretId in _supportedSecrets)
    {
        if ([self hasSecretWithSecretId:secretId])
        {
            [secretsStoredInRecovery addObject:secretId];
        }
    }
    
    return secretsStoredInRecovery;
}


#pragma mark - Secrets in local store

- (BOOL)hasSecretLocally:(NSString*)secretId
{
    return ([self.dependencies.secretStore secretWithSecretId:secretId] != nil);
}

- (NSArray*)secretsStoredLocally
{
    NSMutableArray *locallyStoredSecrets = [NSMutableArray array];
    for (NSString *secretId in _supportedSecrets)
    {
        if ([self hasSecretLocally:secretId])
        {
            [locallyStoredSecrets addObject:secretId];
        }
    }

    return locallyStoredSecrets;
}


#pragma mark - Backup to recovery

- (void)createRecoveryForSecrets:(nullable NSArray<NSString*>*)secrets
                  withPrivateKey:(NSData*)privateKey
           createServicesBackups:(BOOL)createServicesBackups
                         success:(void (^)(MXSecretStorageKeyCreationInfo *keyCreationInfo))success
                         failure:(void (^)(NSError *error))failure
{
    MXLogDebug(@"[MXRecoveryService] createRecovery: secrets: %@. createServicesBackups: %@", secrets, @(createServicesBackups));
    
    if (self.hasRecovery)
    {
        MXLogDebug(@"[MXRecoveryService] createRecovery: Error: A recovery already exists.");
        NSError *error = [NSError errorWithDomain:MXRecoveryServiceErrorDomain
                                             code:MXRecoveryServiceSSSSAlreadyExistsErrorCode
                                         userInfo:@{
                                                    NSLocalizedDescriptionKey: @"MXRecoveryService: A secret storage already exists",
                                                    }];
        failure(error);
        return;
    }
    
    if (createServicesBackups
        && (!secrets || [secrets containsObject:MXSecretId.keyBackup]))
    {
        [self createKeyBackupWithSuccess:^{
            [self createRecoveryForSecrets:secrets withPrivateKey:privateKey success:success failure:failure];
        } failure:failure];
    }
    else
    {
        [self createRecoveryForSecrets:secrets withPrivateKey:privateKey success:success failure:failure];
    }
}

- (void)createRecoveryForSecrets:(nullable NSArray<NSString*>*)secrets
                  withPassphrase:(nullable NSString*)passphrase
        createServicesBackups:(BOOL)createServicesBackups
                         success:(void (^)(MXSecretStorageKeyCreationInfo *keyCreationInfo))success
                         failure:(void (^)(NSError *error))failure
{
    MXLogDebug(@"[MXRecoveryService] createRecovery: secrets: %@. createServicesBackups: %@", secrets, @(createServicesBackups));
    
    if (self.hasRecovery)
    {
        MXLogDebug(@"[MXRecoveryService] createRecovery: Error: A recovery already exists.");
        NSError *error = [NSError errorWithDomain:MXRecoveryServiceErrorDomain
                                             code:MXRecoveryServiceSSSSAlreadyExistsErrorCode
                                         userInfo:@{
                                                    NSLocalizedDescriptionKey: @"MXRecoveryService: A secret storage already exists",
                                                    }];
        failure(error);
        return;
    }
    
    if (createServicesBackups
        && (!secrets || [secrets containsObject:MXSecretId.keyBackup]))
    {
        [self createKeyBackupWithSuccess:^{
            [self createRecoveryForSecrets:secrets withPassphrase:passphrase success:success failure:failure];
        } failure:failure];
    }
    else
    {
        [self createRecoveryForSecrets:secrets withPassphrase:passphrase success:success failure:failure];
    }
}

- (void)createRecoveryForSecrets:(nullable NSArray<NSString*>*)secrets
                  withPrivateKey:(NSData*)privateKey
                         success:(void (^)(MXSecretStorageKeyCreationInfo *keyCreationInfo))success
                         failure:(void (^)(NSError *error))failure
{
    MXWeakify(self);
    [self.dependencies.secretStorage createKeyWithKeyId:nil keyName:nil privateKey:privateKey success:^(MXSecretStorageKeyCreationInfo * _Nonnull keyCreationInfo) {
        
        // Set this recovery as the default SSSS key id
        [self.dependencies.secretStorage setAsDefaultKeyWithKeyId:keyCreationInfo.keyId success:^{
            MXStrongifyAndReturnIfNil(self);
            
            [self updateRecoveryForSecrets:secrets withPrivateKey:keyCreationInfo.privateKey success:^{
                success(keyCreationInfo);
            } failure:failure];
            
        } failure:failure];
        
    } failure:^(NSError * _Nonnull error) {
        MXLogDebug(@"[MXRecoveryService] createRecovery: Failed to create SSSS. Error: %@", error);
        failure(error);
    }];
}

- (void)createRecoveryForSecrets:(nullable NSArray<NSString*>*)secrets
                  withPassphrase:(nullable NSString*)passphrase
                         success:(void (^)(MXSecretStorageKeyCreationInfo *keyCreationInfo))success
                         failure:(void (^)(NSError *error))failure
{
    MXWeakify(self);
    [self.dependencies.secretStorage createKeyWithKeyId:nil keyName:nil passphrase:passphrase success:^(MXSecretStorageKeyCreationInfo * _Nonnull keyCreationInfo) {
        
        // Set this recovery as the default SSSS key id
        [self.dependencies.secretStorage setAsDefaultKeyWithKeyId:keyCreationInfo.keyId success:^{
            MXStrongifyAndReturnIfNil(self);
            
            [self updateRecoveryForSecrets:secrets withPrivateKey:keyCreationInfo.privateKey success:^{
                success(keyCreationInfo);
            } failure:failure];
            
        } failure:failure];
        
    } failure:^(NSError * _Nonnull error) {
        MXLogDebug(@"[MXRecoveryService] createRecovery: Failed to create SSSS. Error: %@", error);
        failure(error);
    }];
}

- (void)createKeyBackupWithSuccess:(void (^)(void))success
                           failure:(void (^)(NSError *error))failure
{
    MXLogDebug(@"[MXRecoveryService] createKeyBackup");
    
    MXKeyBackup *keyBackup = self.dependencies.backup;
    if (!keyBackup)
    {
        success();
        return;
    }

    if (!keyBackup.canBeRefreshed)
    {
        //  cannot refresh key backup now, wait for another state
        MXWeakify(self);
        __block id observer;
        observer = [[NSNotificationCenter defaultCenter] addObserverForName:kMXKeyBackupDidStateChangeNotification
                                                                     object:keyBackup
                                                                      queue:[NSOperationQueue mainQueue]
                                                                 usingBlock:^(NSNotification * _Nonnull notification) {
            MXStrongifyAndReturnIfNil(self);

            if (keyBackup.canBeRefreshed)
            {
                [[NSNotificationCenter defaultCenter] removeObserver:observer];
                observer = nil;

                [self createKeyBackupWithSuccess:success failure:failure];
            }
        }];

        //  also add a timer to avoid infinite waiting
        [NSTimer scheduledTimerWithTimeInterval:10.0 repeats:NO block:^(NSTimer * _Nonnull timer) {
            if (observer)
            {
                [[NSNotificationCenter defaultCenter] removeObserver:observer];
                observer = nil;
            }
            [self createKeyBackupWithSuccess:success failure:failure];
            [timer invalidate];
        }];

        return;
    }
    
    [keyBackup forceRefresh:^(BOOL usingLastVersion) {
        
        // If a backup already exists, make sure we have the private key locally
        if (keyBackup.keyBackupVersion)
        {
            if ([self.dependencies.secretStore secretWithSecretId:MXSecretId.keyBackup])
            {
                MXLogDebug(@"[MXRecoveryService] createKeyBackup: Reuse private key of existing one");
                success();
            }
            else
            {
                MXLogDebug(@"[MXRecoveryService] createKeyBackup: Error: A key backup already exists");
                NSError *error = [NSError errorWithDomain:MXRecoveryServiceErrorDomain
                                                     code:MXRecoveryServiceKeyBackupExistsButNoPrivateKeyErrorCode
                                                 userInfo:@{
                                                            NSLocalizedDescriptionKey: @"MXRecoveryService: A key backup already exists but the private key is unknown",
                                                            }];
                failure(error);
            }
            return;
        }
        
        // Setup the key backup
        [keyBackup prepareKeyBackupVersionWithPassword:nil algorithm:nil success:^(MXMegolmBackupCreationInfo * _Nonnull keyBackupCreationInfo) {
            [keyBackup createKeyBackupVersion:keyBackupCreationInfo success:^(MXKeyBackupVersion * _Nonnull keyBackupVersion) {
                [keyBackup backupAllGroupSessions:^{
                    
                    // The private key is stored as MXSecretId.keyBackup
                    success();
                    
                } progress:nil failure:failure];
            } failure:failure];
        } failure:failure];
        
    } failure:failure];
}

- (void)updateRecoveryForSecrets:(nullable NSArray<NSString*>*)secrets
                  withPrivateKey:(NSData*)privateKey
                         success:(void (^)(void))success
                         failure:(void (^)(NSError *error))failure
{
    MXLogDebug(@"[MXRecoveryService] updateRecovery: secrets: %@", secrets);
    
    NSString *ssssKeyId = self.recoveryId;
    if (!ssssKeyId)
    {
        // No recovery
        MXLogDebug(@"[MXRecoveryService] updateRecovery: Error: No existing SSSS");
        NSError *error = [NSError errorWithDomain:MXRecoveryServiceErrorDomain
                                             code:MXRecoveryServiceNoSSSSErrorCode
                                         userInfo:@{
                                                    NSLocalizedDescriptionKey: @"MXRecoveryService: The account has no secret storage",
                                                    }];
        failure(error);
        return;
    }
    
    if (!secrets)
    {
        secrets = self.supportedSecrets;
    }
    
    // Backup only secrets we have locally
    NSArray *secretsStoredLocally = self.secretsStoredLocally;
    NSArray<NSString*> *secretsToStore = [secretsStoredLocally mx_intersectArray:secrets];
    
    MXLogDebug(@"[MXRecoveryService] updateRecovery: Backup secrets: %@", secretsToStore);
    
    // Build the key to encrypt secret
    NSDictionary<NSString*, NSData*> *keys = @{
                                               self.recoveryId: privateKey
                                               };
    
    dispatch_group_t dispatchGroup = dispatch_group_create();
    __block NSError *error;
    
    for (NSString *secretId in secretsToStore)
    {
        NSString *secret = [self.dependencies.secretStore secretWithSecretId:secretId];
        
        if (secret)
        {
            dispatch_group_enter(dispatchGroup);
            [self.dependencies.secretStorage storeSecret:secret withSecretId:secretId withSecretStorageKeys:keys success:^(NSString * _Nonnull secretId) {
                dispatch_group_leave(dispatchGroup);
            } failure:^(NSError * _Nonnull anError) {
                MXLogDebug(@"[MXRecoveryService] updateRecovery: Failed to store %@. Error: %@", secretId, anError);
                
                error = anError;
                dispatch_group_leave(dispatchGroup);
            }];
        }
    }
    
    dispatch_group_notify(dispatchGroup, dispatch_get_main_queue(), ^{
        
        MXLogDebug(@"[MXRecoveryService] updateRecovery: Completed");
        
        if (error)
        {
            failure(error);
        }
        else
        {
            success();
        }
    });
}


#pragma mark - Restore from recovery

- (void)recoverSecrets:(nullable NSArray<NSString*>*)secrets
        withPrivateKey:(NSData*)privateKey
       recoverServices:(BOOL)recoverServices
               success:(void (^)(MXSecretRecoveryResult *recoveryResult))success
               failure:(void (^)(NSError *error))failure
{
    if (!secrets)
    {
        // Use default ones
        secrets = _supportedSecrets;
    }
    
    MXLogDebug(@"[MXRecoveryService] recoverSecrets: %@", secrets);
    
    NSMutableArray<NSString*> *updatedSecrets = [NSMutableArray array];
    NSMutableArray<NSString*> *invalidSecrets = [NSMutableArray array];

    NSArray<NSString*> *secretsStoredInRecovery = self.secretsStoredInRecovery;
    NSArray<NSString*> *secretsToRecover = [secretsStoredInRecovery mx_intersectArray:secrets];
    if (!secretsToRecover.count)
    {
        MXLogDebug(@"[MXRecoveryService] recoverSecrets: No secrets to recover. secretsStoredInRecovery: %@", secretsStoredInRecovery);
        
        // No recovery at all
        success([MXSecretRecoveryResult new]);
        return;
    }
    
    MXLogDebug(@"[MXRecoveryService] recoverSecrets: secretsToRecover: %@", secretsToRecover);
    
    NSString *secretStorageKeyId = self.recoveryId;
    
    dispatch_group_t dispatchGroup = dispatch_group_create();
    __block NSError *error;
    
    for (NSString *secretId in secretsToRecover)
    {
        dispatch_group_enter(dispatchGroup);
        
        [self.dependencies.secretStorage secretWithSecretId:secretId withSecretStorageKeyId:secretStorageKeyId privateKey:privateKey success:^(NSString * _Nonnull unpaddedBase64Secret) {
            
            NSString *secret = unpaddedBase64Secret;
            
            // Validate the secret before storing it
            if ([self checkSecret:secret withSecretId:secretId])
            {
                if (![secret isEqualToString:[self.dependencies.secretStore secretWithSecretId:secretId]])
                {
                    MXLogDebug(@"[MXRecoveryService] recoverSecrets: Recovered secret %@", secretId);
                    
                    [updatedSecrets addObject:secretId];
                    [self.dependencies.secretStore storeSecret:secret withSecretId:secretId];
                }
                else
                {
                    MXLogDebug(@"[MXRecoveryService] recoverSecrets: Secret %@ was already known", secretId);
                }
            }
            else
            {
                MXLogDebug(@"[MXRecoveryService] recoverSecrets: Secret %@ is invalid", secretId);
                [invalidSecrets addObject:secretId];
            }
            
            dispatch_group_leave(dispatchGroup);
            
        } failure:^(NSError * _Nonnull anError) {
            MXLogDebug(@"[MXRecoveryService] recoverSecrets: Failed to restore %@. Error: %@", secretId, anError);
            
            error = [self domainErrorFromError:anError];
            
            dispatch_group_leave(dispatchGroup);
        }];
    }
    
    dispatch_group_notify(dispatchGroup, dispatch_get_main_queue(), ^{
        
        if (error)
        {
            MXLogDebug(@"[MXRecoveryService] recoverSecrets: Completed with error.");
            failure(error);
        }
        else
        {
            MXSecretRecoveryResult *recoveryResult = [MXSecretRecoveryResult new];
            recoveryResult.secrets = secretsToRecover;
            recoveryResult.updatedSecrets = updatedSecrets;
            recoveryResult.invalidSecrets = invalidSecrets;
            
            MXLogDebug(@"[MXRecoveryService] recoverSecrets: Completed. secrets: %@. updatedSecrets: %@. invalidSecrets: %@", secretsToRecover, updatedSecrets, invalidSecrets);
            
            // Recover services if required
            if (recoverServices)
            {
                [self recoverServicesAssociatedWithSecrets:secretsToRecover success:^{
                    success(recoveryResult);
                } failure:failure];
            }
            else
            {
                success(recoveryResult);
            }
        }
    });
}


#pragma mark - Associated services

- (void)recoverServicesAssociatedWithSecrets:(nullable NSArray<NSString*>*)secrets
                                     success:(void (^)(void))success
                                     failure:(void (^)(NSError *error))failure
{
    MXLogDebug(@"[MXRecoveryService] startServicesAssociatedWithSecrets: %@", secrets);
    
    if (!secrets)
    {
        secrets = self.supportedSecrets;
    }
    
    // Start services only if we have secrets we have locally
    NSArray *secretsStoredLocally = self.secretsStoredLocally;
    NSArray<NSString*> *servicesToRecover = [secretsStoredLocally mx_intersectArray:secrets];
    
    MXLogDebug(@"[MXRecoveryService] startServicesAssociatedWithSecrets: servicesToRecover: %@", servicesToRecover);
    
    
    dispatch_group_t dispatchGroup = dispatch_group_create();
    __block NSError *error;
    
    NSArray *crossSigningServiceSecrets = @[
                                            MXSecretId.crossSigningMaster,
                                            MXSecretId.crossSigningSelfSigning,
                                            MXSecretId.crossSigningUserSigning];

    if ([servicesToRecover containsObject:MXSecretId.keyBackup])
    {
        dispatch_group_enter(dispatchGroup);
        
        [self recoverKeyBackupWithSuccess:^{
            dispatch_group_leave(dispatchGroup);
        } failure:^(NSError *anError) {
            MXLogDebug(@"[MXRecoveryService] startServicesAssociatedWithSecrets: Failed to restore key backup. Error: %@", anError);
            
            error = anError;
            dispatch_group_leave(dispatchGroup);
        }];
    }
    
    if ([servicesToRecover mx_intersectArray:crossSigningServiceSecrets].count)
    {
        dispatch_group_enter(dispatchGroup);
        
        [self recoverCrossSigningWithSuccess:^{
            dispatch_group_leave(dispatchGroup);
        } failure:^(NSError *anError) {
            MXLogDebug(@"[MXRecoveryService] startServicesAssociatedWithSecrets: Failed to restore cross-signing. Error: %@", anError);
            
            error = anError;
            dispatch_group_leave(dispatchGroup);
        }];
    }
    
    dispatch_group_notify(dispatchGroup, dispatch_get_main_queue(), ^{
        
        if (error)
        {
            MXLogDebug(@"[MXRecoveryService] startServicesAssociatedWithSecrets: Completed with error.");
            failure(error);
        }
        else
        {
            MXLogDebug(@"[MXRecoveryService] startServicesAssociatedWithSecrets: Completed for secrets: %@", servicesToRecover);
            success();
        }
    });
}


- (void)recoverKeyBackupWithSuccess:(void (^)(void))success
                            failure:(void (^)(NSError *error))failure
{
    MXLogDebug(@"[MXRecoveryService] recoverKeyBackup: %@", self.dependencies.backup.keyBackupVersion.version);
    
    MXKeyBackupVersion *keyBackupVersion = self.dependencies.backup.keyBackupVersion;
    NSString *secret = [self.dependencies.secretStore secretWithSecretId:MXSecretId.keyBackup];
    
    if (keyBackupVersion && secret
        && [self.dependencies.backup isSecretValid:secret forKeyBackupVersion:keyBackupVersion])
    {
        // Restore the backup in background
        // It will take time
        [self.dependencies.backup restoreUsingPrivateKeyKeyBackup:keyBackupVersion room:nil session:nil success:^(NSUInteger total, NSUInteger imported) {
            MXLogDebug(@"[MXRecoveryService] recoverKeyBackup: Backup is restored!");
        } failure:^(NSError * _Nonnull error) {
            MXLogDebug(@"[MXRecoveryService] recoverKeyBackup: restoreUsingPrivateKeyKeyBackup failed: %@", error);
        }];
        
        // Check if the service really needs to be started
        if (self.dependencies.backup.enabled)
        {
            MXLogDebug(@"[MXRecoveryService] recoverKeyBackup: Key backup is already running");
            success();
            return;
        }
        
        // Trust the current backup to start backuping keys to it
        [self.dependencies.backup trustKeyBackupVersion:keyBackupVersion trust:YES success:^{
            MXLogDebug(@"[MXRecoveryService] recoverKeyBackup: Current backup is now trusted");
            success();
        } failure:^(NSError * _Nonnull error) {
            MXLogDebug(@"[MXRecoveryService] recoverKeyBackup: trustKeyBackupVersion failed: %@", error);
        }];
    }
    else
    {
        MXLogDebug(@"[MXRecoveryService] recoverKeyBackup: can't start backup");
        success();
    }
}

- (void)recoverCrossSigningWithSuccess:(void (^)(void))success
                               failure:(void (^)(NSError *error))failure
{
    MXLogDebug(@"[MXRecoveryService] recoverCrossSigning");
    
    [self.dependencies.crossSigning refreshStateWithSuccess:^(BOOL stateUpdated) {
        
        // Check if the service really needs to be started
        if (self.dependencies.crossSigning.canCrossSign)
        {
            MXLogDebug(@"[MXRecoveryService] recoverCrossSigning: Cross-signing is already up");
            success();
            return;
        }

        // Mark our user MSK as verified locally
        [self.delegate setUserVerification:YES forUser:self.dependencies.credentials.userId success:^{
            
            // Cross sign our current device
            [self.dependencies.crossSigning crossSignDeviceWithDeviceId:self.dependencies.credentials.deviceId success:^{
                
                // And update the state
                [self.dependencies.crossSigning refreshStateWithSuccess:^(BOOL stateUpdated) {
                    MXLogDebug(@"[MXRecoveryService] recoverCrossSigning: Cross-signing is up. State: %@", @(self.dependencies.crossSigning.state));
                    success();
                } failure:^(NSError *error) {
                    MXLogDebug(@"[MXRecoveryService] recoverCrossSigning: refreshStateWithSuccess 2 failed: %@", error);
                    failure(error);
                }];
                
            } failure:^(NSError * _Nonnull error) {
                MXLogDebug(@"[MXRecoveryService] recoverCrossSigning: crossSignDeviceWithDeviceId failed: %@", error);
                failure(error);
            }];
            
        } failure:^(NSError *error) {
            MXLogDebug(@"[MXRecoveryService] recoverCrossSigning: setUserVerification failed: %@", error);
            failure(error);
        }];
        
    } failure:^(NSError * _Nonnull error) {
        MXLogDebug(@"[MXRecoveryService] recoverCrossSigning: refreshStateWithSuccess 1 failed: %@", error);
        failure(error);
    }];
}


#pragma mark - Private key tools

- (nullable NSData*)privateKeyFromRecoveryKey:(NSString*)recoveryKey error:(NSError**)error
{
    NSData *privateKey = [MXRecoveryKey decode:recoveryKey error:error];
    
    if (*error)
    {
        *error = [self domainErrorFromError:*error];
    }
    return privateKey;
}

- (void)privateKeyFromPassphrase:(NSString*)passphrase
                         success:(void (^)(NSData *privateKey))success
                         failure:(void (^)(NSError *error))failure
{
    NSString *recoveryId = self.recoveryId;
    if (!recoveryId)
    {
        // No SSSS
        NSError *error = [NSError errorWithDomain:MXRecoveryServiceErrorDomain
                                             code:MXRecoveryServiceNoSSSSErrorCode
                                         userInfo:@{
                                                    NSLocalizedDescriptionKey: @"MXRecoveryService: The account has no secret storage",
                                                    }];
        failure(error);
        return;
    }
    
    MXSecretStorageKeyContent *keyContent = [self.dependencies.secretStorage keyWithKeyId:self.recoveryId];
    if (!keyContent.passphrase)
    {
        // No passphrase
        NSError *error = [NSError errorWithDomain:MXRecoveryServiceErrorDomain
                                             code:MXRecoveryServiceNotProtectedByPassphraseErrorCode
                                         userInfo:@{
                                                    NSLocalizedDescriptionKey: @"MXRecoveryService: Secret storage not protected by a passphrase",
                                                    }];
        failure(error);
        return;
    }
    
    
    // Go to a queue for derivating the passphrase into a recovery key
    dispatch_async(self.dependencies.cryptoQueue, ^{
        
        NSError *error;
        NSData *privateKey = [MXKeyBackupPassword retrievePrivateKeyWithPassword:passphrase
                                                                            salt:keyContent.passphrase.salt
                                                                      iterations:keyContent.passphrase.iterations
                                                                           error:&error];
        
        
        dispatch_async(dispatch_get_main_queue(), ^{
            if (privateKey)
            {
                success(privateKey);
            }
            else
            {
                failure(error);
            }
        });
    });
}


#pragma mark - Private methods -

- (BOOL)checkSecret:(NSString*)secret withSecretId:(NSString*)secretId
{
    // Accept secrets by default
    BOOL valid = YES;
    MXCrossSigningTools *tools = [[MXCrossSigningTools alloc] init];
    
    if ([secretId isEqualToString:MXSecretId.keyBackup])
    {
        MXKeyBackupVersion *keyBackupVersion = self.dependencies.backup.keyBackupVersion;
        if (keyBackupVersion)
        {
            valid = [self.dependencies.backup isSecretValid:secret forKeyBackupVersion:keyBackupVersion];
        }
        else
        {
            MXLogDebug(@"[MXRecoveryService] checkSecret: Backup is not enabled yet. Accept the secret by default");
        }
    }
    else if ([secretId isEqualToString:MXSecretId.crossSigningMaster])
    {
        MXCrossSigningInfo *crossSigningInfo = self.dependencies.crossSigning.myUserCrossSigningKeys;
        if (crossSigningInfo)
        {
<<<<<<< HEAD
            valid = [self.dependencies.crossSigning isSecretValid:secret forPublicKeys:crossSigningInfo.masterKeys.keys];
=======
            valid = [tools isSecretValid:secret forPublicKeys:crossSigningInfo.masterKeys.keys];
>>>>>>> 895fbd2d
        }
        else
        {
            MXLogDebug(@"[MXRecoveryService] checkSecret: Cross-signing is not enabled yet. Accept the secret by default");
        }
    }
    else if ([secretId isEqualToString:MXSecretId.crossSigningSelfSigning])
    {
        MXCrossSigningInfo *crossSigningInfo = self.dependencies.crossSigning.myUserCrossSigningKeys;
        if (crossSigningInfo)
        {
<<<<<<< HEAD
            valid = [self.dependencies.crossSigning isSecretValid:secret forPublicKeys:crossSigningInfo.selfSignedKeys.keys];
=======
            valid = [tools isSecretValid:secret forPublicKeys:crossSigningInfo.selfSignedKeys.keys];
>>>>>>> 895fbd2d
        }
        else
        {
            MXLogDebug(@"[MXRecoveryService] checkSecret: Cross-signing is not enabled yet. Accept the secret by default");
        }
    }
    else if ([secretId isEqualToString:MXSecretId.crossSigningUserSigning])
    {
        MXCrossSigningInfo *crossSigningInfo = self.dependencies.crossSigning.myUserCrossSigningKeys;
        if (crossSigningInfo)
        {
<<<<<<< HEAD
            valid = [self.dependencies.crossSigning isSecretValid:secret forPublicKeys:crossSigningInfo.userSignedKeys.keys];
=======
            valid = [tools isSecretValid:secret forPublicKeys:crossSigningInfo.userSignedKeys.keys];
>>>>>>> 895fbd2d
        }
        else
        {
            MXLogDebug(@"[MXRecoveryService] checkSecret: Cross-signing is not enabled yet. Accept the secret by default");
        }
    }
    
    MXLogDebug(@"[MXRecoveryService] checkSecret: Secret for %@ is %@", secretId, valid ? @"valid" :  @"invalid");

    return valid;
}

// Try to convert an error from another module to meaningful error for this module
- (NSError*)domainErrorFromError:(NSError*)error
{
    NSError *domainError = error;
    
    if ([error.domain isEqualToString:MXAesHmacSha2ErrorDomain])
    {
        // Convert such error as wrong recovery key
        domainError = [NSError errorWithDomain:MXRecoveryServiceErrorDomain
                                          code:MXRecoveryServiceBadRecoveryKeyErrorCode
                                      userInfo:@{
                                                 NSLocalizedDescriptionKey: @"MXRecoveryService: Invalid recovery key"
                                                 }];
    }
    else if ([error.domain isEqualToString:MXRecoveryKeyErrorDomain])
    {
        // Convert such error as wrong recovery key format
        domainError = [NSError errorWithDomain:MXRecoveryServiceErrorDomain
                                          code:MXRecoveryServiceBadRecoveryKeyFormatErrorCode
                                      userInfo:@{
                                                 NSLocalizedDescriptionKey: @"MXRecoveryService: Invalid recovery key format"
                                                 }];
    }
    
    return domainError;
}


@end<|MERGE_RESOLUTION|>--- conflicted
+++ resolved
@@ -873,11 +873,7 @@
         MXCrossSigningInfo *crossSigningInfo = self.dependencies.crossSigning.myUserCrossSigningKeys;
         if (crossSigningInfo)
         {
-<<<<<<< HEAD
-            valid = [self.dependencies.crossSigning isSecretValid:secret forPublicKeys:crossSigningInfo.masterKeys.keys];
-=======
             valid = [tools isSecretValid:secret forPublicKeys:crossSigningInfo.masterKeys.keys];
->>>>>>> 895fbd2d
         }
         else
         {
@@ -889,11 +885,7 @@
         MXCrossSigningInfo *crossSigningInfo = self.dependencies.crossSigning.myUserCrossSigningKeys;
         if (crossSigningInfo)
         {
-<<<<<<< HEAD
-            valid = [self.dependencies.crossSigning isSecretValid:secret forPublicKeys:crossSigningInfo.selfSignedKeys.keys];
-=======
             valid = [tools isSecretValid:secret forPublicKeys:crossSigningInfo.selfSignedKeys.keys];
->>>>>>> 895fbd2d
         }
         else
         {
@@ -905,11 +897,7 @@
         MXCrossSigningInfo *crossSigningInfo = self.dependencies.crossSigning.myUserCrossSigningKeys;
         if (crossSigningInfo)
         {
-<<<<<<< HEAD
-            valid = [self.dependencies.crossSigning isSecretValid:secret forPublicKeys:crossSigningInfo.userSignedKeys.keys];
-=======
             valid = [tools isSecretValid:secret forPublicKeys:crossSigningInfo.userSignedKeys.keys];
->>>>>>> 895fbd2d
         }
         else
         {
