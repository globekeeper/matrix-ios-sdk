--- conflicted
+++ resolved
@@ -40,14 +40,9 @@
 - (void)setUserVerification:(BOOL)verificationStatus
                     forUser:(NSString*)userId
                     success:(void (^)(void))success
-<<<<<<< HEAD
-                    failure:(void (^)(NSError *error))failure;
-@end
-
-=======
                     failure:(void (^)( NSError * _Nullable error))failure;
 @end
->>>>>>> 895fbd2d
+
 
 /**
  `MXRecoveryService` manages the backup of secrets/keys used by `MXCrypto`.
