/*
 Copyright 2020 The Matrix.org Foundation C.I.C
 
 Licensed under the Apache License, Version 2.0 (the "License");
 you may not use this file except in compliance with the License.
 You may obtain a copy of the License at
 
 http://www.apache.org/licenses/LICENSE-2.0
 
 Unless required by applicable law or agreed to in writing, software
 distributed under the License is distributed on an "AS IS" BASIS,
 WITHOUT WARRANTIES OR CONDITIONS OF ANY KIND, either express or implied.
 See the License for the specific language governing permissions and
 limitations under the License.
 */

#import <Foundation/Foundation.h>

<<<<<<< HEAD
NSString *const MatrixSDKVersion = @"0.24.1";
=======
NSString *const MatrixSDKVersion = @"0.24.3";
>>>>>>> 895fbd2d
<|MERGE_RESOLUTION|>--- conflicted
+++ resolved
@@ -16,8 +16,4 @@
 
 #import <Foundation/Foundation.h>
 
-<<<<<<< HEAD
-NSString *const MatrixSDKVersion = @"0.24.1";
-=======
-NSString *const MatrixSDKVersion = @"0.24.3";
->>>>>>> 895fbd2d
+NSString *const MatrixSDKVersion = @"0.24.3";