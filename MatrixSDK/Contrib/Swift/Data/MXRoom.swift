--- conflicted
+++ resolved
@@ -127,11 +127,8 @@
      - parameters:
         - text: the text to send.
         - formattedText: the optional HTML formatted string of the text to send.
-<<<<<<< HEAD
+        - threadId: the id of the thread to send the message. nil by default.
         - location: the current location of sender.
-=======
-        - threadId: the id of the thread to send the message. nil by default.
->>>>>>> 4c9efc00
         - localEcho: a pointer to a MXEvent object.
      
             This pointer is set to an actual MXEvent object
@@ -149,13 +146,8 @@
      
      - returns: a `MXHTTPOperation` instance.
      */
-<<<<<<< HEAD
-    @nonobjc @discardableResult func sendTextMessage(_ text: String, formattedText: String? = nil, location: [AnyHashable:Any]? = nil, localEcho: inout MXEvent?, completion: @escaping (_ response: MXResponse<String?>) -> Void) -> MXHTTPOperation {
-        return __sendTextMessage(text, formattedText: formattedText, location: location, localEcho: &localEcho, success: currySuccess(completion), failure: curryFailure(completion))
-=======
-    @nonobjc @discardableResult func sendTextMessage(_ text: String, formattedText: String? = nil, threadId: String? = nil, localEcho: inout MXEvent?, completion: @escaping (_ response: MXResponse<String?>) -> Void) -> MXHTTPOperation {
-        return __sendTextMessage(text, formattedText: formattedText, threadId: threadId, localEcho: &localEcho, success: currySuccess(completion), failure: curryFailure(completion))
->>>>>>> 4c9efc00
+    @nonobjc @discardableResult func sendTextMessage(_ text: String, formattedText: String? = nil, location: [AnyHashable:Any]? = nil, threadId: String? = nil, localEcho: inout MXEvent?, completion: @escaping (_ response: MXResponse<String?>) -> Void) -> MXHTTPOperation {
+        return __sendTextMessage(text, formattedText: formattedText, location: location, threadId: threadId, localEcho: &localEcho, success: currySuccess(completion), failure: curryFailure(completion))
     }
     
     
@@ -200,12 +192,9 @@
         - mimeType:  the image mimetype.
         - thumbnail: optional thumbnail image (may be nil).
         - blurhash: optional BlurHash (may be nil).
-<<<<<<< HEAD
+        - threadId: the id of the thread to send the message. nil by default.
         - caption: the caption String for the image.
         - location: the current location of sender.
-=======
-        - threadId: the id of the thread to send the message. nil by default.
->>>>>>> 4c9efc00
         - localEcho: a pointer to a MXEvent object.
      
              This pointer is set to an actual MXEvent object
@@ -224,13 +213,8 @@
      - returns: a `MXHTTPOperation` instance.
      */
 
-<<<<<<< HEAD
-    @nonobjc @discardableResult func sendImage(data imageData: Data, size: CGSize, mimeType: String, thumbnail: MXImage?, blurhash: String?, caption: String?, location: [AnyHashable:Any]?, localEcho: inout MXEvent?, completion: @escaping (_ response: MXResponse<String?>) -> Void) -> MXHTTPOperation {
-        return __sendImage(imageData, withImageSize: size, mimeType: mimeType, andThumbnail: thumbnail, blurHash: blurhash, caption: caption, location: location, localEcho: &localEcho, success: currySuccess(completion), failure: curryFailure(completion))
-=======
-    @nonobjc @discardableResult func sendImage(data imageData: Data, size: CGSize, mimeType: String, thumbnail: MXImage?, blurhash: String?, threadId: String? = nil, localEcho: inout MXEvent?, completion: @escaping (_ response: MXResponse<String?>) -> Void) -> MXHTTPOperation {
-        return __sendImage(imageData, withImageSize: size, mimeType: mimeType, andThumbnail: thumbnail, blurHash: blurhash, threadId: threadId, localEcho: &localEcho, success: currySuccess(completion), failure: curryFailure(completion))
->>>>>>> 4c9efc00
+    @nonobjc @discardableResult func sendImage(data imageData: Data, size: CGSize, mimeType: String, thumbnail: MXImage?, blurhash: String?, caption: String?, location: [AnyHashable:Any]?, threadId: String? = nil, localEcho: inout MXEvent?, completion: @escaping (_ response: MXResponse<String?>) -> Void) -> MXHTTPOperation {
+        return __sendImage(imageData, withImageSize: size, mimeType: mimeType, andThumbnail: thumbnail, blurHash: blurhash, caption: caption, location: location, threadId: threadId, localEcho: &localEcho, success: currySuccess(completion), failure: curryFailure(completion))
     }
     
     
@@ -242,12 +226,9 @@
      - parameters:
         - localURL: the local filesystem path of the video to send.
         - thumbnail: the UIImage hosting a video thumbnail.
-<<<<<<< HEAD
+        - threadId: the id of the thread to send the message. nil by default.
         - caption: the caption String for the video.
         - location: the current location of sender.
-=======
-        - threadId: the id of the thread to send the message. nil by default.
->>>>>>> 4c9efc00
         - localEcho: a pointer to a MXEvent object.
      
              This pointer is set to an actual MXEvent object
@@ -265,13 +246,8 @@
      
      - returns: a `MXHTTPOperation` instance.
      */
-<<<<<<< HEAD
-    @nonobjc @discardableResult func sendVideo(localURL: URL, thumbnail: MXImage?, caption: String?, location: [AnyHashable:Any]?, localEcho: inout MXEvent?, completion: @escaping (_ response: MXResponse<String?>) -> Void) -> MXHTTPOperation {
-        return __sendVideo(localURL, withThumbnail: thumbnail, caption: caption, location: location, localEcho: &localEcho, success: currySuccess(completion), failure: curryFailure(completion))
-=======
-    @nonobjc @discardableResult func sendVideo(localURL: URL, thumbnail: MXImage?, threadId: String? = nil, localEcho: inout MXEvent?, completion: @escaping (_ response: MXResponse<String?>) -> Void) -> MXHTTPOperation {
-        return __sendVideo(localURL, withThumbnail: thumbnail, threadId: threadId, localEcho: &localEcho, success: currySuccess(completion), failure: curryFailure(completion))
->>>>>>> 4c9efc00
+    @nonobjc @discardableResult func sendVideo(localURL: URL, thumbnail: MXImage?, caption: String?, location: [AnyHashable:Any]?, threadId: String? = nil, localEcho: inout MXEvent?, completion: @escaping (_ response: MXResponse<String?>) -> Void) -> MXHTTPOperation {
+        return __sendVideo(localURL, withThumbnail: thumbnail, caption: caption, location: location, threadId: threadId, localEcho: &localEcho, success: currySuccess(completion), failure: curryFailure(completion))
     }
     
     
@@ -281,12 +257,9 @@
      - parameters:
         - videoAsset: an AVAsset that represents the video to send.
         - thumbnail: the UIImage hosting a video thumbnail.
-<<<<<<< HEAD
+        - threadId: the id of the thread to send the message. nil by default.
         - caption: the caption String for the video.
         - location: the current location of sender.
-=======
-        - threadId: the id of the thread to send the message. nil by default.
->>>>>>> 4c9efc00
         - localEcho: a pointer to a MXEvent object.
      
              This pointer is set to an actual MXEvent object
@@ -304,13 +277,8 @@
      
      - returns: a `MXHTTPOperation` instance.
      */
-<<<<<<< HEAD
-    @nonobjc @discardableResult func sendVideo(asset: AVAsset, thumbnail: MXImage?, caption: String?, location: [AnyHashable:Any]?, localEcho: inout MXEvent?, completion: @escaping (_ response: MXResponse<String?>) -> Void) -> MXHTTPOperation {
-        return __sendVideoAsset(asset, withThumbnail: thumbnail, caption: caption, location: location, localEcho: &localEcho, success: currySuccess(completion), failure: curryFailure(completion))
-=======
-    @nonobjc @discardableResult func sendVideo(asset: AVAsset, thumbnail: MXImage?, threadId: String? = nil, localEcho: inout MXEvent?, completion: @escaping (_ response: MXResponse<String?>) -> Void) -> MXHTTPOperation {
-        return __sendVideoAsset(asset, withThumbnail: thumbnail, threadId: threadId, localEcho: &localEcho, success: currySuccess(completion), failure: curryFailure(completion))
->>>>>>> 4c9efc00
+    @nonobjc @discardableResult func sendVideo(asset: AVAsset, thumbnail: MXImage?, caption: String?, location: [AnyHashable:Any]?, threadId: String? = nil, localEcho: inout MXEvent?, completion: @escaping (_ response: MXResponse<String?>) -> Void) -> MXHTTPOperation {
+        return __sendVideoAsset(asset, withThumbnail: thumbnail, caption: caption, location: location, threadId: threadId, localEcho: &localEcho, success: currySuccess(completion), failure: curryFailure(completion))
     }
     
     
@@ -320,12 +288,9 @@
      - parameters:
         - localURL: the local filesystem path of the file to send.
         - mimeType: the mime type of the file.
-<<<<<<< HEAD
+        - threadId: the id of the thread to send the message. nil by default.
         - caption: the caption String for the video.
         - location: the current location of sender.
-=======
-        - threadId: the id of the thread to send the message. nil by default.
->>>>>>> 4c9efc00
         - localEcho: a pointer to a MXEvent object.
      
              This pointer is set to an actual MXEvent object
@@ -344,31 +309,20 @@
      - returns: a `MXHTTPOperation` instance.
      */
     
-<<<<<<< HEAD
-    @nonobjc @discardableResult func sendFile(localURL: URL, mimeType: String, caption: String?, location: [AnyHashable:Any]?, localEcho: inout MXEvent?, completion: @escaping (_ response: MXResponse<String?>) -> Void) -> MXHTTPOperation {
-        return __sendFile(localURL, mimeType: mimeType, caption: caption, location: location, localEcho: &localEcho, success: currySuccess(completion), failure: curryFailure(completion))
-=======
-    @nonobjc @discardableResult func sendFile(localURL: URL, mimeType: String, threadId: String? = nil, localEcho: inout MXEvent?, completion: @escaping (_ response: MXResponse<String?>) -> Void) -> MXHTTPOperation {
-        return __sendFile(localURL, mimeType: mimeType, threadId: threadId, localEcho: &localEcho, success: currySuccess(completion), failure: curryFailure(completion))
->>>>>>> 4c9efc00
+    @nonobjc @discardableResult func sendFile(localURL: URL, mimeType: String, caption: String?, location: [AnyHashable:Any]?, threadId: String? = nil, localEcho: inout MXEvent?, completion: @escaping (_ response: MXResponse<String?>) -> Void) -> MXHTTPOperation {
+        return __sendFile(localURL, mimeType: mimeType, caption: caption, location: location, threadId: threadId, localEcho: &localEcho, success: currySuccess(completion), failure: curryFailure(completion))
     }
     
     /**
      Send an audio file to the room.
      
      - parameters:
-<<<<<<< HEAD
-     - localURL: the local filesystem path of the file to send.
-     - mimeType: the mime type of the file.
-     - caption: the caption String for the video.
-     - location: the current location of sender.
-     - localEcho: a pointer to a MXEvent object.
-=======
          - localURL: the local filesystem path of the file to send.
          - mimeType: the mime type of the file.
          - threadId: the id of the thread to send the message. nil by default.
          - localEcho: a pointer to a MXEvent object.
->>>>>>> 4c9efc00
+     - location: the current location of sender.
+     - localEcho: a pointer to a MXEvent object.
      
      This pointer is set to an actual MXEvent object
      containing the local created event which should be used to echo the message in
@@ -386,34 +340,22 @@
      - returns: a `MXHTTPOperation` instance.
      */
     
-<<<<<<< HEAD
-    @nonobjc @discardableResult func sendAudioFile(localURL: URL, mimeType: String, caption: String?, location: [AnyHashable:Any]?, localEcho: inout MXEvent?, completion: @escaping (_ response: MXResponse<String?>) -> Void) -> MXHTTPOperation {
-        return __sendAudioFile(localURL, mimeType: mimeType, caption: caption, location: location, localEcho: &localEcho, success: currySuccess(completion), failure: curryFailure(completion), keepActualFilename: false)
-=======
-    @nonobjc @discardableResult func sendAudioFile(localURL: URL, mimeType: String, threadId: String? = nil, localEcho: inout MXEvent?, completion: @escaping (_ response: MXResponse<String?>) -> Void) -> MXHTTPOperation {
-        return __sendAudioFile(localURL, mimeType: mimeType, threadId: threadId, localEcho: &localEcho, success: currySuccess(completion), failure: curryFailure(completion), keepActualFilename: false)
->>>>>>> 4c9efc00
+    @nonobjc @discardableResult func sendAudioFile(localURL: URL, mimeType: String, caption: String?, location: [AnyHashable:Any]?, threadId: String? = nil, localEcho: inout MXEvent?, completion: @escaping (_ response: MXResponse<String?>) -> Void) -> MXHTTPOperation {
+        return __sendAudioFile(localURL, mimeType: mimeType, caption: caption, location: location, threadId: threadId, localEcho: &localEcho, success: currySuccess(completion), failure: curryFailure(completion), keepActualFilename: false)
     }
     
     /**
      Send a voice message to the room.
      
      - parameters:
-<<<<<<< HEAD
-     - localURL: the local filesystem path of the file to send.
-     - mimeType: (optional) the mime type of the file. Defaults to `audio/ogg`.
-     - duration: the length of the voice message in milliseconds
-     - samples: an array of floating point values normalized to [0, 1]
-     - location: the current location of sender.
-     - localEcho: a pointer to a MXEvent object.
-=======
          - localURL: the local filesystem path of the file to send.
          - mimeType: (optional) the mime type of the file. Defaults to `audio/ogg`.
          - duration: the length of the voice message in milliseconds
          - samples: an array of floating point values normalized to [0, 1]
          - threadId: the id of the thread to send the message. nil by default.
          - localEcho: a pointer to a MXEvent object.
->>>>>>> 4c9efc00
+     - localEcho: a pointer to a MXEvent object.
+     - location: the current location of sender.
      
      This pointer is set to an actual MXEvent object
      containing the local created event which should be used to echo the message in
@@ -431,15 +373,9 @@
      - returns: a `MXHTTPOperation` instance.
      */
     
-<<<<<<< HEAD
-    @nonobjc @discardableResult func sendVoiceMessage(localURL: URL, mimeType: String?, duration: UInt, samples: [Float]?, location: [AnyHashable:Any]?, localEcho: inout MXEvent?, completion: @escaping (_ response: MXResponse<String?>) -> Void) -> MXHTTPOperation {
+    @nonobjc @discardableResult func sendVoiceMessage(localURL: URL, mimeType: String?, duration: UInt, samples: [Float]?, location: [AnyHashable:Any]?, threadId: String? = nil, localEcho: inout MXEvent?, completion: @escaping (_ response: MXResponse<String?>) -> Void) -> MXHTTPOperation {
         let boxedSamples = samples?.compactMap { NSNumber(value: $0) }
-        return __sendVoiceMessage(localURL, mimeType: mimeType, duration: duration, samples: boxedSamples, location: location, localEcho: &localEcho, success: currySuccess(completion), failure: curryFailure(completion), keepActualFilename: false)
-=======
-    @nonobjc @discardableResult func sendVoiceMessage(localURL: URL, mimeType: String?, duration: UInt, samples: [Float]?, threadId: String? = nil, localEcho: inout MXEvent?, completion: @escaping (_ response: MXResponse<String?>) -> Void) -> MXHTTPOperation {
-        let boxedSamples = samples?.compactMap { NSNumber(value: $0) }
-        return __sendVoiceMessage(localURL, mimeType: mimeType, duration: duration, samples: boxedSamples, threadId: threadId, localEcho: &localEcho, success: currySuccess(completion), failure: curryFailure(completion), keepActualFilename: false)
->>>>>>> 4c9efc00
+        return __sendVoiceMessage(localURL, mimeType: mimeType, duration: duration, samples: boxedSamples, location: location, threadId: threadId, localEcho: &localEcho, success: currySuccess(completion), failure: curryFailure(completion), keepActualFilename: false)
     }
     
     /**
