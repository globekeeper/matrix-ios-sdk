/*
 Copyright 2017 Avery Pierce
 Copyright 2017 Vector Creations Ltd
 Copyright 2019 The Matrix.org Foundation C.I.C

 Licensed under the Apache License, Version 2.0 (the "License");
 you may not use this file except in compliance with the License.
 You may obtain a copy of the License at
 
 http://www.apache.org/licenses/LICENSE-2.0
 
 Unless required by applicable law or agreed to in writing, software
 distributed under the License is distributed on an "AS IS" BASIS,
 WITHOUT WARRANTIES OR CONDITIONS OF ANY KIND, either express or implied.
 See the License for the specific language governing permissions and
 limitations under the License.
 */

import Foundation



/// Represents account data type
public enum MXAccountDataType: Equatable, Hashable {
    case direct
    case pushRules
    case ignoredUserList
    case other(String)
    
    var rawValue: String {
        switch self {
        case .direct:               return kMXAccountDataTypeDirect
        case .pushRules:            return kMXAccountDataTypePushRules
        case .ignoredUserList:      return kMXAccountDataKeyIgnoredUser
        case .other(let value):     return value
        }
    }
}




/// Method of inviting a user to a room
public enum MXRoomInvitee: Equatable, Hashable {
    
    /// Invite a user by username
    case userId(String)
    
    /// Invite a user by email
    case email(String)
    
    /// Invite a user using a third-party mechanism.
    /// `method` is the method to use, eg. "email".
    /// `address` is the address of the user.
    case thirdPartyId(MX3PID)
}







public extension MXRestClient {
    
    
    // MARK: - Initialization
    
    /**
     Create an instance based on homeserver url.
     
     - parameters:
         - homeServer: The homeserver address.
         - handler: the block called to handle unrecognized certificate (`nil` if unrecognized certificates are ignored).
     
     - returns: a `MXRestClient` instance.
     */
    @nonobjc convenience init(homeServer: URL, unrecognizedCertificateHandler handler: MXHTTPClientOnUnrecognizedCertificate?) {
        self.init(__homeServer: homeServer.absoluteString, andOnUnrecognizedCertificateBlock: handler)
    }
    
    /**
     Create an instance based on existing user credentials.
     
     - parameters:
         - credentials: A set of existing user credentials.
         - handler: the block called to handle unrecognized certificate (`nil` if unrecognized certificates are ignored).
     
     - returns: a `MXRestClient` instance.
     */
    @nonobjc convenience init(credentials: MXCredentials, unrecognizedCertificateHandler handler: MXHTTPClientOnUnrecognizedCertificate? = nil, persistentTokenDataHandler: MXRestClientPersistTokenDataHandler? = nil, unauthenticatedHandler: MXRestClientUnauthenticatedHandler? = nil) {
        self.init(__credentials: credentials, andOnUnrecognizedCertificateBlock: handler, andPersistentTokenDataHandler: persistentTokenDataHandler, andUnauthenticatedHandler: unauthenticatedHandler)
    }

    
    
    
    // MARK: - Registration Operations
    
    /**
     Check whether a username is already in use.
     
     - parameters:
         - username: The user name to test.
         - completion: A block object called when the operation is completed.
         - inUse: Whether the username is in use
     
     - returns: a `MXHTTPOperation` instance.
     */
    @nonobjc @discardableResult func isUserNameInUse(_ username: String, completion: @escaping (_ inUse: Bool) -> Void) -> MXHTTPOperation {
        return __isUserName(inUse: username, callback: completion)
    }
    
    /**
     Get the list of register flows supported by the home server.
     
     - parameters:
         - completion: A block object called when the operation is completed.
         - response: Provides the server response as an `MXAuthenticationSession` instance.
     
     - returns: a `MXHTTPOperation` instance.
     */
    @nonobjc @discardableResult func getRegisterSession(completion: @escaping (_ response: MXResponse<MXAuthenticationSession>) -> Void) -> MXHTTPOperation {
        return __getRegisterSession(currySuccess(completion), failure: curryFailure(completion))
    }

    
    /**
     Generic registration action request.
     
     As described in [the specification](http://matrix.org/docs/spec/client_server/r0.2.0.html#client-authentication),
     some registration flows require to complete several stages in order to complete user registration.
     This can lead to make several requests to the home server with different kinds of parameters.
     This generic method with open parameters and response exists to handle any kind of registration flow stage.
     
     At the end of the registration process, the SDK user should be able to construct a MXCredentials object
     from the response of the last registration action request.
     
     - parameters:
         - parameters: the parameters required for the current registration stage
         - completion: A block object called when the operation completes.
         - response: Provides the raw JSON response from the server.
     
     - returns: a `MXHTTPOperation` instance.
     */
    @nonobjc @discardableResult func register(parameters: [String: Any], completion: @escaping (_ response: MXResponse<[String: Any]>) -> Void) -> MXHTTPOperation {
        return __register(withParameters: parameters, success: currySuccess(completion), failure: curryFailure(completion))
    }
    
    
    
    /*
     TODO: This method accepts a nil username. Maybe this should be called "anonymous registration"? Would it make sense to have a separate API for that case?
     We could also create an enum called "MXRegistrationType" with associated values, e.g. `.username(String)` and `.anonymous`
     */
    /**
     Register a user.
     
     This method manages the full flow for simple login types and returns the credentials of the newly created matrix user.
     
     - parameters:
         - loginType: the login type. Only `MXLoginFlowType.password` and `MXLoginFlowType.dummy` (m.login.password and m.login.dummy) are supported.
         - username: the user id (ex: "@bob:matrix.org") or the user id localpart (ex: "bob") of the user to register. Can be nil.
         - password: the user's password.
         - completion: A block object called when the operation completes.
         - response: Provides credentials to use to create a `MXRestClient`.
     
     - returns: a `MXHTTPOperation` instance.
     */
    @nonobjc @discardableResult func register(loginType: MXLoginFlowType = .password, username: String?, password: String, completion: @escaping (_ response: MXResponse<MXCredentials>) -> Void) -> MXHTTPOperation {
        return __register(withLoginType: loginType.identifier, username: username, password: password, success: currySuccess(completion), failure: curryFailure(completion))
    }
    
    
    /// The register fallback page to make registration via a web browser or a web view.
    var registerFallbackURL: URL {
        let fallbackString = __registerFallback()!
        return URL(string: fallbackString)!
    }
    
    
    
    
    
    
    // MARK: - Login Operation
    
    /**
     Get the list of login flows supported by the home server.
     
     - parameters:
         - completion: A block object called when the operation completes. 
         - response: Provides the server response as an MXAuthenticationSession instance.
     
     - returns: a `MXHTTPOperation` instance.
     */
    @nonobjc @discardableResult func getLoginSession(completion: @escaping (_ response: MXResponse<MXAuthenticationSession>) -> Void) -> MXHTTPOperation {
        return __getLoginSession(currySuccess(completion), failure: curryFailure(completion))
    }
    
    /**
     Generic login action request.
     
     As described in [the specification](http://matrix.org/docs/spec/client_server/r0.2.0.html#client-authentication),
     some login flows require to complete several stages in order to complete authentication.
     This can lead to make several requests to the home server with different kinds of parameters.
     This generic method with open parameters and response exists to handle any kind of authentication flow stage.
     
     At the end of the registration process, the SDK user should be able to construct a MXCredentials object
     from the response of the last authentication action request.
     
     - parameters:
         - parameters: the parameters required for the current login stage
         - completion: A block object called when the operation completes.
         - response: Provides the raw JSON response from the server.
     
     - returns: a `MXHTTPOperation` instance.
     */
    @nonobjc @discardableResult func login(parameters: [String: Any], completion: @escaping (_ response: MXResponse<[String: Any]>) -> Void) -> MXHTTPOperation {
        return __login(parameters, success: currySuccess(completion), failure: curryFailure(completion))
    }
    
    /**
     Log a user in.
     
     This method manages the full flow for simple login types and returns the credentials of the logged matrix user.
     
     - parameters:
         - type: the login type. Only `MXLoginFlowType.password` (m.login.password) is supported.
         - username: the user id (ex: "@bob:matrix.org") or the user id localpart (ex: "bob") of the user to authenticate.
         - password: the user's password.
         - completion: A block object called when the operation succeeds.
         - response: Provides credentials for this user on `success`
     
     - returns: a `MXHTTPOperation` instance.
     */
    @nonobjc @discardableResult func login(type loginType: MXLoginFlowType = .password, username: String, password: String, completion: @escaping (_ response: MXResponse<MXCredentials>) -> Void) -> MXHTTPOperation {
        return __login(withLoginType: loginType.identifier, username: username, password: password, success: currySuccess(completion), failure: curryFailure(completion))
    }
    
    
    /**
     Get the login fallback page to make login via a web browser or a web view.
     
     Presently only server auth v1 is supported.
     
     - returns: the fallback page URL.
     */
    var loginFallbackURL: URL {
        let fallbackString = __loginFallback()!
        return URL(string: fallbackString)!
    }

    
    /**
     Reset the account password.
     
     - parameters:
         - parameters: a set of parameters containing a threepid credentials and the new password.
         - completion: A block object called when the operation completes.
         - response: indicates whether the operation succeeded or not.
     
     - returns: a `MXHTTPOperation` instance.
     */
    @nonobjc @discardableResult func resetPassword(parameters: [String: Any], completion: @escaping (_ response: MXResponse<Void>) -> Void) -> MXHTTPOperation {
        return __resetPassword(withParameters: parameters, success: currySuccess(completion), failure: curryFailure(completion))
    }
    
    
    /**
     Replace the account password.
     
     - parameters:
         - old: the current password to update.
         - new: the new password.
         - completion: A block object called when the operation completes
         - response: indicates whether the operation succeeded or not.
     
     - returns: a `MXHTTPOperation` instance.
     */
    @nonobjc @discardableResult func changePassword(from old: String, to new: String, completion: @escaping (_ response: MXResponse<Void>) -> Void) -> MXHTTPOperation {
        return __changePassword(old, with: new, success: currySuccess(completion), failure: curryFailure(completion))
    }
    
    
    /**
     Invalidate the access token, so that it can no longer be used for authorization.
     
     - parameters:
         - completion: A block object called when the operation completes.
         - response: Indicates whether the operation succeeded or not.
     
     - returns: a `MXHTTPOperation` instance.
     */
    @nonobjc @discardableResult func logout(completion: @escaping (_ response: MXResponse<Void>) -> Void) -> MXHTTPOperation {
        return __logout(currySuccess(completion), failure: curryFailure(completion))
    }
    

    /**
     Deactivate the user's account, removing all ability for the user to login again.
     
     This API endpoint uses the User-Interactive Authentication API.
     
     An access token should be submitted to this endpoint if the client has an active session.
     The homeserver may change the flows available depending on whether a valid access token is provided.

     - parameters:
        - authParameters The additional authentication information for the user-interactive authentication API.
        - eraseAccount Indicating whether the account should be erased.
        - completion: A block object called when the operation completes.
        - response: indicates whether the request succeeded or not.
     
     - returns: a `MXHTTPOperation` instance.
     */
    @nonobjc @discardableResult func deactivateAccount(withAuthParameters authParameters: [String: Any], eraseAccount: Bool,  completion: @escaping (_ response: MXResponse<Void>) -> Void) -> MXHTTPOperation {
        return __deactivateAccount(withAuthParameters: authParameters, eraseAccount: eraseAccount, success: currySuccess(completion), failure: curryFailure(completion))
    }
    
    
    
    
    
    
    // MARK: - Account data
    
    /**
     Set some account_data for the client.
     
     - parameters:
         - data: the new data to set for this event type.
         - type: The event type of the account_data to set. Custom types should be namespaced to avoid clashes.
         - completion: A block object called when the operation completes
         - response: indicates whether the request succeeded or not
     
     - returns: a `MXHTTPOperation` instance.
     */
    @nonobjc @discardableResult func setAccountData(_ data: [String: Any], for type: MXAccountDataType, completion: @escaping (_ response: MXResponse<Void>) -> Void) -> MXHTTPOperation {
        return __setAccountData(data, forType: type.rawValue, success: currySuccess(completion), failure: curryFailure(completion))
    }
    
    
    
    
    
    
    
    
    // MARK: - Push Notifications
    
    /**
     Update the pusher for this device on the Home Server.
     
     - parameters:
        - pushkey: The pushkey for this pusher. This should be the APNS token formatted as required for your push gateway (base64 is the recommended formatting).
        - kind: The kind of pusher your push gateway requires. Generally `.http`. Specify `.none` to disable the pusher.
        - appId: The app ID of this application as required by your push gateway.
        - appDisplayName: A human readable display name for this app.
        - deviceDisplayName: A human readable display name for this device.
        - profileTag: The profile tag for this device. Identifies this device in push rules.
        - lang: The user's preferred language for push, eg. 'en' or 'en-US'
        - data: Dictionary of data as required by your push gateway (generally the notification URI and aps-environment for APNS).
        - completion: A block object called when the operation succeeds.
        - response: indicates whether the request succeeded or not.
     
     - returns: a `MXHTTPOperation` instance.
     */
    @nonobjc @discardableResult func setPusher(pushKey: String, kind: MXPusherKind, appId: String, appDisplayName: String, deviceDisplayName: String, profileTag: String, lang: String, data: [String: Any], append: Bool, completion: @escaping (_ response: MXResponse<Void>) -> Void) -> MXHTTPOperation {
        return __setPusherWithPushkey(pushKey, kind: kind.objectValue, appId: appId, appDisplayName: appDisplayName, deviceDisplayName: deviceDisplayName, profileTag: profileTag, lang: lang, data: data, append: append, success: currySuccess(completion), failure: curryFailure(completion))
    }
    // TODO: setPusherWithPushKey - futher refinement
    /*
     This method is very long. Some of the parameters seem related,
     specifically: appId, appDisplayName, deviceDisplayName, and profileTag.
     Perhaps these parameters can be lifted out into a sparate struct?
     Something like "MXPusherDescriptor"?
     */
    
    
    /**
     Get all push notifications rules.
     
     - parameters:
        - completion: A block object called when the operation completes.
        - response: Provides the push rules on success.
     
     - returns: a `MXHTTPOperation` instance.
     */
    @nonobjc @discardableResult func pushRules(completion: @escaping (_ response: MXResponse<MXPushRulesResponse>) -> Void) -> MXHTTPOperation {
        return __pushRules(currySuccess(completion), failure: curryFailure(completion))
    }
    
    
    /*
     TODO: Consider refactoring. The following three methods all contain (ruleId:, scope:, kind:).
     
     Option 1: Encapsulate those parameters as a tuple or struct called `MXPushRuleDescriptor`
     This would be appropriate if these three parameters typically get passed around as a set,
     or if the rule is uniquely identified by this combination of parameters. (eg. one `ruleId`
     can have different settings for varying scopes and kinds).
     
     Option 2: Refactor all of these to a single function that takes a "MXPushRuleAction"
     as the fourth paramerer. This approach might look like this:
     
         enum MXPushRuleAction {
            case enable
            case disable
            case add(actions: [Any], pattern: String, conditions: [[String: Any]])
            case remove
         }
         
         func pushRule(ruleId: String, scope: MXPushRuleScope, kind: MXPushRuleKind, action: MXPushRuleAction, completion: @escaping (_ response: MXResponse<Void>) -> Void) -> MXHTTPOperation ? {
             switch action {
             case .enable:
                 // ... Call the `enablePushRule` method
             case .disable:
                 // ... Call the `enablePushRule` method
             case let .add(actions, pattern, conditions):
                 // ... Call the `addPushRule` method
             case let .remove:
                 // ... Call the `removePushRule` method
             }
         }
    
     Option 3: Leave these APIs as-is.
     */
    
    /**
     Enable/Disable a push notification rule.
     
     - parameters:
        - ruleId: The identifier for the rule.
        - scope: Either 'global' or 'device/<profile_tag>' to specify global rules or device rules for the given profile_tag.
        - kind: The kind of rule, ie. 'override', 'underride', 'sender', 'room', 'content' (see MXPushRuleKind).
        - enabled: YES to enable
        - completion: A block object called when the operation completes
        - response: Indiciates whether the operation was successful
     
     - returns: a `MXHTTPOperation` instance.
     */
    @nonobjc @discardableResult func setPushRuleEnabled(ruleId: String, scope: MXPushRuleScope, kind: MXPushRuleKind, enabled: Bool, completion: @escaping (_ response: MXResponse<Void>) -> Void) -> MXHTTPOperation {
        return __enablePushRule(ruleId, scope: scope.identifier, kind: kind.identifier, enable: enabled, success: currySuccess(completion), failure: curryFailure(completion))
    }
    
    
    /**
     Remove a push notification rule.
     
     - parameters:
        - ruleId: The identifier for the rule.
        - scope: Either `.global` or `.device(profileTag:)` to specify global rules or device rules for the given profile_tag.
        - kind: The kind of rule, ie. `.override`, `.underride`, `.sender`, `.room`, `.content`.
        - completion: A block object called when the operation completes.
        - response: Indicates whether the operation was successful.
     
     - returns: a `MXHTTPOperation` instance.
     */
    @nonobjc @discardableResult func removePushRule(ruleId: String, scope: MXPushRuleScope, kind: MXPushRuleKind, completion: @escaping (_ response: MXResponse<Void>) -> Void) -> MXHTTPOperation {
        return __removePushRule(ruleId, scope: scope.identifier, kind: kind.identifier, success: currySuccess(completion), failure: curryFailure(completion))
    }
    
    /**
     Create a new push rule.
     
     - parameters:
        - ruleId: The identifier for the rule (it depends on rule kind: user id for sender rule, room id for room rule...).
        - scope: Either `.global` or `.device(profileTag:)` to specify global rules or device rules for the given profile_tag.
        - kind: The kind of rule, ie. `.override`, `.underride`, `.sender`, `.room`, `.content`.
        - actions: The rule actions: notify, don't notify, set tweak...
        - pattern: The pattern relevant for content rule.
        - conditions: The conditions relevant for override and underride rule.
        - completion: A block object called when the operation completes.
        - response: Indicates whether the operation was successful.
     
     - returns: a `MXHTTPOperation` instance.
     */
    @nonobjc @discardableResult func addPushRule(ruleId: String, scope: MXPushRuleScope, kind: MXPushRuleKind, actions: [Any], pattern: String, conditions: [[String: Any]], completion: @escaping (_ response: MXResponse<Void>) -> Void) -> MXHTTPOperation {
        return __addPushRule(ruleId, scope: scope.identifier, kind: kind.identifier, actions: actions, pattern: pattern, conditions: conditions, success: currySuccess(completion), failure: curryFailure(completion))
    }
    
    
    
    
    
    
    
    // MARK: - Room operations
    
    /**
     Send a generic non state event to a room.
     
     - parameters:
        - roomId: the id of the room.
        - threadId: the id of the thread to send the message. nil by default.
        - eventType: the type of the event.
        - content: the content that will be sent to the server as a JSON object.
        - txnId: the transaction id to use. If nil, one will be generated
        - completion: A block object called when the operation completes.
        - response: Provides the event id of the event generated on the home server on success.
     
     - returns: a `MXHTTPOperation` instance.
     
     */
    @nonobjc @discardableResult func sendEvent(toRoom roomId: String, threadId: String? = nil, eventType: MXEventType, content: [String: Any], txnId: String?, completion: @escaping (_ response: MXResponse<String>) -> Void) -> MXHTTPOperation {
        return __sendEvent(toRoom: roomId, threadId: threadId, eventType: eventType.identifier, content: content, txnId: txnId, success: currySuccess(completion), failure: curryFailure(completion))
    }
    
    
    /**
     Send a generic state event to a room.
     
     - paramters:
        - roomId: the id of the room.
        - eventType: the type of the event.
        - content: the content that will be sent to the server as a JSON object.
        - stateKey: the optional state key.
        - completion: A block object called when the operation completes.
        - response: Provides the event id of the event generated on the home server on success.
     
     - returns: a `MXHTTPOperation` instance.
     */
    @nonobjc @discardableResult func sendStateEvent(toRoom roomId: String, eventType: MXEventType, content: [String: Any], stateKey: String, completion: @escaping (_ response: MXResponse<String>) -> Void) -> MXHTTPOperation {
        return __sendStateEvent(toRoom: roomId, eventType: eventType.identifier, content: content, stateKey: stateKey, success: currySuccess(completion), failure: curryFailure(completion))
    }
    
    /**
     Send a message to a room
     
     - parameters:
        - roomId: the id of the room.
        - threadId: the id of the thread to send the message. nil by default.
        - messageType: the type of the message.
        - content: the message content that will be sent to the server as a JSON object.
        - completion: A block object called when the operation completes. 
        - response: Provides the event id of the event generated on the home server on success.
     
     -returns: a `MXHTTPOperation` instance.
     */
    @nonobjc @discardableResult func sendMessage(toRoom roomId: String, threadId: String? = nil, messageType: MXMessageType, content: [String: Any], completion: @escaping (_ response: MXResponse<String>) -> Void) -> MXHTTPOperation {
        return __sendMessage(toRoom: roomId, threadId: threadId, msgType: messageType.identifier, content: content, success: currySuccess(completion), failure: curryFailure(completion))
    }
    
    
    /**
     Send a text message to a room
     
     - parameters:
        - roomId: the id of the room.
        - threadId: the id of the thread to send the message. nil by default.
        - text: the text to send.
        - completion: A block object called when the operation completes.
        - response: Provides the event id of the event generated on the home server on success.
     
     - returns: a `MXHTTPOperation` instance.
     */
    @nonobjc @discardableResult func sendTextMessage(toRoom roomId: String, threadId: String? = nil, text: String, completion: @escaping (_ response: MXResponse<String>) -> Void) -> MXHTTPOperation {
        return __sendTextMessage(toRoom: roomId, threadId: threadId, text: text, success: currySuccess(completion), failure: curryFailure(completion))
    }
    
    
    
    /**
     Set the topic of a room.
     
     - parameters:
        - roomId: the id of the room.
        - topic: the topic to set.
        - completion: A block object called when the operation completes.
        - response: Indicates whether the operation was successful.
     
     - returns: a `MXHTTPOperation` instance.
     */
    @nonobjc @discardableResult func setTopic(ofRoom roomId: String, topic: String, completion: @escaping (_ response: MXResponse<Void>) -> Void) -> MXHTTPOperation {
        return __setRoomTopic(roomId, topic: topic, success: currySuccess(completion), failure: curryFailure(completion))
    }
    
    /**
     Get the topic of a room.
     
     - parameters:
        - roomId: the id of the room.
        - completion: A block object called when the operation completes.
        - response: Provides the topic of the room on success.
     
     - returns: a `MXHTTPOperation` instance.
     */
    @nonobjc @discardableResult func topic(ofRoom roomId: String, completion: @escaping (_ response: MXResponse<String>) -> Void) -> MXHTTPOperation {
        return __topic(ofRoom: roomId, success: currySuccess(completion), failure: curryFailure(completion))
    }
    
    
    
    /**
     Set the avatar of a room.
     
     - parameters:
        - roomId: the id of the room.
        - avatar: the avatar url to set.
        - completion: A block object called when the operation completes.
        - response: Indicates whether the operation was successful.
     
     - returns: a `MXHTTPOperation` instance.
     */
    @nonobjc @discardableResult func setAvatar(ofRoom roomId: String, avatarUrl: URL, completion: @escaping (_ response: MXResponse<Void>) -> Void) -> MXHTTPOperation {
        return __setRoomAvatar(roomId, avatar: avatarUrl.absoluteString, success: currySuccess(completion), failure: curryFailure(completion))
    }
    
    /**
     Get the avatar of a room.
     
     - parameters:
        - roomId: the id of the room.
        - completion: A block object called when the operation completes.
        - response: Provides the room avatar url on success.
     
     - returns: a MXHTTPOperation instance.
     */
    @nonobjc @discardableResult func avatar(ofRoom roomId: String, completion: @escaping (_ response: MXResponse<URL>) -> Void) -> MXHTTPOperation {
        return __avatar(ofRoom: roomId, success: currySuccess(transform: {return URL(string: $0 ?? "")}, completion), failure: curryFailure(completion))
    }
    
    
    
    
    /**
     Set the name of a room.
     
     - parameters:
        - roomId: the id of the room.
        - name: the name to set.
        - completion: A block object called when the operation completes.
        - response: Indicates whether the operation was successful.
     
     - returns: a `MXHTTPOperation` instance.
     */
    @nonobjc @discardableResult func setName(ofRoom roomId: String, name: String, completion: @escaping (_ response: MXResponse<Void>) -> Void) -> MXHTTPOperation {
        return __setRoomName(roomId, name: name, success: currySuccess(completion), failure: curryFailure(completion))
    }
    
    /**
     Get the name of a room.
     
     - parameters:
        - roomId: the id of the room.
        - completion: A block object called when the operation completes.
        - response: Provides the room name on success.
     
     - returns: a `MXHTTPOperation` instance.
     */
    @nonobjc @discardableResult func name(ofRoom roomId: String, completion: @escaping (_ response: MXResponse<String>) -> Void) -> MXHTTPOperation {
        return __name(ofRoom: roomId, success: currySuccess(completion), failure: curryFailure(completion))
    }
    
    
    
    
    /**
     Set the history visibility of a room.
     
     - parameters:
        - roomId: the id of the room
        - historyVisibility: the visibily to set.
        - completion: A block object called when the operation completes.
        - response: Indicates whether the operation was successful.
     
     - returns: a `MXHTTPOperation` instance.
     */
    @nonobjc @discardableResult func setHistoryVisibility(ofRoom roomId: String, historyVisibility: MXRoomHistoryVisibility, completion: @escaping (_ response: MXResponse<Void>) -> Void) -> MXHTTPOperation {
        return __setRoomHistoryVisibility(roomId, historyVisibility: historyVisibility.identifier, success: currySuccess(completion), failure: curryFailure(completion))
    }
    
    /**
     Get the history visibility of a room.
     
     - parameters:
        - roomId: the id of the room.
        - completion: A block object called when the operation completes.
        - response: Provides the room history visibility on success.
     
     - returns: a `MXHTTPOperation` instance.
     */
    @nonobjc @discardableResult func historyVisibility(ofRoom roomId: String, completion: @escaping (_ response: MXResponse<MXRoomHistoryVisibility>) -> Void) -> MXHTTPOperation {
        return __historyVisibility(ofRoom: roomId, success: currySuccess(transform: MXRoomHistoryVisibility.init, completion), failure: curryFailure(completion))
    }
    
    
    
    
    
    
    
    /**
     Set the join rule of a room.
     
     - parameters:
        - roomId: the id of the room.
        - joinRule: the rule to set.
        - completion: A block object called when the operation completes.
        - response: Indicates whether the operation was successful.
     
     - returns: a `MXHTTPOperation` instance.
     */
    @nonobjc @discardableResult func setJoinRule(ofRoom roomId: String, joinRule: MXRoomJoinRule, completion: @escaping (_ response: MXResponse<Void>) -> Void) -> MXHTTPOperation {
        return __setRoomJoinRule(roomId, joinRule: joinRule.identifier, success: currySuccess(completion), failure: curryFailure(completion))
    }
    
    /**
     Set the join rule of a room.
     
     - parameters:
        - joinRule: the rule to set.
        - roomId: the id of the room.
        - allowedParentIds: Optional: list of allowedParentIds (required only for `restricted` join rule as per [MSC3083](https://github.com/matrix-org/matrix-doc/pull/3083) )
        - completion: A block object called when the operation completes.
        - response: Indicates whether the operation was successful.
     
     - returns: a `MXHTTPOperation` instance.
     */
    @nonobjc @discardableResult func setRoomJoinRule(_ joinRule: MXRoomJoinRule, forRoomWithId roomId: String, allowedParentIds: [String]?, completion: @escaping (_ response: MXResponse<Void>) -> Void) -> MXHTTPOperation {
        return __setRoomJoinRule(joinRule.identifier, forRoomWithId: roomId, allowedParentIds: allowedParentIds, success: currySuccess(completion), failure: curryFailure(completion))
    }
    
    /**
     Get the join rule of a room.
     
     - parameters:
        - roomId: the id of the room.
        - completion: A block object called when the operation completes.
        - response: Provides the room join rule on success.
     
     - returns: a `MXHTTPOperation` instance.
     */
    @nonobjc @discardableResult func joinRule(ofRoom roomId: String, completion: @escaping (_ response: MXResponse<MXRoomJoinRule>) -> Void) -> MXHTTPOperation {
        return __joinRule(ofRoom: roomId, success: currySuccess(transform: MXRoomJoinRule.init, completion), failure: curryFailure(completion))
    }
    
    /**
     Get the enhanced join rule of a room.

     - parameters:
        - roomId: the id of the room.
        - completion: A block object called when the operation completes. It provides the room enhanced join rule as per [MSC3083](https://github.com/matrix-org/matrix-doc/pull/3083.
        - response: Provides the room join rule on success.
     
     - returns: a `MXHTTPOperation` instance.
     */
    @nonobjc @discardableResult func joinRule(ofRoomWithId roomId: String, completion: @escaping (_ response: MXResponse<MXRoomJoinRuleResponse>) -> Void) -> MXHTTPOperation {
        return __joinRuleOfRoom(withId: roomId, success: currySuccess(completion), failure: curryFailure(completion))
    }


    
    /**
     Set the guest access of a room.
     
     - parameters:
        - roomId: the id of the room.
        - guestAccess: the guest access to set.
        - completion: A block object called when the operation completes.
        - response: Indicates whether the operation was successful.
     
     - returns: a `MXHTTPOperation` instance.
     */
    @nonobjc @discardableResult func setGuestAccess(forRoom roomId: String, guestAccess: MXRoomGuestAccess, completion: @escaping (_ response: MXResponse<Void>) -> Void) -> MXHTTPOperation {
        return __setRoomGuestAccess(roomId, guestAccess: guestAccess.identifier, success: currySuccess(completion), failure: curryFailure(completion))
    }
    
    /**
     Get the guest access of a room.
     
     - parameters:
        - roomId the id of the room.
        - completion: A block object called when the operation completes.
        - response: Provides the room guest access on success.
     
     - return: a MXHTTPOperation instance.
     */
    @nonobjc @discardableResult func guestAccess(forRoom roomId: String, completion: @escaping (_ response: MXResponse<MXRoomGuestAccess>) -> Void) -> MXHTTPOperation {
        return __guestAccess(ofRoom: roomId, success: currySuccess(transform: MXRoomGuestAccess.init, completion), failure: curryFailure(completion))
    }
    
    
    
    
    
    
    /**
     Set the directory visibility of a room on the current homeserver.
     
     - parameters:
        - roomId: the id of the room.
        - directoryVisibility: the directory visibility to set.
        - completion: A block object called when the operation completes.
        - response: Indicates whether the operation was successful.
     
     - returns: a MXHTTPOperation instance.
     */
    @nonobjc @discardableResult func setDirectoryVisibility(ofRoom roomId: String, directoryVisibility: MXRoomDirectoryVisibility, completion: @escaping (_ response: MXResponse<Void>) -> Void) -> MXHTTPOperation {
        return __setRoomDirectoryVisibility(roomId, directoryVisibility: directoryVisibility.identifier, success: currySuccess(completion), failure: curryFailure(completion))
    }
    
    /**
     Get the visibility of a room in the current HS's room directory.
     
     - parameters:
        - roomId: the id of the room.
        - completion: A block object called when the operation completes.
        - response: Provides the room directory visibility on success.
     
     - returns: a `MXHTTPOperation` instance.
     */
    @nonobjc @discardableResult func directoryVisibility(ofRoom roomId: String, completion: @escaping (_ response: MXResponse<MXRoomDirectoryVisibility>) -> Void) -> MXHTTPOperation {
        return __directoryVisibility(ofRoom: roomId, success: currySuccess(transform: MXRoomDirectoryVisibility.init, completion), failure: curryFailure(completion))
    }
    
    
    
    
    
    /**
     Create a new mapping from room alias to room ID.
     
     - parameters:
        - roomId: the id of the room.
        - roomAlias: the alias to add.
        - completion: A block object called when the operation completes.
        - response: Indicates whether the operation was successful.
     
     - returns a `MXHTTPOperation` instance.
     */
    @nonobjc @discardableResult func addAlias(forRoom roomId: String, alias: String, completion: @escaping (_ response: MXResponse<Void>) -> Void) -> MXHTTPOperation {
        return __addRoomAlias(roomId, alias: alias, success: currySuccess(completion), failure: curryFailure(completion))
    }
    
    /**
     Remove a mapping of room alias to room ID.
     
     - parameters:
        - roomAlias: the alias to remove.
        - completion: A block object called when the operation completes.
        - response: Indicates whether the operation was successful.
     
     - returns: a `MXHTTPOperation` instance.
     */
    @nonobjc @discardableResult func removeRoomAlias(_ roomAlias: String, completion: @escaping (_ response: MXResponse<Void>) -> Void) -> MXHTTPOperation {
        return __removeRoomAlias(roomAlias, success: currySuccess(completion), failure: curryFailure(completion))
    }
    
    
    
    
    /**
     Set the canonical alias of the room.
     
     - parameters:
        - roomId: the id of the room.
        - canonicalAlias: the canonical alias to set.
        - completion: A block object called when the operation completes.
        - response: Indicates whether the operation was successful.
     
     - returns: a `MXHTTPOperation` instance.
     */
    @nonobjc @discardableResult func setCanonicalAlias(forRoom roomId: String, canonicalAlias: String, completion: @escaping (_ response: MXResponse<Void>) -> Void) -> MXHTTPOperation {
        return __setRoomCanonicalAlias(roomId, canonicalAlias: canonicalAlias, success: currySuccess(completion), failure: curryFailure(completion));
    }
    
    /**
     Get the canonical alias.
     
     - parameters:
        - roomId: the id of the room.
        - completion: A block object called when the operation completes.
        - response: Provides the canonical alias on success
     
     - returns: a `MXHTTPOperation` instance.
     */
    @nonobjc @discardableResult func canonicalAlias(ofRoom roomId: String, completion: @escaping (_ response: MXResponse<String>) -> Void) -> MXHTTPOperation {
        return __canonicalAlias(ofRoom: roomId, success: currySuccess(completion), failure: curryFailure(completion))
    }
    
    
    /**
     Join a room, optionally where the user has been invited by a 3PID invitation.
     
     - parameters:
        - roomIdOrAlias: The id or an alias of the room to join.
        - viaServers The server names to try and join through in addition to those that are automatically chosen.
        - thirdPartySigned: The signed data obtained by the validation of the 3PID invitation, if 3PID validation is used. The validation is made by `self.signUrl()`.
        - completion: A block object called when the operation completes.
        - response: Provides the room id on success.
     
     - returns: a `MXHTTPOperation` instance.
     */
    @nonobjc @discardableResult func joinRoom(_ roomIdOrAlias: String, viaServers: [String]? = nil, withThirdPartySigned dictionary: [String: Any]? = nil, completion: @escaping (_ response: MXResponse<String>) -> Void) -> MXHTTPOperation {
        return __joinRoom(roomIdOrAlias, viaServers: viaServers, withThirdPartySigned: dictionary, success: currySuccess(completion), failure: curryFailure(completion))
    }

    /**
     Leave a room.
     
     - parameters:
        - roomId: the id of the room to leave.
        - completion: A block object called when the operation completes.
        - response: Indicates whether the operation was successful.
     
     - returns: a `MXHTTPOperation` instance.
     */
    @nonobjc @discardableResult func leaveRoom(_ roomId: String, completion: @escaping (_ response: MXResponse<Void>) -> Void) -> MXHTTPOperation {
        return __leaveRoom(roomId, success: currySuccess(completion), failure: curryFailure(completion))
    }
    
    
    
    
    /**
     Invite a user to a room.
     
     A user can be invited one of three ways:
     1. By their user ID
     2. By their email address
     3. By a third party
     
     The `invitation` parameter specifies how this user should be reached.
     
     - parameters:
        - invitation: the way to reach the user.
        - roomId: the id of the room.
        - completion: A block object called when the operation completes.
        - response: Indicates whether the operation was successful.
     
     - returns: a `MXHTTPOperation` instance.
     */
    @nonobjc @discardableResult func invite(_ invitation: MXRoomInvitee, toRoom roomId: String, completion: @escaping (_ response: MXResponse<Void>) -> Void) -> MXHTTPOperation {
        switch invitation {
        case .userId(let userId):
            return __inviteUser(userId, toRoom: roomId, success: currySuccess(completion), failure: curryFailure(completion))
        case .email(let emailAddress):
            return __inviteUser(byEmail: emailAddress, toRoom: roomId, success: currySuccess(completion), failure: curryFailure(completion))
        case .thirdPartyId(let descriptor):
            return __invite(byThreePid: descriptor.medium.identifier, address: descriptor.address, toRoom: roomId, success: currySuccess(completion), failure: curryFailure(completion))
        }
    }
    
    
    
    
    
    /**
     Kick a user from a room.
     
     - parameters:
        - userId: the user id.
        - roomId: the id of the room.
        - reason: the reason for being kicked
        - completion: A block object called when the operation completes.
        - response: Indicates whether the operation was successful.
     
     - returns: a `MXHTTPOperation` instance.
     */
    @nonobjc @discardableResult func kickUser(_ userId: String, fromRoom roomId: String, reason: String, completion: @escaping (_ response: MXResponse<Void>) -> Void) -> MXHTTPOperation {
        return __kickUser(userId, fromRoom: roomId, reason: reason, success: currySuccess(completion), failure: curryFailure(completion))
    }
    
    
    /**
     Ban a user in a room.
     
     - parameters:
         - userId: the user id.
         - roomId: the id of the room.
         - reason: the reason for being banned
         - completion: A block object called when the operation completes.
         - response: Indicates whether the operation was successful.
     
     - returns: a `MXHTTPOperation` instance.
     */
    @nonobjc @discardableResult func banUser(_ userId: String, fromRoom roomId: String, reason: String, completion: @escaping (_ response: MXResponse<Void>) -> Void) -> MXHTTPOperation {
        return __banUser(userId, inRoom: roomId, reason: reason, success: currySuccess(completion), failure: curryFailure(completion))
    }
    
    /**
     Unban a user in a room.
     
     - parameters:
         - userId: the user id.
         - roomId: the id of the room.
         - completion: A block object called when the operation completes.
         - response: Indicates whether the operation was successful.
     
     - returns: a `MXHTTPOperation` instance.
     */
    @nonobjc @discardableResult func unbanUser(_ userId: String, fromRoom roomId: String, completion: @escaping (_ response: MXResponse<Void>) -> Void) -> MXHTTPOperation {
        return __unbanUser(userId, inRoom: roomId, success: currySuccess(completion), failure: curryFailure(completion))
    }
    
    
    
    
    
    
    
    /**
     Create a room.

     - parameters:
        - parameters: The parameters for room creation.
        - completion: A block object called when the operation completes.
        - response: Provides a MXCreateRoomResponse object on success.

     - returns: a `MXHTTPOperation` instance.
     */
    @nonobjc @discardableResult func createRoom(parameters: MXRoomCreationParameters, completion: @escaping (_ response: MXResponse<MXCreateRoomResponse>) -> Void) -> MXHTTPOperation {
        return __createRoom(with: parameters, success: currySuccess(completion), failure: curryFailure(completion))
    }
    
    /**
     Create a room.
     
     - parameters:
        - parameters: The parameters. Refer to the matrix specification for details.
        - completion: A block object called when the operation completes.
        - response: Provides a MXCreateRoomResponse object on success.
     
     - returns: a `MXHTTPOperation` instance.
     */
    @nonobjc @discardableResult func createRoom(parameters: [String: Any], completion: @escaping (_ response: MXResponse<MXCreateRoomResponse>) -> Void) -> MXHTTPOperation {
        return __createRoom(parameters, success: currySuccess(completion), failure: curryFailure(completion))
    }
    
    
    
    
    /**
     Get a list of messages for this room.
     
     - parameters:
        - roomId: the id of the room.
        - from: the token to start getting results from.
        - direction: `MXTimelineDirectionForwards` or `MXTimelineDirectionBackwards`
        - limit: (optional, use -1 to not defined this value) the maximum nuber of messages to return.
        - filter: to filter returned events with.
        - completion: A block object called when the operation completes.
        - response: Provides a `MXPaginationResponse` object on success.
     
     - returns: a MXHTTPOperation instance.
     */
    @nonobjc @discardableResult func messages(forRoom roomId: String, from: String, direction: MXTimelineDirection, limit: UInt?, filter: MXRoomEventFilter, completion: @escaping (_ response: MXResponse<MXPaginationResponse>) -> Void) -> MXHTTPOperation {
        
        // The `limit` variable should be set to -1 if it's not provided.
        let _limit: Int
        if let limit = limit {
            _limit = Int(limit)
        } else {
            _limit = -1;
        }
        return __messages(forRoom: roomId, from: from, direction: direction, limit: _limit, filter: filter, success: currySuccess(completion), failure: curryFailure(completion))
    }
    
    /**
     Get a list of members for this room.
     
     - parameters:
        - roomId: the id of the room.
        - completion: A block object called when the operation completes.
        - response: Provides an array of `MXEvent` objects that are the type `m.room.member` on success.
     
     - returns: a MXHTTPOperation instance.
     */
    @nonobjc @discardableResult func members(ofRoom roomId: String, completion: @escaping (_ response: MXResponse<[MXEvent]>) -> Void) -> MXHTTPOperation {
        return __members(ofRoom: roomId, success: currySuccess(completion), failure: curryFailure(completion))
    }
    
    /**
     Get a list of all the current state events for this room.
     
     This is equivalent to the events returned under the 'state' key for this room in initialSyncOfRoom.
     
     See [the matrix documentation on state events](http://matrix.org/docs/api/client-server/#!/-rooms/get_state_events)
     for more detail.
     
     - parameters:
        - roomId: the id of the room.
        - completion: A block object called when the operation completes.
        - response: Provides the raw home server JSON response on success.
     
     - returns: a `MXHTTPOperation` instance.
     */
    @nonobjc @discardableResult func state(ofRoom roomId: String, completion: @escaping (_ response: MXResponse<[String: Any]>) -> Void) -> MXHTTPOperation {
        return __state(ofRoom: roomId, success: currySuccess(completion), failure: curryFailure(completion))
    }
    
    
    
    
    
    
    /**
     Inform the home server that the user is typing (or not) in this room.
     
     - parameters:
        - roomId: the id of the room.
        - typing: Use `true` if the user is currently typing.
        - timeout: the length of time until the user should be treated as no longer typing. Can be set to `nil` if they are no longer typing.
        - completion: A block object called when the operation completes.
        - response: Indicates whether the operation was successful.
     
     - returns: a `MXHTTPOperation` instance.
     */
    @nonobjc @discardableResult func sendTypingNotification(inRoom roomId: String, typing: Bool, timeout: TimeInterval?, completion: @escaping (_ response: MXResponse<Void>) -> Void) -> MXHTTPOperation {
        
        // The `timeout` variable should be set to -1 if it's not provided.
        let _timeout: Int
        if let timeout = timeout {
            // The `TimeInterval` type is a double value specified in seconds. Multiply by 1000 to get milliseconds.
            _timeout = Int(timeout * 1000 /* milliseconds */)
        } else {
            _timeout = -1;
        }
        
        return __sendTypingNotification(inRoom: roomId, typing: typing, timeout: UInt(_timeout), success: currySuccess(completion), failure: curryFailure(completion))
    }
    
    
    
    
    
    
    
    
    /**
     Redact an event in a room.
     
     - parameters:
        - eventId: the id of the redacted event.
        - roomId: the id of the room.
        - reason: the redaction reason.
        - completion: A block object called when the operation completes.
        - response: Indicates whether the operation was successful.
     
     - returns: a `MXHTTPOperation` instance.
     */
    @nonobjc @discardableResult func redactEvent(_ eventId: String, inRoom roomId: String, reason: String?, completion: @escaping (_ response: MXResponse<Void>) -> Void) -> MXHTTPOperation {
        return __redactEvent(eventId, inRoom: roomId, reason: reason, success: currySuccess(completion), failure: curryFailure(completion))
    }
    
    /**
     Report an event.
     
     - parameters:
        - eventId: the id of the event event.
        - roomId: the id of the room.
        - score: the metric to let the user rate the severity of the abuse. It ranges from -100 “most offensive” to 0 “inoffensive”.
        - reason: the redaction reason.
        - completion: A block object called when the operation completes.
        - response: Indicates whether the operation was successful.
     
     - returns: a `MXHTTPOperation` instance.
     */
    @nonobjc @discardableResult func reportEvent(_ eventId: String, inRoom roomId: String, score: Int, reason: String?, completion: @escaping (_ response: MXResponse<Void>) -> Void) -> MXHTTPOperation {
        return __reportEvent(eventId, inRoom: roomId, score: score, reason: reason, success: currySuccess(completion), failure: curryFailure(completion))
    }
    
    
    
    
    /**
     Get all the current information for this room, including messages and state events.
     
     See [the matrix documentation](http://matrix.org/docs/api/client-server/#!/-rooms/get_room_sync_data)
     for more detail.
     
     - parameters:
        - roomId: the id of the room.
        - limit: the maximum number of messages to return.
        - completion: A block object called when the operation completes.
        - response: Provides the model created from the homeserver JSON response on success.
     
     - returns: a `MXHTTPOperation` instance.
     */
    @nonobjc @discardableResult func intialSync(ofRoom roomId: String, limit: UInt, completion: @escaping (_ response: MXResponse<MXRoomInitialSync>) -> Void) -> MXHTTPOperation {
        return __initialSync(ofRoom: roomId, withLimit: Int(limit), success: currySuccess(completion), failure: curryFailure(completion))
    }


    /**
     Retrieve an event from its event id.

     - parameters:
        - eventId: the id of the event to get context around.
        - completion: A block object called when the operation completes.
        - response: Provides the model created from the homeserver JSON response on success.
     */
    @nonobjc @discardableResult func event(withEventId eventId: String, completion: @escaping (_ response: MXResponse<MXEvent>) -> Void) -> MXHTTPOperation {
        return __event(withEventId: eventId, success: currySuccess(completion), failure: curryFailure(completion))
    }


    /**
     Retrieve an event from its room id and event id.

     - parameters:
        - eventId: the id of the event to get context around.
        - roomId: the id of the room to get events from.
        - completion: A block object called when the operation completes.
        - response: Provides the model created from the homeserver JSON response on success.
     */
    @nonobjc @discardableResult func event(withEventId eventId: String, inRoom roomId: String, completion: @escaping (_ response: MXResponse<MXEvent>) -> Void) -> MXHTTPOperation {
        return __event(withEventId: eventId, inRoom: roomId, success: currySuccess(completion), failure: curryFailure(completion))
    }


    /**
     Get the context surrounding an event.
     
     This API returns a number of events that happened just before and after the specified event.
     
     - parameters:
        - eventId: the id of the event to get context around.
        - roomId: the id of the room to get events from.
        - limit: the maximum number of messages to return.
        - filter the filter to pass in the request. Can be nil.
        - completion: A block object called when the operation completes.
        - response: Provides the model created from the homeserver JSON response on success.
     
     - returns: a `MXHTTPOperation` instance.
     */
    @nonobjc @discardableResult func context(ofEvent eventId: String, inRoom roomId: String, limit: UInt, filter: MXRoomEventFilter? = nil, completion: @escaping (_ response: MXResponse<MXEventContext>) -> Void) -> MXHTTPOperation {
        return __context(ofEvent: eventId, inRoom: roomId, limit: limit, filter:filter, success: currySuccess(completion), failure: curryFailure(completion))
    }

    /**
     Get the summary of a room
     
     - parameters:
        - roomIdOrAlias: the id of the room or its alias
        - via: servers, that should be tried to request a summary from, if it can't be generated locally. These can be from a matrix URI, matrix.to link or a `m.space.child` event for example.
        - completion: A block object called when the operation completes.
        - response: Provides the model created from the homeserver JSON response on success.
     
     - returns: a `MXHTTPOperation` instance.
     */
    @nonobjc @discardableResult func roomSummary(with roomIdOrAlias: String, via: [String], completion: @escaping (_ response: MXResponse<MXPublicRoom>) -> Void) -> MXHTTPOperation {
        return __roomSummary(with: roomIdOrAlias, via: via, success: currySuccess(completion), failure: curryFailure(completion))
    }
    
    /**
     Upgrade a room to a new version
     
     - parameters:
        - roomId: the id of the room.
        - roomVersion: the new room version
        - completion: A block object called when the operation completes.
        - response: Provides the ID of the replacement room on success.
     
     - returns: a `MXHTTPOperation` instance.
     */
    @nonobjc @discardableResult func upgradeRoom(withId roomId: String, to roomVersion: String, completion: @escaping (_ response: MXResponse<String>) -> Void) -> MXHTTPOperation {
        return __upgradeRoom(withId: roomId, to: roomVersion, success: currySuccess(completion), failure: curryFailure(completion))
    }

    // MARK: - Room tags operations
    
    /**
     List the tags of a room.
     
     
     - parameters:
        - roomId: the id of the room.
        - completion: A block object called when the operation completes.
        - response: Provides an array of `MXRoomTag` objects on success.
     
     - returns: a `MXHTTPOperation` instance.
     */
    @nonobjc @discardableResult func tags(ofRoom roomId: String, completion: @escaping (_ response: MXResponse<[MXRoomTag]>) -> Void) -> MXHTTPOperation {
        return __tags(ofRoom: roomId, success: currySuccess(completion), failure: curryFailure(completion))
    }
    
    /**
     Add a tag to a room.
     
     Use this method to update the order of an existing tag.
     
     - parameters:
        - tag: the new tag to add to the room.
        - order: the order. @see MXRoomTag.order.
        - roomId: the id of the room.
        - completion: A block object called when the operation completes.
        - response: Provides an array of `MXRoomTag` objects on success.
     
     - returns: a `MXHTTPOperation` instance.
     */
    @nonobjc @discardableResult func addTag(_ tag: String, withOrder order: String, toRoom roomId: String, completion: @escaping (_ response: MXResponse<Void>) -> Void) -> MXHTTPOperation {
        return __addTag(tag, withOrder: order, toRoom: roomId, success: currySuccess(completion), failure: curryFailure(completion))
    }
    
    
    /**
     Remove a tag from a room.
     
     - parameters:
        - tag: the tag to remove.
        - roomId: the id of the room.
        - completion: A block object called when the operation completes.
        - response: Provides an array of `MXRoomTag` objects on success.
     
     - returns: a `MXHTTPOperation` instance.
     */
    @nonobjc @discardableResult func removeTag(_ tag: String, fromRoom roomId: String, completion: @escaping (_ response: MXResponse<Void>) -> Void) -> MXHTTPOperation {
        return __removeTag(tag, fromRoom: roomId, success: currySuccess(completion), failure: curryFailure(completion))
    }
    
    // MARK: -  Room account data operations
    
    /**
     Update the tagged events
     
     - parameters:
        - roomId: the id of the room.
        - content: the new tagged events content.
        - completion: A block object called when the operation completes.
        - response: Indicates whether the operation was successful.
     
     - returns: a `MXHTTPOperation` instance.
     */
    @nonobjc @discardableResult func updateTaggedEvents(_ roomId: String, withContent content: MXTaggedEvents, completion: @escaping (_ response: MXResponse<Void>) -> Void) -> MXHTTPOperation {
        return __updateTaggedEvents(roomId, withContent: content, success: currySuccess(completion), failure: curryFailure(completion))
    }
    
    /**
     Get the tagged events of a room
     
     - parameters:
        - roomId: the id of the room.
        - completion: A block object called when the operation completes.
        - response: Provides a `MXTaggedEvents` object on success.
     
     - returns: a `MXHTTPOperation` instance.
     */
    @nonobjc @discardableResult func getTaggedEvents(_ roomId: String, completion: @escaping (_ response: MXResponse<MXTaggedEvents>) -> Void) -> MXHTTPOperation {
        return __getTaggedEvents(roomId, success: currySuccess(completion), failure: curryFailure(completion))
    }

    /**
     Set a dedicated room account data field
     
     - parameters:
        - roomId: the id of the room.
        - eventTypeString: the type of the event. @see MXEventType.
        - content: the event content.
        - completion: A block object called when the operation completes.
        - response: Indicates whether the operation was successful.
     
     - returns: a `MXHTTPOperation` instance.
     */
    @nonobjc @discardableResult func setRoomAccountData(_ roomId: String, eventType eventTypeString: String, withParameters content: [String: Any], completion: @escaping (_ response: MXResponse<Void>) -> Void) -> MXHTTPOperation {
        return __setRoomAccountData(roomId, eventType: eventTypeString, withParameters: content, success: currySuccess(completion), failure: curryFailure(completion))
    }
    
    /**
     Get the room account data field
     
     - parameters:
        - roomId: the id of the room.
        - eventTypeString: the type of the event. @see MXEventType.
        - completion: A block object called when the operation completes.
        - response: Provides the raw JSON response from the server.
     
     - returns: a `MXHTTPOperation` instance.
     */
    @nonobjc @discardableResult func getRoomAccountData(_ roomId: String, eventType eventTypeString: String, completion: @escaping (_ response: MXResponse<[String: Any]>) -> Void) -> MXHTTPOperation {
        return __getRoomAccountData(roomId, eventType: eventTypeString, success: currySuccess(completion), failure: curryFailure(completion))
    }

    // MARK: - Profile operations
    
    /**
     Set the logged-in user display name.
     
     - parameters:
        - displayname: the new display name.
        - completion: A block object called when the operation completes.
        - response: Indicates whether the operation was successful.
     
     - returns: a `MXHTTPOperation` instance.
     */
    @nonobjc @discardableResult func setDisplayName(_ displayName: String, completion: @escaping (_ response: MXResponse<Void>) -> Void) -> MXHTTPOperation {
        return __setDisplayName(displayName, success: currySuccess(completion), failure: curryFailure(completion))
    }
    
    /**
     Get the display name of a user.
     
     - parameters:
        - userId: the user id to look up.
        - completion: A block object called when the operation completes.
        - response: Provides the display name on success.
     
     - returns: a `MXHTTPOperation` instance.
     */
    @nonobjc @discardableResult func displayName(forUser userId: String, completion: @escaping (_ response: MXResponse<String>) -> Void) -> MXHTTPOperation {
        return __displayName(forUser: userId, success: currySuccess(completion), failure: curryFailure(completion))
    }
    
    
    
    
    /**
     Set the logged-in user avatar url.
     
     - parameters:
        - urlString: The new avatar url.
        - completion: A block object called when the operation completes.
        - response: Indicates whether the operation was successful.
     
     - returns: a `MXHTTPOperation` instance.
     */
    @nonobjc @discardableResult func setAvatarUrl(_ url: URL, completion: @escaping (_ response: MXResponse<Void>) -> Void) -> MXHTTPOperation {
        return __setAvatarUrl(url.absoluteString, success: currySuccess(completion), failure: curryFailure(completion))
    }
    
    /**
     Get the avatar url of a user.
     
     - parameters:
        - userId: the user id to look up.
        - completion: A block object called when the operation completes.
        - response: Provides the avatar url on success.
     
     - returns: a `MXHTTPOperation` instance.
     */
    @nonobjc @discardableResult func avatarUrl(forUser userId: String, completion: @escaping (_ response: MXResponse<URL>) -> Void) -> MXHTTPOperation {
        return __avatarUrl(forUser: userId, success: currySuccess(transform: { return URL(string: $0 ?? "") }, completion), failure: curryFailure(completion))
    }
    
    /**
     Get the profile information of a user.
     
     - parameters:
     - userId: the user id to look up.
     - completion: A block object called when the operation completes.
     - response: Provides the display name and avatar url if they are defined on success.
     
     - returns: a `MXHTTPOperation` instance.
     */
    @nonobjc @discardableResult func profile(forUser userId: String, completion: @escaping (_ response: MXResponse<(String?, String?)>) -> Void) -> MXHTTPOperation {
                return __profile(forUser: userId, success: { (displayName, avatarUrl) -> Void in
                    let profileInformation = (displayName, avatarUrl)
                    completion(MXResponse.success(profileInformation))
                }, failure: curryFailure(completion))
    }
    
    /**
     Link an authenticated 3rd party id to the Matrix user.

     This API is deprecated, and you should instead use `addThirdPartyIdentifierOnly`
     for homeservers that support it.
     
     - parameters:
        - sid: the id provided during the 3PID validation session (MXRestClient.requestEmailValidation).
        - clientSecret: the same secret key used in the validation session.
        - bind: whether the homeserver should also bind this third party identifier to the account's Matrix ID with the identity server.
        - completion: A block object called when the operation completes.
        - response:  Indicates whether the operation was successful.
     
     - returns: a `MXHTTPOperation` instance.
     */
    @nonobjc @discardableResult func addThirdPartyIdentifier(_ sid: String, clientSecret: String, bind: Bool, completion: @escaping (_ response: MXResponse<Void>) -> Void) -> MXHTTPOperation {
        return __add3PID(sid, clientSecret: clientSecret, bind: bind, success: currySuccess(completion), failure: curryFailure(completion))
    }

    /**
     Add a 3PID to your homeserver account.

     This API does not use an identity server, as the homeserver is expected to
     handle 3PID ownership validation.

     You can check whether a homeserver supports this API via
     `doesServerSupportSeparateAddAndBind`.

     - parameters:
     - sid: the session id provided during the 3PID validation session.
     - clientSecret: the same secret key used in the validation session.
     - authParameters: The additional authentication information for the user-interactive authentication API.
     - completion: A block object called when the operation completes.
     - response:  Indicates whether the operation was successful.

     - returns: a `MXHTTPOperation` instance.
     */
    @nonobjc @discardableResult func addThirdPartyIdentifierOnly(withSessionId sid: String, clientSecret: String, authParameters: [String: Any]?, completion: @escaping (_ response: MXResponse<Void>) -> Void) -> MXHTTPOperation {
        return __add3PIDOnly(withSessionId: sid, clientSecret: clientSecret, authParams: authParameters, success: currySuccess(completion), failure: curryFailure(completion))
    }
    
    /**
     Remove a 3rd party id from the Matrix user information.
     
     - parameters:
     - address: the 3rd party id.
     - medium: medium the type of the 3rd party id.
     - completion: A block object called when the operation completes.
     - response:  Indicates whether the operation was successful.
     
     - returns: a `MXHTTPOperation` instance.
     */
    @nonobjc @discardableResult func remove3PID(address: String, medium: String, completion: @escaping (_ response: MXResponse<Void>) -> Void) -> MXHTTPOperation {
        return __remove3PID(address, medium: medium, success: currySuccess(completion), failure: curryFailure(completion))
    }
    
    /**
     List all 3PIDs linked to the Matrix user account.
     
     - parameters:
        - completion: A block object called when the operation completes.
        - response: Provides the third-party identifiers on success
     
     - returns: a `MXHTTPOperation` instance.
     */
    @nonobjc @discardableResult func thirdPartyIdentifiers(_ completion: @escaping (_ response: MXResponse<[MXThirdPartyIdentifier]?>) -> Void) -> MXHTTPOperation {
        return __threePIDs(currySuccess(completion), failure: curryFailure(completion))
    }

    /**
     Bind a 3PID for discovery onto an identity server via the homeserver.

     The identity server handles 3PID ownership validation and the homeserver records
     the new binding to track where all 3PIDs for the account are bound.

     You can check whether a homeserver supports this API via
     `doesServerSupportSeparateAddAndBind`.

     - parameters:
     - sid: the session id provided during the 3PID validation session.
     - clientSecret: the same secret key used in the validation session.
     - completion: A block object called when the operation completes.
     - response:  Indicates whether the operation was successful.

     - returns: a `MXHTTPOperation` instance.
     */
    @nonobjc @discardableResult func bind3Pid(withSessionId sid: String, clientSecret: String, completion: @escaping (_ response: MXResponse<Void>) -> Void) -> MXHTTPOperation {
        return __bind3Pid(withSessionId: sid, clientSecret: clientSecret, success: currySuccess(completion), failure: curryFailure(completion))
    }

    /**
     Unbind a 3PID for discovery on an identity server via the homeserver.

     - parameters:
     - address: the 3rd party id.
     - medium: medium the type of the 3rd party id.
     - completion: A block object called when the operation completes.
     - response:  Indicates whether the operation was successful.

     - returns: a `MXHTTPOperation` instance.
     */
    @nonobjc @discardableResult func unbind3Pid(withAddress address: String, medium: String, completion: @escaping (_ response: MXResponse<Void>) -> Void) -> MXHTTPOperation {
        return __unbind3Pid(withAddress: address, medium: medium, success: currySuccess(completion), failure: curryFailure(completion))
    }


    
    // MARK: - Presence operations
    
    
    // TODO: MXPresence could be refined to a Swift enum. presence+message could be combined in a struct, since they're closely related.
    /**
     Set the current user presence status.
    
     - parameters:
        - presence: the new presence status.
        - statusMessage: the new message status.
        - completion: A block object called when the operation completes.
        - response: Indicates whether the operation was successful.
     
     - returns: a `MXHTTPOperation` instance.
     */
    @nonobjc @discardableResult func setPresence(_ presence: MXPresence, statusMessage: String, completion: @escaping (_ response: MXResponse<Void>) -> Void) -> MXHTTPOperation {
        return __setPresence(presence, andStatusMessage: statusMessage, success: currySuccess(completion), failure: curryFailure(completion))
    }
    
    // TODO: MXPresenceResponse smells like a tuple (_ presence: MXPresence, timeActiveAgo: NSTimeInterval). Consider refining further.
    /**
     Get the presence status of a user.
     
     - parameters:
        - userId: the user id to look up.
        - completion: A block object called when the operation completes.
        - response: Provides the `MXPresenceResponse` on success.
     
     - returns: a `MXHTTPOperation` instance.
     */
    @nonobjc @discardableResult func presence(forUser userId: String, completion: @escaping (_ response: MXResponse<MXPresenceResponse>) -> Void) -> MXHTTPOperation {
        return __presence(userId, success: currySuccess(completion), failure: curryFailure(completion))
    }
    
    
    
    // MARK: - Sync
    
    
    /*
     TODO: This API could be further refined.
     
     `token` is an optional string, with nil meaning "initial sync".
     This could be expressed better as an enum: .initial or .fromToken(String)
     
     `presence` appears to support only two possible values: nil or "offline".
     This could be expressed better as an enum: .online, or .offline
     (are there any other valid values for this field? why would it be typed as a string?)
    */
    
    /**
     Synchronise the client's state and receive new messages.
     
     Synchronise the client's state with the latest state on the server.
     Client's use this API when they first log in to get an initial snapshot
     of the state on the server, and then continue to call this API to get
     incremental deltas to the state, and to receive new messages.
     
     - parameters:
        - token: the token to stream from (nil in case of initial sync).
        - serverTimeout: the maximum time in ms to wait for an event.
        - clientTimeout: the maximum time in ms the SDK must wait for the server response.
        - presence:  the optional parameter which controls whether the client is automatically marked as online by polling this API. If this parameter is omitted then the client is automatically marked as online when it uses this API. Otherwise if the parameter is set to "offline" then the client is not marked as being online when it uses this API.
        - filterId: the ID of a filter created using the filter API (optinal).
        - completion: A block object called when the operation completes.
        - response: Provides the `MXSyncResponse` on success.
     
     - returns: a `MXHTTPOperation` instance.
     */
    @nonobjc @discardableResult func sync(fromToken token: String?, serverTimeout: UInt, clientTimeout: UInt, setPresence presence: String?, filterId: String? = nil, completion: @escaping (_ response: MXResponse<MXSyncResponse>) -> Void) -> MXHTTPOperation {
        return __sync(fromToken: token, serverTimeout: serverTimeout, clientTimeout: clientTimeout, setPresence: presence, filter: filterId, success: currySuccess(completion), failure: curryFailure(completion))
    }
    

    // MARK: - Directory operations
    
    /**
     Get the list of public rooms hosted by the home server.
     
     Pagination parameters (`limit` and `since`) should be used in order to limit
     homeserver resources usage.

     - parameters:
        - server: (optional) the remote server to query for the room list. If nil, get the user homeserver's public room list.
        - limit:  (optional, use -1 to not defined this value) the maximum number of entries to return.
        - since: (optional) token to paginate from.
        - filter: (optional) the string to search for.
        - thirdPartyInstanceId: (optional) returns rooms published to specific lists on a third party instance (like an IRC bridge).
        - includeAllNetworks: if YES, returns all rooms that have been published to any list. NO to return rooms on the main, default list.

        - completion: A block object called when the operation is complete.
        - response: Provides an publicRoomsResponse instance on `success`
     
     - returns: a `MXHTTPOperation` instance.
     */
    @nonobjc @discardableResult func publicRooms(onServer server: String?, limit: UInt?, since: String? = nil, filter: String? = nil, thirdPartyInstanceId: String? = nil, includeAllNetworks: Bool = false, completion: @escaping (_ response: MXResponse<MXPublicRoomsResponse>) -> Void) -> MXHTTPOperation {

        // The `limit` variable should be set to -1 if it's not provided.
        let _limit: Int
        if let limit = limit {
            _limit = Int(limit)
        } else {
            _limit = -1;
        }

        return __publicRooms(onServer: server, limit: _limit, since: since, filter: filter, thirdPartyInstanceId: thirdPartyInstanceId, includeAllNetworks: includeAllNetworks, success: currySuccess(completion), failure: curryFailure(completion))
    }
    
    /**
     Get the room ID corresponding to this room alias
     
     - parameters:
        - roomAlias: the alias of the room to look for.
        - completion: A block object called when the operation completes.
        - response: Provides the the ID of the room on success.
     
     - returns: a `MXHTTPOperation` instance.
     */
    @nonobjc @discardableResult func roomId(forRoomAlias roomAlias: String, completion: @escaping (_ response: MXResponse<String>) -> Void) -> MXHTTPOperation {
        return __roomID(forRoomAlias: roomAlias, success: currySuccess(completion), failure: curryFailure(completion))
    }
    
    // Mark: - Media Repository API
    
    /**
     Upload content to HomeServer
     
     - parameters:
        - data: the content to upload.
        - filename: optional filename
        - mimetype: the content type (image/jpeg, audio/aac...)
        - timeout: the maximum time the SDK must wait for the server response.
        - uploadProgress: A block object called multiple times as the upload progresses. It's also called once the upload is complete
        - progress: Provides the progress of the upload until it completes. This will provide the URL of the resource on successful completion, or an error message on unsuccessful completion.
     
     - returns: a `MXHTTPOperation` instance.
     */
    @nonobjc @discardableResult func uploadContent(_ data: Data, filename: String? = nil, mimeType: String, timeout: TimeInterval, uploadProgress: @escaping (_ progress: MXProgress<URL>) -> Void) -> MXHTTPOperation {
        return __uploadContent(data, filename: filename, mimeType: mimeType, timeout: timeout, success: { (urlString) in
            if let urlString = urlString, let url = URL(string: urlString) {
                uploadProgress(.success(url))
            } else {
                uploadProgress(.failure(_MXUnknownError()))
            }
        }, failure: { (error) in
            uploadProgress(.failure(error ?? _MXUnknownError()))
        }, uploadProgress: { (progress) in
            uploadProgress(.progress(progress!))
        })
    }
    
    
    // MARK: - VoIP API
    
    /**
     Get the TURN server configuration advised by the homeserver.
     
     
     - parameters:
        - completion: A block object called when the operation completes.
        - response: Provides a `MXTurnServerResponse` object (or nil if the HS has TURN config) on success.
     
     - returns: a `MXHTTPOperation` instance.
     */
    @nonobjc @discardableResult func turnServer(_ completion: @escaping (_ response: MXResponse<MXTurnServerResponse?>) -> Void) -> MXHTTPOperation {
        return __turnServer(currySuccess(completion), failure: curryFailure(completion))
    }
    
    
    // MARK: - read receipt
    
    /**
     Send a read receipt.
     
     - parameters:
        - roomId: the id of the room.
        - eventId: the id of the event.
        - completion: A block object called when the operation completes.
        - response: Indicates whether the operation was successful.
     
     - returns: a `MXHTTPOperation` instance.
     */
    @nonobjc @discardableResult func sendReadReceipt(toRoom roomId: String, forEvent eventId: String, completion: @escaping (_ response: MXResponse<Void>) -> Void) -> MXHTTPOperation {
        return __sendReadReceipt(roomId, eventId: eventId, success: currySuccess(completion), failure: curryFailure(completion))
    }
    
    
    // MARK: - Search
    
    /**
     Search a text in room messages.
     
     - parameters:
        - textPattern: the text to search for in message body.
        - roomEventFilter: a nullable dictionary which defines the room event filtering during the search request.
        - beforeLimit: the number of events to get before the matching results.
        - afterLimit: the number of events to get after the matching results.
        - nextBatch: the token to pass for doing pagination from a previous response.
        - completion: A block object called when the operation completes.
        - response: Provides the search results on success.
     
     - returns: a `MXHTTPOperation` instance.
     */
    @nonobjc @discardableResult func searchMessages(withPattern textPattern: String, roomEventFilter: MXRoomEventFilter? = nil, beforeLimit: UInt = 0, afterLimit: UInt = 0, nextBatch: String, completion: @escaping (_ response: MXResponse<MXSearchRoomEventResults>) -> Void) -> MXHTTPOperation {
        return __searchMessages(withText: textPattern, roomEventFilter: roomEventFilter, beforeLimit: beforeLimit, afterLimit: afterLimit, nextBatch: nextBatch, success: currySuccess(completion), failure: curryFailure(completion))
    }
    
    /**
     Make a search.
     
     - parameters:
        - parameters: the search parameters as defined by the Matrix search spec (http://matrix.org/docs/api/client-server/#!/Search/post_search ).
        - nextBatch: the token to pass for doing pagination from a previous response.
        - completion: A block object called when the operation completes.
        - response: Provides the search results on success.
     
     - returns: a `MXHTTPOperation` instance.
     */
    @nonobjc @discardableResult func search(withParameters parameters: [String: Any], nextBatch: String, completion: @escaping (_ response: MXResponse<MXSearchRoomEventResults>) -> Void) -> MXHTTPOperation {
        return __search(parameters, nextBatch: nextBatch, success: currySuccess(completion), failure: curryFailure(completion))
    }
    
    
    
    // MARK: - Crypto
    
    /**
     Upload device and/or one-time keys.
     
     - parameters:
        - deviceKeys: the device keys to send.
        - oneTimeKeys: the one-time keys to send.
        - fallbackKeys: the fallback keys to send
        - completion: A block object called when the operation completes.
        - response: Provides information about the keys on success.
     
     - returns: a `MXHTTPOperation` instance.
     */
    @nonobjc @discardableResult func uploadKeys(_ deviceKeys: [String: Any]?, oneTimeKeys: [String: Any]?, fallbackKeys: [String: Any]?, forDevice deviceId: String? = nil, completion: @escaping (_ response: MXResponse<MXKeysUploadResponse>) -> Void) -> MXHTTPOperation {
        return __uploadKeys(deviceKeys, oneTimeKeys: oneTimeKeys, fallbackKeys: fallbackKeys, success: currySuccess(completion), failure: curryFailure(completion))
    }
    
    /**
     Download device keys.
     
     - parameters:
        - userIds: list of users to get keys for.
        - token: sync token to pass in the query request, to help the HS give the most recent results. It can be nil.
        - completion: A block object called when the operation completes.
        - response: Provides information about the keys on success.
     
     - returns: a `MXHTTPOperation` instance.
     */
    @nonobjc @discardableResult func downloadKeys(forUsers userIds: [String], token: String? = nil, completion: @escaping (_ response: MXResponse<MXKeysQueryResponse>) -> Void) -> MXHTTPOperation {
        return __downloadKeys(forUsers: userIds, token: token, success: currySuccess(completion), failure: curryFailure(completion))
    }
    
    
    /**
     Claim one-time keys.
     
     - parameters:
        - usersDevices: a list of users, devices and key types to retrieve keys for.
        - completion: A block object called when the operation completes.
        - response: Provides information about the keys on success.
     
     - returns: a `MXHTTPOperation` instance.
     */
    @nonobjc @discardableResult func claimOneTimeKeys(for usersDevices: MXUsersDevicesMap<NSString>, completion: @escaping (_ response: MXResponse<MXKeysClaimResponse>) -> Void) -> MXHTTPOperation {
        return __claimOneTimeKeys(forUsersDevices: usersDevices, success: currySuccess(completion), failure: curryFailure(completion))
    }
    
    
    // MARK: - Direct-to-device messaging
    
    /**
     Send an event to a specific list of devices
     
     - paramaeters:
        - eventType: the type of event to send
        - contentMap: content to send. Map from user_id to device_id to content dictionary.
        - completion: A block object called when the operation completes.
        - response: Indicates whether the operation was successful.
     
     - returns: a `MXHTTPOperation` instance.
     */
    @nonobjc @discardableResult func sendDirectToDevice(eventType: String, contentMap: MXUsersDevicesMap<NSDictionary>, txnId: String, completion: @escaping (_ response: MXResponse<Void>) -> Void) -> MXHTTPOperation {
        return __send(toDevice: eventType, contentMap: contentMap, txnId: txnId, success: currySuccess(completion), failure: curryFailure(completion))
    }
    
    
    // MARK: - Device Management
    
    /**
     Get information about all devices for the current user.
     
     - parameters:
        - completion: A block object called when the operation completes.
        - response: Provides a list of devices on success.
     
     - returns: a `MXHTTPOperation` instance.
     */
    @nonobjc @discardableResult func devices(completion: @escaping (_ response: MXResponse<[MXDevice]>) -> Void) -> MXHTTPOperation {
        return __devices(currySuccess(completion), failure: curryFailure(completion))
    }
    
    /**
     Get information on a single device, by device id.
     
     - parameters:
        - deviceId: The device identifier.
        - completion: A block object called when the operation completes.
        - response: Provides the requested device on success.
     
     - returns: a `MXHTTPOperation` instance.
     */
    @nonobjc @discardableResult func device(withId deviceId: String, completion: @escaping (_ response: MXResponse<MXDevice>) -> Void) -> MXHTTPOperation {
        return __device(byDeviceId: deviceId, success: currySuccess(completion), failure: curryFailure(completion))
    }
    

    /**
     Update the display name of a given device.
     
     - parameters:
        - deviceName: The new device name. If not given, the display name is unchanged.
        - deviceId: The device identifier.
        - completion: A block object called when the operation completes.
        - response: Indicates whether the operation was successful.
     
     - returns: a `MXHTTPOperation` instance.
     */
    @nonobjc @discardableResult func setDeviceName(_ deviceName: String, forDevice deviceId: String, completion: @escaping (_ response: MXResponse<Void>) -> Void) -> MXHTTPOperation {
        return __setDeviceName(deviceName, forDeviceId: deviceId, success: currySuccess(completion), failure: curryFailure(completion))
    }
    
    /**
     Get an authentication session to delete a device.
     
     - parameters:
        - deviceId: The device identifier.
        - completion: A block object called when the operation completes.
        - response: Provides the server response.
     
     - returns: a `MXHTTPOperation` instance.
     */
    @nonobjc @discardableResult func getSession(toDeleteDevice deviceId: String, completion: @escaping (_ response: MXResponse<MXAuthenticationSession>) -> Void) -> MXHTTPOperation {
        return __getSessionToDeleteDevice(byDeviceId: deviceId, success: currySuccess(completion), failure: curryFailure(completion))
    }
    
    /**
     Delete the given device, and invalidates any access token associated with it.
     
     This API endpoint uses the User-Interactive Authentication API.
     
     - parameters:
        - deviceId: The device identifier.
        - authParameters: The additional authentication information for the user-interactive authentication API.
        - completion: A block object called when the operation completes.
        - response: Indicates whether the operation was successful.
     
     - returns: a `MXHTTPOperation` instance.
     */
    @nonobjc @discardableResult func deleteDevice(_ deviceId: String, authParameters: [String: Any], completion: @escaping (_ response: MXResponse<Void>) -> Void) -> MXHTTPOperation {
        return __deleteDevice(byDeviceId: deviceId, authParams: authParameters, success: currySuccess(completion), failure: curryFailure(completion))
    }
    
    // MARK: - Spaces
    
    /// Get the space children of a given space.
    /// - Parameters:
    ///   - spaceId: The room id of the queried space.
    ///   - suggestedOnly: If `true`, return only child events and rooms where the `m.space.child` event has `suggested: true`.
    ///   - limit: Optional. A limit to the maximum number of children to return per space. `-1` for no limit
    ///   - maxDepth: Optional. The maximum depth in the tree (from the root room) to return. `-1` for no limit
    ///   - paginationToken: Optional. Pagination token given to retrieve the next set of rooms.
    ///   - parameters: Space children request parameters.
    ///   - completion: A closure called when the operation completes.
    /// - Returns: a `MXHTTPOperation` instance.
    @nonobjc @discardableResult func getSpaceChildrenForSpace(withId spaceId: String, suggestedOnly: Bool, limit: Int?, maxDepth: Int?, paginationToken: String?, completion: @escaping (_ response: MXResponse<MXSpaceChildrenResponse>) -> Void) -> MXHTTPOperation {
        return __getSpaceChildrenForSpace(withId: spaceId, suggestedOnly: suggestedOnly, limit: limit ?? -1, maxDepth: maxDepth ?? -1, paginationToken: paginationToken, success: currySuccess(completion), failure: curryFailure(completion))
    }
    
    // MARK: - Home server capabilities
    
    /// Get the capabilities of the homeserver
    /// - Parameters:
    ///   - completion: A closure called when the operation completes.
    /// - Returns: a `MXHTTPOperation` instance.
    @nonobjc @discardableResult func homeServerCapabilities(completion: @escaping (_ response: MXResponse<MXHomeserverCapabilities>) -> Void) -> MXHTTPOperation {
        return __homeServerCapabilities(success: currySuccess(completion), failure: curryFailure(completion))
    }
<<<<<<< HEAD
=======

    //  MARK: - Aggregations
    
    /// Get relations for a given event.
    /// - Parameters:
    ///   - eventId: the id of the event
    ///   - roomId: the id of the room
    ///   - relationType: Optional. The type of relation
    ///   - eventType: Optional. Event type to filter by
    ///   - from: Optional. The token to start getting results from
    ///   - limit: Optional. The maximum number of messages to return
    ///   - completion: A closure called when the operation completes.
    /// - Returns: a `MXHTTPOperation` instance.
    @nonobjc @discardableResult func relations(forEvent eventId: String,
                                               inRoom roomId: String,
                                               relationType: String?,
                                               eventType: String?,
                                               from: String?,
                                               limit: UInt?,
                                               completion: @escaping (_ response: MXResponse<MXAggregationPaginatedResponse>) -> Void) -> MXHTTPOperation {
        let _limit: Int
        if let limit = limit {
            _limit = Int(limit)
        } else {
            _limit = -1
        }
        return __relations(forEvent: eventId, inRoom: roomId, relationType: relationType, eventType: eventType, from: from, limit: _limit, success: currySuccess(completion), failure: curryFailure(completion))
    }
    
>>>>>>> 9e39af70
}<|MERGE_RESOLUTION|>--- conflicted
+++ resolved
@@ -1948,8 +1948,6 @@
     @nonobjc @discardableResult func homeServerCapabilities(completion: @escaping (_ response: MXResponse<MXHomeserverCapabilities>) -> Void) -> MXHTTPOperation {
         return __homeServerCapabilities(success: currySuccess(completion), failure: curryFailure(completion))
     }
-<<<<<<< HEAD
-=======
 
     //  MARK: - Aggregations
     
@@ -1979,5 +1977,4 @@
         return __relations(forEvent: eventId, inRoom: roomId, relationType: relationType, eventType: eventType, from: from, limit: _limit, success: currySuccess(completion), failure: curryFailure(completion))
     }
     
->>>>>>> 9e39af70
 }